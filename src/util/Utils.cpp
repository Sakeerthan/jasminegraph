--- conflicted
+++ resolved
@@ -510,7 +510,6 @@
     }
 }
 
-<<<<<<< HEAD
 void Utils::updateSLAInformation(PerformanceSQLiteDBInterface perfSqlite, std::string graphId, int partitionCount,
                                  long newSlaValue, std::string command, std::string category) {
 
@@ -555,16 +554,17 @@
         util_logger.log("Invalid SLA " + category + " for " + command + " command", "error");
     }
 
-=======
+}
+
 void Utils::copyToDirectory(std::string currentPath, std::string copyPath) {
 
     std::string command = "mkdir -p " +copyPath + "&& " + "cp "+ currentPath + " " + copyPath;
     system(command.c_str());
-    
+
 }
 
 void Utils::editFlagOne(std::string flagPath){
-    
+
     std::string filePath = flagPath;
     ofstream stream;
     char flag[] = "1";
@@ -575,7 +575,7 @@
 }
 
 void Utils::editFlagZero(std::string flagPath){
-    
+
     std::string filePath = flagPath;
     ofstream stream;
     char flag[] = "0";
@@ -592,11 +592,10 @@
     ifstream infile(filePath);
 
     if (infile.good()){
-        
+
         getline(infile, bitVal);
     }
 
     infile.close();
     return bitVal;
->>>>>>> f15d02e5
 }