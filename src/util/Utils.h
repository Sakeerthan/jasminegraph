/**
Copyright 2019 JasmineGraph Team
Licensed under the Apache License, Version 2.0 (the "License");
you may not use this file except in compliance with the License.
You may obtain a copy of the License at
    http://www.apache.org/licenses/LICENSE-2.0
Unless required by applicable law or agreed to in writing, software
distributed under the License is distributed on an "AS IS" BASIS,
WITHOUT WARRANTIES OR CONDITIONS OF ANY KIND, either express or implied.
See the License for the specific language governing permissions and
limitations under the License.
 */
#ifndef JASMINEGRAPH_UTILS_H
#define JASMINEGRAPH_UTILS_H

#include <arpa/inet.h>
#include <yaml-cpp/yaml.h>

#include <algorithm>
#include <fstream>
#include <iostream>
#include <map>
#include <nlohmann/json.hpp>
#include <string>
#include <unordered_map>
#include <vector>

#include "../metadb/SQLiteDBInterface.h"
#include "../performancedb/PerformanceSQLiteDBInterface.h"
#include "Conts.h"

using std::map;
using std::unordered_map;
using json = nlohmann::json;

class Utils {
 private:
    static unordered_map<std::string, std::string> propertiesMap;

 public:
    struct worker {
        std::string workerID;
        std::string hostname;
        std::string username;
        std::string port;
        std::string dataPort;
    };

    static std::string getJasmineGraphProperty(std::string key);

    static std::vector<worker> getWorkerList(SQLiteDBInterface *sqlite);

    static std::vector<std::string> getHostListFromProperties();

    static std::vector<std::string> getFileContent(std::string);

    static std::string getFileContentAsString(std::string);

    static std::string replaceAll(std::string content, const std::string &oldValue, const std::string &newValue);

    static void writeFileContent(const std::string &filePath, const std::string &content);

    static std::vector<std::string> split(const std::string &, char delimiter);

    static std::string trim_copy(const std::string &, const std::string &);

    static bool parseBoolean(const std::string str);

    static bool fileExists(std::string fileName);

    static int compressFile(const std::string filePath, std::string mode = "pigz");

    static bool is_number(const std::string &compareString);

    static void createDirectory(const std::string dirName);

    static std::vector<std::string> getListOfFilesInDirectory(std::string dirName);

    static int deleteDirectory(const std::string dirName);

    static std::string getFileName(std::string filePath);

    static int getFileSize(std::string filePath);

    static std::string getJasmineGraphHome();

    static std::string getHomeDir();

    static int copyFile(const std::string sourceFilePath, const std::string destinationFilePath);

    static int unzipFile(std::string filePath, std::string mode = "pigz");

    static bool hostExists(std::string name, std::string ip, std::string workerPort, SQLiteDBInterface *sqlite);

    static int compressDirectory(const std::string filePath);

    static int unzipDirectory(std::string filePath);

    static int copyToDirectory(std::string currentPath, std::string copyPath);

    static std::string getHostID(std::string hostName, SQLiteDBInterface *sqlite);

    static void assignPartitionsToWorkers(int numberOfWorkers, SQLiteDBInterface *sqlite);

    static void updateSLAInformation(PerformanceSQLiteDBInterface *perfSqlite, std::string graphId, int partitionCount,
                                     long newSlaValue, std::string command, std::string category);

    static void editFlagZero(std::string flagPath);

    static void editFlagOne(std::string flagPath);

    static std::string checkFlag(std::string flagPath);

    static int connect_wrapper(int sock, const sockaddr *addr, socklen_t slen);

    /**
     * Wrapper to recv(2) to read a string.
     *
     * @param connFd connection file descriptor
     * @param buf writable buffer of size at least len+1
     * @param len maximum length of the string to read (excluding null terminator)
     * @param allowEmpty whether to allow reading empty string or not
     * @return The string read or "" on error. Logs error if recv failed. Also logs error if allowEmpty is false and
     * read length 0 string.
     */
    static std::string read_str_wrapper(int connFd, char *buf, size_t len, bool allowEmpty);

    /**
     * Wrapper to recv(2) to read a string and trim it.
     *
     * @param connFd connection file descriptor
     * @param buf writable buffer of size at least len+1
     * @param len maximum length of the string to read (excluding null terminator)
     * @return The trimmed string read or "" on error. Also rerurns "" if read length 0 string. This may return an
     * empty string if the string read is non-empty but contained only white-space characters.
     */
    static std::string read_str_trim_wrapper(int connFd, char *buf, size_t len);

    /**
     * Wrapper to send(2) to send data to socket.
     *
     * @param connFd connection file descriptor
     * @param buf readable buffer of size at least `size`
     * @param size size of data to send
     * @return true on success or false otherwise. Logs error if send() failed or sent less than the requested size.
     */
    static bool send_wrapper(int connFd, const char *buf, size_t size);

    /**
     * Wrapper to send(2) to send a std::string to socket.
     *
     * @param connFd connection file descriptor
     * @param str the string to send without any null terminator
     * @return true on success or false otherwise. Uses Utils::send_wrapper(int, const char *, size_t) internally.
     */
    static bool send_str_wrapper(int connFd, std::string str);

    static bool sendExpectResponse(int sockfd, char *data, size_t data_length, std::string sendMsg,
                                   std::string expectMsg);

    static bool performHandshake(int sockfd, char *data, size_t data_length, std::string masterIP);

    static std::string getCurrentTimestamp();
<<<<<<< HEAD
    static std::string getJsonStringFromYamlFile(const std::string &yamlFile);
=======
    static std::string getJsonStringFromYamlFile(const std::string& yamlFile);

    static int createDatabaseFromDDL(const char* dbLocation, const char* ddlFileLocation);
>>>>>>> 8492849b
};

#endif  // JASMINEGRAPH_UTILS_H<|MERGE_RESOLUTION|>--- conflicted
+++ resolved
@@ -161,13 +161,10 @@
     static bool performHandshake(int sockfd, char *data, size_t data_length, std::string masterIP);
 
     static std::string getCurrentTimestamp();
-<<<<<<< HEAD
+
     static std::string getJsonStringFromYamlFile(const std::string &yamlFile);
-=======
-    static std::string getJsonStringFromYamlFile(const std::string& yamlFile);
 
-    static int createDatabaseFromDDL(const char* dbLocation, const char* ddlFileLocation);
->>>>>>> 8492849b
+    static int createDatabaseFromDDL(const char *dbLocation, const char *ddlFileLocation);
 };
 
 #endif  // JASMINEGRAPH_UTILS_H