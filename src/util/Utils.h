--- conflicted
+++ resolved
@@ -91,17 +91,15 @@
 
     static void assignPartitionsToWorkers(int numberOfWorkers, SQLiteDBInterface sqlite);
 
-<<<<<<< HEAD
     static void updateSLAInformation(PerformanceSQLiteDBInterface perfSqlite, std::string graphId, int partitionCount,
             long newSlaValue, std::string command, std::string category);
-=======
+
     void editFlagZero(std::string flagPath);
 
     void editFlagOne(std::string flagPath);
 
     std::string checkFlag(std::string flagPath);
 
->>>>>>> f15d02e5
 };
 
 #endif //JASMINEGRAPH_UTILS_H