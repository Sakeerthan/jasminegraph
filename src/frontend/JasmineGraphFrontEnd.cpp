--- conflicted
+++ resolved
@@ -24,8 +24,6 @@
 static int connFd;
 static bool IS_DISTRIBUTED = Utils::parseBoolean(utils.getJasmineGraphProperty("org.jasminegraph.server.mode.isdistributed"));
 
-<<<<<<< HEAD
-=======
 void *task1(void *dummyPt)
 {
     cout << "Thread No: " << pthread_self() << endl;
@@ -147,7 +145,6 @@
     close(connFd);
 }
 
->>>>>>> 9912d8b4
 JasmineGraphFrontEnd::JasmineGraphFrontEnd(SQLiteDBInterface db)
 {
     this->sqlite = db;
@@ -236,7 +233,6 @@
 
 }
 
-<<<<<<< HEAD
  /**
   * This method checks if a graph exists in JasmineGraph.
   * This method uses the unique path of the graph.
@@ -245,16 +241,6 @@
   * @return
   */
  bool JasmineGraphFrontEnd::graphExists(string path, void *dummyPt) {
-=======
-/**
- * This method checks if a graph exists in JasmineGraph.
- * This method uses the unique path of the graph.
- * @param basic_string
- * @param dummyPt
- * @return
- */
-  bool JasmineGraphFrontEnd::graphExists(string path, void *dummyPt) {
->>>>>>> 9912d8b4
      bool result = true;
      string stmt = "SELECT COUNT( * ) FROM graph WHERE upload_path LIKE '" + path + "';";
      SQLiteDBInterface *sqlite = (SQLiteDBInterface *) dummyPt;
@@ -286,96 +272,6 @@
     return result;
 }
 
-<<<<<<< HEAD
-
-void *frontendservicesesion(void *dummyPt)
-{
-    frontendservicesessionargs* sessionargs = (frontendservicesessionargs*) dummyPt;
-    cout << "Thread No: " << pthread_self() << endl;
-    char data[300];
-    bzero(data, 301);
-    bool loop = false;
-    while(!loop)
-    {
-        bzero(data, 301);
-        read(sessionargs->connFd, data, 300);
-
-        string line (data);
-        cout << line << endl;
-
-        Utils utils;
-        line = utils.trim_copy(line, " \f\n\r\t\v");
-
-        if(line.compare(EXIT) == 0)
-        {
-            break;
-        }
-        else if (line.compare(LIST) == 0)
-        {
-            SQLiteDBInterface* sqlite = (SQLiteDBInterface*) dummyPt;
-            std::vector<vector<pair<string,string>>> v = sqlite->runSelect("SELECT idgraph, name, upload_path, upload_start_time, upload_end_time, "
-                                                                           "graph_status_idgraph_status, vertexcount, centralpartitioncount, edgecount FROM graph;");
-            for (std::vector<vector<pair<string,string>>>::iterator i = v.begin(); i != v.end(); ++i) {
-                for (std::vector<pair<string,string>>::iterator j = (i->begin()); j != i->end(); ++j) {
-                    std::cout << "  " << j->first << " = " << j->second << std::endl;
-                }
-                std::cout << "\n" << endl;
-            }
-        }
-        else if (line.compare(SHTDN) == 0)
-        {
-            close(sessionargs->connFd);
-            exit(0);
-        }
-            // Add graph from outside
-        else if (line.compare(ADGR) == 0)
-        {
-            std::cout << SEND << endl;
-
-            // We get the name and the path to graph as a pair separated by |.
-            char graph_data[300];
-            bzero(graph_data, 301);
-            string name = "";
-            string path = "";
-
-            read(sessionargs->connFd, graph_data, 300);
-            string gData (graph_data);
-            Utils utils;
-            gData = utils.trim_copy(gData, " \f\n\r\t\v");
-            std::cout << "data received : " << gData << endl;
-
-            std::vector<std::string> strArr = Utils::split(gData, '|');
-
-            if(strArr.size() != 2){
-                std::cout << ERROR << ":Message format not recognized" << endl;
-                break;
-            }
-
-            name = strArr[0];
-            path = strArr[1];
-
-            if(JasmineGraphFrontEnd::graphExists(path, dummyPt)){
-                std::cout << ERROR << ":Graph exists" << endl;
-                break;
-            }
-
-            if(utils.fileExists(path, sessionargs)){
-                std::cout << "Path exists" << endl;
-                // TODO : upload graph either locally or in distributed server
-            }else{
-                std::cout << ERROR <<":Graph data file does not exist on the specified path" << endl;
-                break;
-            }
-        }
-        else
-        {
-            std::cout << ERROR << ":Message format not recognized" << endl;
-        }
-    }
-    cout << "\nClosing thread " << pthread_self() << " and connection" << endl;
-    close(sessionargs->connFd);
-}
-=======
 /**
  * This method checks if a file with the given path exists.
  * @param fileName
@@ -385,5 +281,4 @@
 {
     std::ifstream infile(fileName);
     return infile.good();
-}
->>>>>>> 9912d8b4
+}