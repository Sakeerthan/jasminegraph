--- conflicted
+++ resolved
@@ -112,46 +112,6 @@
 
 }
 
-<<<<<<< HEAD
-//void *task1(void *dummyPt)
-//{
-//    cout << "Thread No: " << pthread_self() << endl;
-//    char data[300];
-//    bzero(data, 301);
-//    bool loop = false;
-//    while(!loop)
-//    {
-//        bzero(data, 301);
-//        read(connFd, data, 300);
-//
-//        string line (data);
-//        cout << line << endl;
-//
-//        line = Utils::trim_copy(line, " \f\n\r\t\v");
-//
-//        if(line.compare(EXIT) == 0)
-//        {
-//            break;
-//        }
-//        else if (line.compare(LIST) == 0)
-//        {
-//            SQLiteDBInterface* sqlite = (SQLiteDBInterface*) dummyPt;
-//            std::vector<std::string> v = sqlite->runSelect("SELECT idgraph, name, upload_path, upload_start_time, upload_end_time, "
-//                              "graph_status_idgraph_status, vertexcount, centralpartitioncount, edgecount FROM graph;");
-//            for(std::vector<std::string>::iterator it = v.begin(); it != v.end(); ++it) {
-//                std::cout << *it << endl;
-//            }
-//        }
-//        else if (line.compare(SHTDN) == 0)
-//        {
-//            close(connFd);
-//            exit(0);
-//        }
-//    }
-//    cout << "\nClosing thread and connection" << endl;
-//    close(connFd);
-//}
-=======
 void *task1(void *dummyPt)
 {
     cout << "Thread No: " << pthread_self() << endl;
@@ -286,5 +246,4 @@
 {
     std::ifstream infile(fileName);
     return infile.good();
-}
->>>>>>> c549181f
+}