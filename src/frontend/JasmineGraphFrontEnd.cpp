/**
Copyright 2019 JasminGraph Team
Licensed under the Apache License, Version 2.0 (the "License");
you may not use this file except in compliance with the License.
You may obtain a copy of the License at
    http://www.apache.org/licenses/LICENSE-2.0
Unless required by applicable law or agreed to in writing, software
distributed under the License is distributed on an "AS IS" BASIS,
WITHOUT WARRANTIES OR CONDITIONS OF ANY KIND, either express or implied.
See the License for the specific language governing permissions and
limitations under the License.
 */

#include <ctime>
#include <chrono>
#include <iostream>
#include <map>
#include <set>
#include <thread>
#include <spdlog/spdlog.h>
#include "JasmineGraphFrontEnd.h"
#include "../util/Conts.h"
#include "../util/kafka/KafkaCC.h"
#include "JasmineGraphFrontEndProtocol.h"
#include "../metadb/SQLiteDBInterface.h"
#include "../partitioner/local/MetisPartitioner.h"
#include "../partitioner/stream/Partitioner.h"
#include "../partitioner/local/RDFPartitioner.h"
#include "../util/logger/Logger.h"
#include "../server/JasmineGraphServer.h"
#include "../partitioner/local/RDFParser.h"
#include "../partitioner/local/JSONParser.h"
#include "../server/JasmineGraphInstanceProtocol.h"
#include "../ml/trainer/JasminGraphTrainingInitiator.h"
#include "../query/algorithms/linkprediction/JasminGraphLinkPredictor.h"
#include "../ml/trainer/JasmineGraphTrainingSchedular.h"
#include "../ml/trainer/python-c-api/Python_C_API.h"
#include "../centralstore/incremental/DataPublisher.h"
#include "core/scheduler/JobScheduler.h"
#include "../performance/metrics/PerformanceUtil.h"
#include "core/CoreConstants.h"
<<<<<<< HEAD
#include <nlohmann/json.hpp>

#include "flatbuffers/flatbuffers.h"
#include <iostream> // C++ header file for printing
#include <fstream> // C++ header file for file access
=======
#include "../centralstore/incremental/RelationBlock.h"
#include <cctype>
>>>>>>> d5554a2c

using json = nlohmann::json;
using namespace std;
using namespace std::chrono;

std::atomic<int> highPriorityTaskCount;
static int connFd;
static int currentFESession;
static bool canCalibrate = true;
Logger frontend_logger;
std::set<ProcessInfo> processData;
std::mutex aggregateWeightMutex;
std::mutex triangleTreeMutex;
std::string stream_topic_name;
// Thread function
void listen_to_kafka_topic(KafkaConnector *kstream, Partitioner &graphPartitioner, vector<DataPublisher*> &workerClients)
{
    while (true) {
        cppkafka::Message msg = kstream->consumer.poll();
        if (!msg || msg.get_error()) {
            continue;
        }
        string data(msg.get_payload());
        if (data == "-1") {  // Marks the end of stream
            frontend_logger.log("Received the end of `" +stream_topic_name+"` input kafka stream", "info");
            break;
        }
        auto edgeJson = json::parse(data);
        auto sourceJson = edgeJson["source"];
        auto destinationJson = edgeJson["destination"];
        std::string sId = std::string(sourceJson["id"]);
        std::string dId = std::string(destinationJson["id"]);
        partitionedEdge partitionedEdge = graphPartitioner.addEdge({sId, dId});
        sourceJson["pid"] = partitionedEdge[0].second;
        destinationJson["pid"] = partitionedEdge[1].second;
        string source = sourceJson.dump();
        string destination = destinationJson.dump();
        json obj ;
        obj["source"] = sourceJson;
        obj["destination"] = destinationJson;
        long temp_s = partitionedEdge[0].second;
        long temp_d = partitionedEdge[1].second;
        workerClients.at((int) partitionedEdge[0].second)->publish(sourceJson.dump());
        workerClients.at((int) partitionedEdge[1].second)->publish(destinationJson.dump());
//      storing Node block
        if (temp_s ==temp_d){
            workerClients.at((int) partitionedEdge[0].second)->publish_relation(obj.dump());
        }
    }
    graphPartitioner.printStats();
}

void *frontendservicesesion(std::string masterIP, int connFd, SQLiteDBInterface sqlite,
                            PerformanceSQLiteDBInterface perfSqlite, JobScheduler jobScheduler) {
    frontend_logger.log("Thread No: " + to_string(pthread_self()), "info");
    frontend_logger.log("Master IP: " + masterIP, "info");
    char data[FRONTEND_DATA_LENGTH];
    bzero(data, FRONTEND_DATA_LENGTH + 1);
    Utils utils;
    vector<Utils::worker> workerList = utils.getWorkerList(sqlite);
    vector<DataPublisher*> workerClients;

//  Initiate Thread
    thread input_stream_handler;
//  Initiate kafka consumer parameters
    std::string partitionCount = utils.getJasmineGraphProperty("org.jasminegraph.server.npartitions");
    int numberOfPartitions = std::stoi(partitionCount);
    std::string kafka_server_IP ;
    cppkafka::Configuration configs;
    KafkaConnector* kstream;
    Partitioner graphPartitioner(numberOfPartitions, 1, spt::Algorithms::HASH);

    for (int i = 0; i < workerList.size(); i++) {

        Utils::worker currentWorker = workerList.at(i);
        string workerHost = currentWorker.hostname;
        string workerID = currentWorker.workerID;
        int workerPort = atoi(string(currentWorker.port).c_str());
        DataPublisher* workerClient = new DataPublisher(workerPort, workerHost);
        workerClients.push_back(workerClient);
    }
    bool loop = false;
    while (!loop) {
        if(currentFESession == Conts::MAX_FE_SESSIONS + 1) {
            currentFESession--;
            std::string errorResponse = "Jasminegraph Server is Busy. Please try again later.";
            int result_wr = write(connFd, errorResponse.c_str(), errorResponse.length());
            if(result_wr < 0) {
                frontend_logger.log("Error writing to socket", "error");
            }
            break;
        }

        bzero(data, FRONTEND_DATA_LENGTH + 1);
        read(connFd, data, FRONTEND_DATA_LENGTH);

        string line(data);
        if (line.compare("\r\n") == 0) {
            continue;
        }
        frontend_logger.log("Command received: " + line, "info");

        if (line.empty()) {
            currentFESession--;
            break;
        }

        Utils utils;
        line = utils.trim_copy(line, " \f\n\r\t\v");

        if (currentFESession > 1) {
            canCalibrate = false;
        } else {
            canCalibrate = true;
            workerResponded = false;
        }


        if (line.compare(EXIT) == 0) {
            currentFESession--;
            break;
        } else if (line.compare(LIST) == 0) {
            std::stringstream ss;
            std::vector < vector < pair < string, string>>> v = sqlite.runSelect(
                    "SELECT idgraph, name, upload_path, graph_status_idgraph_status FROM graph;");
            for (std::vector < vector < pair < string, string>>>::iterator i = v.begin(); i != v.end(); ++i) {
                ss << "|";
                int counter = 0;
                for (std::vector < pair < string, string >> ::iterator j = (i->begin()); j != i->end(); ++j) {
                    if (counter == 3) {
                        if (std::stoi(j->second) == Conts::GRAPH_STATUS::LOADING) {
                            ss << "loading|";
                        } else if (std::stoi(j->second) == Conts::GRAPH_STATUS::DELETING) {
                            ss << "deleting|";
                        } else if (std::stoi(j->second) == Conts::GRAPH_STATUS::NONOPERATIONAL) {
                            ss << "nop|";
                        } else if (std::stoi(j->second) == Conts::GRAPH_STATUS::OPERATIONAL) {
                            ss << "op|";
                        }
                    } else {
                        ss << j->second << "|";
                    }
                    counter++;
                }
                ss << "\n";
            }
            string result = ss.str();
            if (result.size() == 0) {
                int result_wr = write(connFd, EMPTY.c_str(), EMPTY.length());
                if (result_wr < 0) {
                    frontend_logger.log("Error writing to socket", "error");
                    loop = true;
                    continue;
                }
                result_wr = write(connFd, "\r\n", 2);

                if (result_wr < 0) {
                    frontend_logger.log("Error writing to socket", "error");
                    loop = true;
                    continue;
                }

            } else {
                int result_wr = write(connFd, result.c_str(), result.length());
                if (result_wr < 0) {
                    frontend_logger.log("Error writing to socket", "error");
                    loop = true;
                    continue;
                }
            }

        } else if (line.compare(SHTDN) == 0) {
            JasmineGraphServer *jasmineServer = new JasmineGraphServer();
            jasmineServer->shutdown_workers();
            close(connFd);
            exit(0);
        } else if (line.compare(ADRDF) == 0) {

            // add RDF graph
            int result_wr = write(connFd, SEND.c_str(), FRONTEND_COMMAND_LENGTH);
            if (result_wr < 0) {
                frontend_logger.log("Error writing to socket", "error");
                loop = true;
                continue;
            }
            result_wr = write(connFd, "\r\n", 2);
            if (result_wr < 0) {
                frontend_logger.log("Error writing to socket", "error");
                loop = true;
                continue;
            }

            // We get the name and the path to graph as a pair separated by |.
            char graph_data[FRONTEND_DATA_LENGTH];
            bzero(graph_data, FRONTEND_DATA_LENGTH + 1);
            string name = "";
            string path = "";

            read(connFd, graph_data, FRONTEND_DATA_LENGTH);

            std::time_t time = chrono::system_clock::to_time_t(chrono::system_clock::now());
            string uploadStartTime = ctime(&time);
            string gData(graph_data);

            Utils utils;
            gData = utils.trim_copy(gData, " \f\n\r\t\v");
            frontend_logger.log("Data received: " + gData, "info");

            std::vector <std::string> strArr = Utils::split(gData, '|');

            if (strArr.size() != 2) {
                frontend_logger.log("Message format not recognized", "error");
                continue;
            }

            name = strArr[0];
            path = strArr[1];

            if (JasmineGraphFrontEnd::graphExists(path, sqlite)) {
                frontend_logger.log("Graph exists", "error");
                continue;
            }

            if (utils.fileExists(path)) {
                frontend_logger.log("Path exists", "info");

                string sqlStatement =
                        "INSERT INTO graph (name,upload_path,upload_start_time,upload_end_time,graph_status_idgraph_status,"
                        "vertexcount,centralpartitioncount,edgecount) VALUES(\"" + name + "\", \"" + path +
                        "\", \"" + uploadStartTime + "\", \"\",\"" + to_string(Conts::GRAPH_STATUS::LOADING) +
                        "\", \"\", \"\", \"\")";
                int newGraphID = sqlite.runInsert(sqlStatement);

                GetConfig appConfig;
                appConfig.readConfigFile(path, newGraphID);

                MetisPartitioner *metisPartitioner = new MetisPartitioner(&sqlite);
                vector <std::map<int, string>> fullFileList;
                string input_file_path = utils.getHomeDir() + "/.jasminegraph/tmp/" + to_string(newGraphID) + "/" +
                                         to_string(newGraphID);
                metisPartitioner->loadDataSet(input_file_path, newGraphID);

                metisPartitioner->constructMetisFormat(Conts::GRAPH_TYPE_RDF);
                fullFileList = metisPartitioner->partitioneWithGPMetis("");
                JasmineGraphServer *jasmineServer = new JasmineGraphServer();
                jasmineServer->uploadGraphLocally(newGraphID, Conts::GRAPH_WITH_ATTRIBUTES, fullFileList, masterIP);
                utils.deleteDirectory(utils.getHomeDir() + "/.jasminegraph/tmp/" + to_string(newGraphID));
                utils.deleteDirectory("/tmp/" + std::to_string(newGraphID));
                JasmineGraphFrontEnd::getAndUpdateUploadTime(to_string(newGraphID), sqlite);
            } else {
                frontend_logger.log("Graph data file does not exist on the specified path", "error");
                continue;
            }

        } else if (line.compare(ADGR) == 0) {
            int result_wr = write(connFd, SEND.c_str(), FRONTEND_COMMAND_LENGTH);
            if (result_wr < 0) {
                frontend_logger.log("Error writing to socket", "error");
                loop = true;
                continue;
            }
            result_wr = write(connFd, "\r\n", 2);
            if (result_wr < 0) {
                frontend_logger.log("Error writing to socket", "error");
                loop = true;
                continue;
            }

            // We get the name and the path to graph as a pair separated by |.
            char graph_data[FRONTEND_DATA_LENGTH];
            char partition_count[FRONTEND_DATA_LENGTH];
            bzero(graph_data, FRONTEND_DATA_LENGTH + 1);
            string name = "";
            string path = "";
            string partitionCount = "";

            read(connFd, graph_data, FRONTEND_DATA_LENGTH);

            std::time_t time = chrono::system_clock::to_time_t(chrono::system_clock::now());
            string uploadStartTime = ctime(&time);
            string gData(graph_data);

            Utils utils;
            gData = utils.trim_copy(gData, " \f\n\r\t\v");
            frontend_logger.log("Data received: " + gData, "info");

            std::vector <std::string> strArr = Utils::split(gData, '|');

            if (strArr.size() < 2) {
                frontend_logger.log("Message format not recognized", "error");
                continue;
            }

            name = strArr[0];
            path = strArr[1];

            if (strArr.size() == 3) {
                partitionCount = strArr[2];
            }

            if (JasmineGraphFrontEnd::graphExists(path, sqlite)) {
                frontend_logger.log("Graph exists", "error");
                continue;
            }

            if (utils.fileExists(path)) {
                frontend_logger.log("Path exists", "info");

                string sqlStatement =
                        "INSERT INTO graph (name,upload_path,upload_start_time,upload_end_time,graph_status_idgraph_status,"
                        "vertexcount,centralpartitioncount,edgecount) VALUES(\"" + name + "\", \"" + path +
                        "\", \"" + uploadStartTime + "\", \"\",\"" + to_string(Conts::GRAPH_STATUS::LOADING) +
                        "\", \"\", \"\", \"\")";
                int newGraphID = sqlite.runInsert(sqlStatement);
                JasmineGraphServer *jasmineServer = new JasmineGraphServer();
                MetisPartitioner *partitioner = new MetisPartitioner(&sqlite);
                vector <std::map<int, string>> fullFileList;

                partitioner->loadDataSet(path, newGraphID);
                int result = partitioner->constructMetisFormat(Conts::GRAPH_TYPE_NORMAL);
                if (result == 0) {
                    string reformattedFilePath = partitioner->reformatDataSet(path, newGraphID);
                    partitioner->loadDataSet(reformattedFilePath, newGraphID);
                    partitioner->constructMetisFormat(Conts::GRAPH_TYPE_NORMAL_REFORMATTED);
                    fullFileList = partitioner->partitioneWithGPMetis(partitionCount);
                } else {

                    fullFileList = partitioner->partitioneWithGPMetis(partitionCount);
                }
                frontend_logger.log("Upload done", "info");
                jasmineServer->uploadGraphLocally(newGraphID, Conts::GRAPH_TYPE_NORMAL, fullFileList, masterIP);
                utils.deleteDirectory(utils.getHomeDir() + "/.jasminegraph/tmp/" + to_string(newGraphID));
                string workerCountQuery = "select count(*) from worker";
                std::vector < vector < pair < string, string>>> results = sqlite.runSelect(workerCountQuery);
                string workerCount = results[0][0].second;
                int nWorkers = atoi(workerCount.c_str());
                JasmineGraphFrontEnd::getAndUpdateUploadTime(to_string(newGraphID), sqlite);
                int result_wr = write(connFd, DONE.c_str(), DONE.size());
                if (result_wr < 0) {
                    frontend_logger.log("Error writing to socket", "error");
                    loop = true;
                    continue;
                }
                result_wr = write(connFd, "\n", 2);
                if (result_wr < 0) {
                    frontend_logger.log("Error writing to socket", "error");
                    loop = true;
                    continue;
                }
            } else {
                frontend_logger.log("Graph data file does not exist on the specified path", "error");
                continue;
            }
        } else if (line.compare(ADMDL) == 0) {
            //TODO add error handling
            write(connFd, SEND.c_str(), FRONTEND_COMMAND_LENGTH);
            write(connFd, "\r\n", 2);

            char graph_data[FRONTEND_DATA_LENGTH];
            bzero(graph_data, FRONTEND_DATA_LENGTH + 1);
            string name = "";
            string path = "";

            read(connFd, graph_data, FRONTEND_DATA_LENGTH);

            std::time_t time = chrono::system_clock::to_time_t(chrono::system_clock::now());
            string uploadStartTime = ctime(&time);
            string gData(graph_data);

            Utils utils;
            gData = utils.trim_copy(gData, " \f\n\r\t\v");
            frontend_logger.log("Data received: " + gData, "info");

            std::vector<std::string> strArr = Utils::split(gData, '|');

            if (strArr.size() < 2) {
                frontend_logger.log("Message format not recognized", "error");
                continue;
            }

            name = strArr[0];
            path = strArr[1];

            if (JasmineGraphFrontEnd::modelExists(path, sqlite)) {
                frontend_logger.log("Model exists", "error");
                continue;
            }

            if (utils.fileExists(path)) {
                frontend_logger.log("Path exists", "info");
                std::string toDir = utils.getJasmineGraphProperty("org.jasminegraph.server.modelDir");
                utils.copyToDirectory(path, toDir);

                string sqlStatement =
                        "INSERT INTO model (name,upload_path,upload_time,model_status_idmodel_status"
                        ")VALUES(\"" + name + "\", \"" + path +
                        "\", \"" + uploadStartTime + "\",\"" + to_string(Conts::GRAPH_STATUS::LOADING) + "\")";

                int newModelID = sqlite.runInsert(sqlStatement);

                frontend_logger.log("Upload done", "info");
                write(connFd, DONE.c_str(), DONE.size());
                write(connFd, "\n", 2);
            } else {
                frontend_logger.log("Model file does not exist on the specified path", "error");
                continue;
            }
        } else if (line.compare(ADGR_CUST) == 0) {
            string message = "Select a custom graph upload option\n";
            int result_wr = write(connFd, message.c_str(), message.size());
            if (result_wr < 0) {
                frontend_logger.log("Error writing to socket", "error");
                loop = true;
                continue;
            }
            result_wr = write(connFd, Conts::GRAPH_WITH::TEXT_ATTRIBUTES.c_str(),
                              Conts::GRAPH_WITH::TEXT_ATTRIBUTES.size());
            if (result_wr < 0) {
                frontend_logger.log("Error writing to socket", "error");
                loop = true;
                continue;
            }
            result_wr = write(connFd, "\n", 2);
            if (result_wr < 0) {
                frontend_logger.log("Error writing to socket", "error");
                loop = true;
                continue;
            }
            result_wr = write(connFd, Conts::GRAPH_WITH::JSON_ATTRIBUTES.c_str(),
                              Conts::GRAPH_WITH::JSON_ATTRIBUTES.size());
            if (result_wr < 0) {
                frontend_logger.log("Error writing to socket", "error");
                loop = true;
                continue;
            }
            result_wr = write(connFd, "\n", 2);
            if (result_wr < 0) {
                frontend_logger.log("Error writing to socket", "error");
                loop = true;
                continue;
            }
            result_wr = write(connFd, Conts::GRAPH_WITH::XML_ATTRIBUTES.c_str(),
                              Conts::GRAPH_WITH::XML_ATTRIBUTES.size());
            if (result_wr < 0) {
                frontend_logger.log("Error writing to socket", "error");
                loop = true;
                continue;
            }
            result_wr = write(connFd, "\n", 2);

            if (result_wr < 0) {
                frontend_logger.log("Error writing to socket", "error");
                loop = true;
                continue;
            }

            char type[20];
            bzero(type, 21);
            read(connFd, type, 20);
            string graphType(type);
            graphType = utils.trim_copy(graphType, " \f\n\r\t\v");

            std::unordered_set <std::string> s = {"1", "2", "3"};
            if (s.find(graphType) == s.end()) {
                frontend_logger.log("Graph type not recognized", "error");
                continue;
            }

            string graphAttributeType = "";
            if (graphType == "1") {
                graphAttributeType = Conts::GRAPH_WITH_TEXT_ATTRIBUTES;
            } else if (graphType == "2") {
                graphAttributeType = Conts::GRAPH_WITH_JSON_ATTRIBUTES;
            } else if (graphType == "3") {
                graphAttributeType = Conts::GRAPH_WITH_XML_ATTRIBUTES;
            }

            // We get the name and the path to graph edge list and attribute list as a triplet separated by | .
            // <name>|<path to edge list>|<path to attribute file>|(optional)<attribute data type: int8. int16, int32 or float>
            // Data types based on numpy array data types for numerical values with int8 referring to 8bit integers etc.
            // If data type is not specified, it will be inferred from values present in the first line of the attribute file
            // The provided data type should be the largest in the following order: float > int32 > int16 > int8
            // Inferred data type will be the largest type based on the values present in the attribute file first line
            message = "Send <name>|<path to edge list>|<path to attribute file>|(optional)<attribute data type: int8. int16, int32 or float>\n";
            result_wr = write(connFd, message.c_str(), message.size());
            if (result_wr < 0) {
                frontend_logger.log("Error writing to socket", "error");
                loop = true;
                continue;
            }
            char graph_data[FRONTEND_DATA_LENGTH];
            bzero(graph_data, FRONTEND_DATA_LENGTH + 1);
            string name = "";
            string edgeListPath = "";
            string attributeListPath = "";
            string attrDataType = "";

            read(connFd, graph_data, FRONTEND_DATA_LENGTH);

            std::time_t time = chrono::system_clock::to_time_t(chrono::system_clock::now());
            string uploadStartTime = ctime(&time);
            string gData(graph_data);

            Utils utils;
            gData = utils.trim_copy(gData, " \f\n\r\t\v");
            frontend_logger.log("Data received: " + gData, "info");

            std::vector <std::string> strArr = Utils::split(gData, '|');

            if (strArr.size() != 3 && strArr.size() != 4) {
                frontend_logger.log("Message format not recognized", "error");
                continue;
            }

            name = strArr[0];
            edgeListPath = strArr[1];
            attributeListPath = strArr[2];
            //If data type is specified
            if (strArr.size() == 4) {
                attrDataType = strArr[3];
                if (attrDataType != "int8" && attrDataType != "int16" && attrDataType != "int32" &&
                    attrDataType != "float") {
                    frontend_logger.log("Data type not recognized", "error");
                    continue;
                }
            }

            if (JasmineGraphFrontEnd::graphExists(edgeListPath, sqlite)) {
                frontend_logger.log("Graph exists", "error");
                continue;
            }

            if (utils.fileExists(edgeListPath) && utils.fileExists(attributeListPath)) {
                std::cout << "Paths exists" << endl;

                string sqlStatement =
                        "INSERT INTO graph (name,upload_path,upload_start_time,upload_end_time,graph_status_idgraph_status,"
                        "vertexcount,centralpartitioncount,edgecount) VALUES(\"" + name + "\", \"" + edgeListPath +
                        "\", \"" + uploadStartTime + "\", \"\",\"" + to_string(Conts::GRAPH_STATUS::LOADING) +
                        "\", \"\", \"\", \"\")";
                int newGraphID = sqlite.runInsert(sqlStatement);
                JasmineGraphServer *jasmineServer = new JasmineGraphServer();
                MetisPartitioner *partitioner = new MetisPartitioner(&sqlite);
                vector <std::map<int, string>> fullFileList;
                partitioner->loadContentData(attributeListPath, graphAttributeType, newGraphID, attrDataType);
                partitioner->loadDataSet(edgeListPath, newGraphID);
                int result = partitioner->constructMetisFormat(Conts::GRAPH_TYPE_NORMAL);
                if (result == 0) {
                    string reformattedFilePath = partitioner->reformatDataSet(edgeListPath, newGraphID);
                    partitioner->loadDataSet(reformattedFilePath, newGraphID);
                    partitioner->constructMetisFormat(Conts::GRAPH_TYPE_NORMAL_REFORMATTED);
                    fullFileList = partitioner->partitioneWithGPMetis("");
                } else {
                    fullFileList = partitioner->partitioneWithGPMetis("");
                }
                //Graph type should be changed to identify graphs with attributes
                //because this graph type has additional attribute files to be uploaded
                jasmineServer->uploadGraphLocally(newGraphID, Conts::GRAPH_WITH_ATTRIBUTES, fullFileList, masterIP);
                utils.deleteDirectory(utils.getHomeDir() + "/.jasminegraph/tmp/" + to_string(newGraphID));
                utils.deleteDirectory("/tmp/" + std::to_string(newGraphID));
                JasmineGraphFrontEnd::getAndUpdateUploadTime(to_string(newGraphID), sqlite);
                result_wr = write(connFd, DONE.c_str(), DONE.size());
                if (result_wr < 0) {
                    frontend_logger.log("Error writing to socket", "error");
                    loop = true;
                    continue;
                }
                result_wr = write(connFd, "\n", 2);
                if (result_wr < 0) {
                    frontend_logger.log("Error writing to socket", "error");
                    loop = true;
                    continue;
                }
            } else {
                frontend_logger.log("Graph data file does not exist on the specified path", "error");
                continue;
            }
        } else if (line.compare(ADD_STREAM_KAFKA) == 0) {
<<<<<<< HEAD
            //TODO to be removed after completing streaming implementation
            bool TESTING = false; // Test graph data bypassing kafka stream
            if (TESTING) {
                std::string testData[] = {
                        "{\"source\":{\"id\":\"0x97e58c7d37cba1a1e2ecbb2a5b23f8d127b6892d\",\"properties\":{"
                        "\"blockNumber\":\"448028\",\"timestamp\":\"1445954881\",\"tokenId\":\"4422\"}},\"destination\":{"
                        "\"id\":\"0xb1a2b43a7433dd150bb82227ed519cd6b142d382\"},\"properties\":{\"blockNumber\":\"448028\","
                        "\"timestamp\":\"1445954881\",\"tokenId\":\"4422\",\"graphId\":\"1\"}}",
                        "{\"source\":{\"id\":\"0x97e58c7d37cba1a1e2ecbb2a5b23f8d127b6892d\",\"properties\":{"
                        "\"blockNumber\":\"447862\",\"timestamp\":\"1445951915\",\"tokenId\":\"1343\"}},\"destination\":{"
                        "\"id\":\"0x9b22a80d5c7b3374a05b446081f97d0a34079e7f\"},\"properties\":{\"blockNumber\":\"447862\","
                        "\"timestamp\":\"1445951915\",\"tokenId\":\"1343\",\"graphId\":\"1\"}}",
                        "{\"source\":{\"id\":\"0x97e58c7d37cba1a1e2ecbb2a5b23f8d127b6892d\",\"properties\":{"
                        "\"blockNumber\":\"447786\",\"timestamp\":\"1445950900\",\"tokenId\":\"10000\"}},\"destination\":{"
                        "\"id\":\"0x9b22a80d5c7b3374a05b446081f97d0a34079e7f\"},\"properties\":{\"blockNumber\":\"447786\","
                        "\"timestamp\":\"1445950900\",\"tokenId\":\"10000\",\"graphId\":\"1\"}}",
                        "{\"source\":{\"id\":\"0xb1a2b43a7433dd150bb82227ed519cd6b142d382\",\"properties\":{"
                        "\"blockNumber\":\"447767\",\"timestamp\":\"1445950646\",\"tokenId\":\"20000\"}},\"destination\":{"
                        "\"id\":\"0x97e58c7d37cba1a1e2ecbb2a5b23f8d127b6892d\"},\"properties\":{\"blockNumber\":\"447767\","
                        "\"timestamp\":\"1445950646\",\"tokenId\":\"20000\",\"graphId\":\"1\"}}"};
                Partitioner graphPartitioner(1, 0, spt::Algorithms::HASH);

                for (auto data : testData) {
                    auto edgeJson = json::parse(data);
                    auto sourceJson = edgeJson["source"];
                    auto destinationJson = edgeJson["destination"];

                    std::string sourceID = std::string(sourceJson["id"]);
                    std::string destinationID = std::string(destinationJson["id"]);

                    partitionedEdge partitionedEdge = graphPartitioner.addEdge({sourceID, destinationID});
                    edgeJson["source"]["pid"] = std::to_string(partitionedEdge[0].second);
                    edgeJson["destination"]["pid"] = std::to_string(partitionedEdge[1].second);
                    workerClients.at((int)partitionedEdge[0].second)->publish(edgeJson.dump());
                    workerClients.at((int)partitionedEdge[1].second)->publish(edgeJson.dump());
                }
=======
            Utils utils;
            string msg_1 = "DO you want to use default KAFKA consumer(y/n) ? ";
            int result_wr_1 = write(connFd, msg_1.c_str(), msg_1.length());
            if (result_wr_1 < 0) {
                frontend_logger.log("Error writing to socket", "error");
                loop = true;
>>>>>>> d5554a2c
                continue;
            }
            result_wr_1 = write(connFd, "\r\n", 2);
            if (result_wr_1 < 0) {
                frontend_logger.log("Error writing to socket", "error");
                loop = true;
                continue;
            }

            // Get user response.
            char user_res[FRONTEND_DATA_LENGTH];
            bzero(user_res, FRONTEND_DATA_LENGTH + 1);
            read(connFd, user_res, FRONTEND_DATA_LENGTH);
            string user_res_s(user_res);
            user_res_s = utils.trim_copy(user_res_s, " \f\n\r\t\v");
            for (char& c : user_res_s) {
                c = tolower(c);
            }
//          use default kafka consumer details
            if (user_res_s =="y"){
                kafka_server_IP = utils.getJasmineGraphProperty("org.jasminegraph.server.streaming.kafka.host");
                configs = {{"metadata.broker.list", kafka_server_IP},
                           {"group.id",             "knnect"}};
            }
//          user need to start relevant kafka cluster using relevant IP address
//          read relevant IP address from given file path
            else{
                string message = "Send file path to the kafka configuration file.";
                int result_wr = write(connFd, message.c_str(), message.length());
                if (result_wr < 0) {
                    frontend_logger.log("Error writing to socket", "error");
                    loop = true;
                    continue;
                }
                result_wr = write(connFd, "\r\n", 2);
                if (result_wr < 0) {
                    frontend_logger.log("Error writing to socket", "error");
                    loop = true;
                    continue;
                }

                // We get the file path here.
                char file_path[FRONTEND_DATA_LENGTH];
                bzero(file_path, FRONTEND_DATA_LENGTH + 1);
                read(connFd, file_path, FRONTEND_DATA_LENGTH);
                string file_path_s(file_path);
                file_path_s = utils.trim_copy(file_path_s, " \f\n\r\t\v");
                //reading kafka_server IP from the given file.
                std::vector<std::string>::iterator it;
                vector<std::string> vec = utils.getFileContent(file_path_s);
                it = vec.begin();
                for (it = vec.begin(); it < vec.end(); it++) {
                    std::string item = *it;
                    if (item.length() > 0 && !(item.rfind("#", 0) == 0)) {
                        std::vector<std::string> vec2 = utils.split(item, '=');
                        if (vec2.at(0).compare("kafka.host") == 0) {
                            if (item.substr(item.length() - 1, item.length()).compare("=") != 0) {
                                std::string kafka_server_IP= vec2.at(1);
                            } else {
                                std::string kafka_server_IP= " ";
                            }
                        }
                    }
                }
//              set the config according to given IP address
                configs = {{"metadata.broker.list", kafka_server_IP},
                           {"group.id",             "knnect"}};
            }

            frontend_logger.log("Start serving `" + ADD_STREAM_KAFKA + "` command", "info");
            string message = "send kafka topic name";
            int result_wr = write(connFd, message.c_str(), message.length());
            if (result_wr < 0) {
                frontend_logger.log("Error writing to socket", "error");
                loop = true;
                continue;
            }
            result_wr = write(connFd, "\r\n", 2);
            if (result_wr < 0) {
                frontend_logger.log("Error writing to socket", "error");
                loop = true;
                continue;
            }

            // We get the topic name here.
            char topic_name[FRONTEND_DATA_LENGTH];
            bzero(topic_name, FRONTEND_DATA_LENGTH + 1);
            read(connFd, topic_name, FRONTEND_DATA_LENGTH);

            string con_message = "Received the kafka topic";
            int con_result_wr = write(connFd, con_message.c_str(), con_message.length());
            if (con_result_wr < 0) {
                frontend_logger.log("Error writing to socket", "error");
                loop = true;
                continue;
            }

//          create kafka consumer and graph partitioner
            kstream = new KafkaConnector(configs);
            Partitioner graphPartitioner(numberOfPartitions, 1, spt::Algorithms::HASH);

            string topic_name_s(topic_name);
            topic_name_s = utils.trim_copy(topic_name_s, " \f\n\r\t\v");
            stream_topic_name=topic_name_s;
            kstream->Subscribe(topic_name_s);
            frontend_logger.log("Start listening to " + topic_name_s, "info");
            input_stream_handler = thread(listen_to_kafka_topic, kstream,std::ref(graphPartitioner),std::ref(workerClients));

        } else if (line.compare(STOP_STREAM_KAFKA) == 0) {
            frontend_logger.log("Start serving `" + STOP_STREAM_KAFKA + "` command", "info");
//          Unsubscribe the kafka consumer.
            kstream->Unsubscribe();
            string message = "Successfully stop `" + stream_topic_name + "` input kafka stream";
            int result_wr = write(connFd, message.c_str(), message.length());
            if (result_wr < 0) {
                frontend_logger.log("Error writing to socket", "error");
                loop = true;
                continue;
            }
            result_wr = write(connFd, "\r\n", 2);

            if (result_wr < 0) {
                frontend_logger.log("Error writing to socket", "error");
                loop = true;
                continue;
            }
        } else if (line.compare(RMGR) == 0) {
            int result_wr = write(connFd, SEND.c_str(), FRONTEND_COMMAND_LENGTH);
            if (result_wr < 0) {
                frontend_logger.log("Error writing to socket", "error");
                loop = true;
                continue;
            }
            result_wr = write(connFd, "\r\n", 2);
            if (result_wr < 0) {
                frontend_logger.log("Error writing to socket", "error");
                loop = true;
                continue;
            }

            // We get the name and the path to graph as a pair separated by |.
            char graph_id[FRONTEND_DATA_LENGTH];
            bzero(graph_id, FRONTEND_DATA_LENGTH + 1);
            string name = "";
            string path = "";

            read(connFd, graph_id, FRONTEND_DATA_LENGTH);

            string graphID(graph_id);

            Utils utils;
            graphID = utils.trim_copy(graphID, " \f\n\r\t\v");
            frontend_logger.log("Graph ID received: " + graphID, "info");

            if (JasmineGraphFrontEnd::graphExistsByID(graphID, sqlite)) {
                frontend_logger.log("Graph with ID " + graphID + " is being deleted now", "info");
                JasmineGraphFrontEnd::removeGraph(graphID, sqlite, masterIP);
                result_wr = write(connFd, DONE.c_str(), DONE.size());
                if (result_wr < 0) {
                    frontend_logger.log("Error writing to socket", "error");
                    loop = true;
                    continue;
                }
                result_wr = write(connFd, "\n", 2);
                if (result_wr < 0) {
                    frontend_logger.log("Error writing to socket", "error");
                    loop = true;
                    continue;
                }
            } else {
                frontend_logger.log("Graph does not exist or cannot be deleted with the current hosts setting",
                                    "error");
                result_wr = write(connFd, ERROR.c_str(), ERROR.size());
                if (result_wr < 0) {
                    frontend_logger.log("Error writing to socket", "error");
                    loop = true;
                    continue;
                }
                result_wr = write(connFd, "\n", 2);
                if (result_wr < 0) {
                    frontend_logger.log("Error writing to socket", "error");
                    loop = true;
                    continue;
                }
            }

        } else if (line.compare(PROCESS_DATASET) == 0) {
            int result_wr = write(connFd, SEND.c_str(), FRONTEND_COMMAND_LENGTH);
            if (result_wr < 0) {
                frontend_logger.log("Error writing to socket", "error");
                loop = true;
                continue;
            }
            result_wr = write(connFd, "\r\n", 2);
            if (result_wr < 0) {
                frontend_logger.log("Error writing to socket", "error");
                loop = true;
                continue;
            }

            // We get the name and the path to graph as a pair separated by |.
            char graph_data[FRONTEND_DATA_LENGTH];
            bzero(graph_data, FRONTEND_DATA_LENGTH + 1);


            read(connFd, graph_data, FRONTEND_DATA_LENGTH);

            string gData(graph_data);

            Utils utils;
            gData = utils.trim_copy(gData, " \f\n\r\t\v");
            frontend_logger.log("Data received: " + gData, "info");

            if (gData.length() == 0) {
                frontend_logger.log("Message format not recognized", "error");
                break;
            }
            string path = gData;


            if (utils.fileExists(path)) {
                frontend_logger.log("Path exists", "info");

                JSONParser *jsonParser = new JSONParser();
                jsonParser->jsonParse(path);
                frontend_logger.log("Reformatted files created on /home/.jasminegraph/tmp/JSONParser/output",
                                    "info");


            } else {
                frontend_logger.log("Graph data file does not exist on the specified path", "error");
                break;
            }
        } else if (line.compare(TRIANGLES) == 0) {
            // add RDF graph
            int uniqueId = JasmineGraphFrontEnd::getUid();
            int result_wr = write(connFd, GRAPHID_SEND.c_str(), FRONTEND_COMMAND_LENGTH);
            if (result_wr < 0) {
                frontend_logger.log("Error writing to socket", "error");
            }
            result_wr = write(connFd, "\r\n", 2);
            if (result_wr < 0) {
                frontend_logger.log("Error writing to socket", "error");
            }

            // We get the name and the path to graph as a pair separated by |.
            char graph_id_data[300];
            bzero(graph_id_data, 301);
            string name = "";

            read(connFd, graph_id_data, 300);

            string graph_id(graph_id_data);
            graph_id.erase(std::remove(graph_id.begin(), graph_id.end(), '\n'),
                           graph_id.end());
            graph_id.erase(std::remove(graph_id.begin(), graph_id.end(), '\r'),
                           graph_id.end());

            if (!JasmineGraphFrontEnd::graphExistsByID(graph_id, sqlite)) {
                string error_message = "The specified graph id does not exist";
                result_wr = write(connFd, error_message.c_str(), FRONTEND_COMMAND_LENGTH);

                if (result_wr < 0) {
                    frontend_logger.log("Error writing to socket", "error");
                }

                result_wr = write(connFd, "\r\n", 2);

                if (result_wr < 0) {
                    frontend_logger.log("Error writing to socket", "error");
                }
            } else {
                int result_wr = write(connFd, PRIORITY.c_str(), PRIORITY.length());
                if (result_wr < 0) {
                    frontend_logger.log("Error writing to socket", "error");
                }
                result_wr = write(connFd, "\r\n", 2);
                if (result_wr < 0) {
                    frontend_logger.log("Error writing to socket", "error");
                }

                // We get the name and the path to graph as a pair separated by |.
                char priority_data[300];
                bzero(priority_data, 301);

                read(connFd, priority_data, FRONTEND_DATA_LENGTH);

                string priority(priority_data);

                Utils utils;
                priority = utils.trim_copy(priority, " \f\n\r\t\v");

                if (!(std::find_if(priority.begin(),
                                   priority.end(), [](unsigned char c) { return !std::isdigit(c); }) == priority.end())) {
                    string error_message = "Priority should be numeric and > 1 or empty";
                    result_wr = write(connFd, error_message.c_str(), error_message.length());

                    if (result_wr < 0) {
                        frontend_logger.log("Error writing to socket", "error");
                    }

                    result_wr = write(connFd, "\r\n", 2);

                    if (result_wr < 0) {
                        frontend_logger.log("Error writing to socket", "error");
                    }
                    break;
                }

                int threadPriority = std::atoi(priority.c_str());

                auto begin = chrono::high_resolution_clock::now();
                JobRequest jobDetails;
                jobDetails.setJobId(std::to_string(uniqueId));
                jobDetails.setJobType(TRIANGLES);

                //All high priority threads will be set the same high priority level
                if (threadPriority > Conts::DEFAULT_THREAD_PRIORITY) {
                    threadPriority = Conts::HIGH_PRIORITY_DEFAULT_VALUE;
                    long graphSLA = JasmineGraphFrontEnd::getSLAForGraphId(sqlite, perfSqlite, graph_id,
                            TRIANGLES, Conts::SLA_CATEGORY::LATENCY);
                    jobDetails.addParameter(Conts::PARAM_KEYS::GRAPH_SLA, std::to_string(graphSLA));
                }

                jobDetails.setPriority(threadPriority);
                jobDetails.setMasterIP(masterIP);
                jobDetails.addParameter(Conts::PARAM_KEYS::GRAPH_ID, graph_id);
                jobDetails.addParameter(Conts::PARAM_KEYS::CATEGORY, Conts::SLA_CATEGORY::LATENCY);
                if (canCalibrate) {
                    jobDetails.addParameter(Conts::PARAM_KEYS::CAN_CALIBRATE, "true");
                } else {
                    jobDetails.addParameter(Conts::PARAM_KEYS::CAN_CALIBRATE, "false");
                }

                jobScheduler.pushJob(jobDetails);
                JobResponse jobResponse = jobScheduler.getResult(jobDetails);
                std::string errorMessage = jobResponse.getParameter(Conts::PARAM_KEYS::ERROR_MESSAGE);

                if (!errorMessage.empty()) {
                    result_wr = write(connFd, errorMessage.c_str(), errorMessage.length());

                    if (result_wr < 0) {
                        frontend_logger.log("Error writing to socket", "error");
                    }

                    result_wr = write(connFd, "\r\n", 2);

                    if (result_wr < 0) {
                        frontend_logger.log("Error writing to socket", "error");
                    }
                    break;
                }

                std::string triangleCount = jobResponse.getParameter(Conts::PARAM_KEYS::TRIANGLE_COUNT);

                if (threadPriority == Conts::HIGH_PRIORITY_DEFAULT_VALUE) {
                    highPriorityTaskCount--;
                }

                auto end = chrono::high_resolution_clock::now();
                auto dur = end - begin;
                auto msDuration = std::chrono::duration_cast<std::chrono::milliseconds>(dur).count();
                frontend_logger.log(
                        "Triangle Count: " + triangleCount + " Time Taken: " + to_string(msDuration) +
                        " milliseconds", "info");
                result_wr = write(connFd, triangleCount.c_str(), triangleCount.length());
                if (result_wr < 0) {
                    frontend_logger.log("Error writing to socket", "error");
                }
                result_wr = write(connFd, "\r\n", 2);
                if (result_wr < 0) {
                    frontend_logger.log("Error writing to socket", "error");
                }
            }
        } else if (line.compare(VCOUNT) == 0) {
            int result_wr = write(connFd, GRAPHID_SEND.c_str(), GRAPHID_SEND.size());
            if (result_wr < 0) {
                frontend_logger.log("Error writing to socket", "error");
            }
            result_wr = write(connFd, "\r\n", 2);
            if (result_wr < 0) {
                frontend_logger.log("Error writing to socket", "error");
            }

            char graph_id_data[300];
            bzero(graph_id_data, 301);
            string name = "";

            read(connFd, graph_id_data, 300);

            string graph_id(graph_id_data);

            graph_id.erase(std::remove(graph_id.begin(), graph_id.end(), '\n'),
                           graph_id.end());
            graph_id.erase(std::remove(graph_id.begin(), graph_id.end(), '\r'),
                           graph_id.end());

            if (!JasmineGraphFrontEnd::graphExistsByID(graph_id, sqlite)) {
                string error_message = "The specified graph id does not exist";
                result_wr = write(connFd, error_message.c_str(), FRONTEND_COMMAND_LENGTH);
                if (result_wr < 0) {
                    frontend_logger.log("Error writing to socket", "error");
                }
                result_wr = write(connFd, "\r\n", 2);
                if (result_wr < 0) {
                    frontend_logger.log("Error writing to socket", "error");
                }
            } else {
                string sqlStatement = "SELECT vertexcount from graph where idgraph=" + graph_id;

                std::vector < vector < pair < string, string>>> output = sqlite.runSelect(sqlStatement);

                int vertexCount = std::stoi(output[0][0].second);
                frontend_logger.log("Vertex Count: " + to_string(vertexCount), "info");
                result_wr = write(connFd, to_string(vertexCount).c_str(), to_string(vertexCount).length());
                if (result_wr < 0) {
                    frontend_logger.log("Error writing to socket", "error");
                }
                result_wr = write(connFd, "\r\n", 2);
                if (result_wr < 0) {
                    frontend_logger.log("Error writing to socket", "error");
                }
            }
        } else if (line.compare(ECOUNT) == 0) {
            int result_wr = write(connFd, GRAPHID_SEND.c_str(), GRAPHID_SEND.size());
            if (result_wr < 0) {
                frontend_logger.log("Error writing to socket", "error");
            }
            result_wr = write(connFd, "\r\n", 2);
            if (result_wr < 0) {
                frontend_logger.log("Error writing to socket", "error");
            }

            char graph_id_data[300];
            bzero(graph_id_data, 301);
            string name = "";

            read(connFd, graph_id_data, 300);

            string graph_id(graph_id_data);

            graph_id.erase(std::remove(graph_id.begin(), graph_id.end(), '\n'),
                           graph_id.end());
            graph_id.erase(std::remove(graph_id.begin(), graph_id.end(), '\r'),
                           graph_id.end());

            if (!JasmineGraphFrontEnd::graphExistsByID(graph_id, sqlite)) {
                string error_message = "The specified graph id does not exist";
                result_wr = write(connFd, error_message.c_str(), FRONTEND_COMMAND_LENGTH);
                if (result_wr < 0) {
                    frontend_logger.log("Error writing to socket", "error");
                }
                result_wr = write(connFd, "\r\n", 2);
                if (result_wr < 0) {
                    frontend_logger.log("Error writing to socket", "error");
                }
            } else {
                string sqlStatement = "SELECT edgecount from graph where idgraph=" + graph_id;

                std::vector < vector < pair < string, string>>> output = sqlite.runSelect(sqlStatement);

                int edgeCount = std::stoi(output[0][0].second);
                frontend_logger.log("Edge Count: " + to_string(edgeCount), "info");
                result_wr = write(connFd, to_string(edgeCount).c_str(), to_string(edgeCount).length());
                if (result_wr < 0) {
                    frontend_logger.log("Error writing to socket", "error");
                }
                result_wr = write(connFd, "\r\n", 2);
                if (result_wr < 0) {
                    frontend_logger.log("Error writing to socket", "error");
                }
            }

        } else if (line.compare(MERGE) == 0) {

            Utils utils;
            std::string federatedEnabled = utils.getJasmineGraphProperty("org.jasminegraph.federated.enabled");
            string message = "Available main flags:\n";
            write(connFd, message.c_str(), message.size());
            string flags =
            Conts::FLAGS::GRAPH_ID;
            write(connFd, flags.c_str(), flags.size());
            write(connFd, "\n", 2);
            message = "Send --<flag1> <value1> \n";
            write(connFd, message.c_str(), message.size());

            char train_data[300];
            bzero(train_data, 301);
            read(connFd, train_data, 300);

            string trainData(train_data);
            trainData = utils.trim_copy(trainData, " \f\n\r\t\v");
            frontend_logger.log("Data received: " + trainData, "info");

            std::vector<std::string> trainargs = Utils::split(trainData, ' ');
            std::vector<std::string>::iterator itr = std::find(trainargs.begin(), trainargs.end(), "--graph_id");
            std::string graphID;

            if (itr != trainargs.cend()) {
                int index = std::distance(trainargs.begin(), itr);
                graphID = trainargs[index + 1];

            } else {
                frontend_logger.log("graph_id should be given as an argument", "error");
                continue;
            }

            if (trainargs.size() == 0) {
                frontend_logger.log("Message format not recognized", "error");
                break;
            }

            JasmineGraphServer *jasmineServer = new JasmineGraphServer();
            jasmineServer->initiateFiles(graphID, trainData);
            jasmineServer->initiateMerge(graphID, trainData, sqlite);

        } else if (line.compare(TRAIN) == 0) {
            string message = "Available main flags:\n";
            int result_wr = write(connFd, message.c_str(), message.size());
            if (result_wr < 0) {
                frontend_logger.log("Error writing to socket", "error");
            }
            string flags =
                    Conts::FLAGS::GRAPH_ID + " " + Conts::FLAGS::LEARNING_RATE + " " + Conts::FLAGS::BATCH_SIZE + " " +
                    Conts::FLAGS::VALIDATE_ITER + " " + Conts::FLAGS::EPOCHS;
            result_wr = write(connFd, flags.c_str(), flags.size());
            if (result_wr < 0) {
                frontend_logger.log("Error writing to socket", "error");
            }
            result_wr = write(connFd, "\n", 2);
            if (result_wr < 0) {
                frontend_logger.log("Error writing to socket", "error");
            }
            message = "Send --<flag1> <value1> --<flag2> <value2> .. \n";
            result_wr = write(connFd, message.c_str(), message.size());
            if (result_wr < 0) {
                frontend_logger.log("Error writing to socket", "error");
            }

            write(connFd, flags.c_str(), flags.size());
            write(connFd, "\n", 2);
            message = "Send --<flag1> <value1> --<flag2> <value2> .. \n";
            write(connFd, message.c_str(), message.size());

            char train_data[300];
            bzero(train_data, 301);
            read(connFd, train_data, 300);

            string trainData(train_data);
            trainData = utils.trim_copy(trainData, " \f\n\r\t\v");
            frontend_logger.log("Data received: " + trainData, "info");

            std::vector<std::string> trainargs = Utils::split(trainData, ' ');
            std::vector<std::string>::iterator itr = std::find(trainargs.begin(), trainargs.end(), "--graph_id");
            std::string graphID;
            std::string modelID;
            if (itr != trainargs.cend()) {
                int index = std::distance(trainargs.begin(), itr);
                graphID = trainargs[index + 1];

            } else {
                frontend_logger.log("graph_id should be given as an argument", "error");
                continue;
            }

            if (trainargs.size() == 0) {
                frontend_logger.log("Message format not recognized", "error");
                break;
            }

            if (!JasmineGraphFrontEnd::isGraphActive(graphID, sqlite)) {
            string error_message = "Graph is not in the active status";
            frontend_logger.log(error_message, "error");
            result_wr = write(connFd, error_message.c_str(), error_message.length());
            if (result_wr < 0) {
                frontend_logger.log("Error writing to socket", "error");
            }
            result_wr = write(connFd, "\r\n", 2);
            if (result_wr < 0) {
                frontend_logger.log("Error writing to socket", "error");
            }
            continue;
            }

            Utils utils;
            std::string federatedEnabled = utils.getJasmineGraphProperty("org.jasminegraph.federated.enabled");

            if (federatedEnabled=="true"){
                JasmineGraphServer *jasmineServer = new JasmineGraphServer();
                if (utils.getJasmineGraphProperty("org.jasminegraph.fl.org.training") == "true") {
                    jasmineServer->initiateOrgCommunication(graphID, trainData, sqlite);

                } else {
                    jasmineServer->initiateCommunication(graphID, trainData, sqlite);

                }

            }else{

                JasminGraphTrainingInitiator *jasminGraphTrainingInitiator = new JasminGraphTrainingInitiator();
                jasminGraphTrainingInitiator->initiateTrainingLocally(graphID,trainData);

            }

        } else if (line.compare(IN_DEGREE) == 0) {
            frontend_logger.log("Calculating In Degree Distribution", "info");

            int result_wr = write(connFd, SEND.c_str(), FRONTEND_COMMAND_LENGTH);
            if (result_wr < 0) {
                frontend_logger.log("Error writing to socket", "error");
                loop = true;
                continue;
            }
            result_wr = write(connFd, "\r\n", 2);
            if (result_wr < 0) {
                frontend_logger.log("Error writing to socket", "error");
                loop = true;
                continue;
            }

            char graph_id[FRONTEND_DATA_LENGTH];
            bzero(graph_id, FRONTEND_DATA_LENGTH + 1);

            read(connFd, graph_id, FRONTEND_DATA_LENGTH);

            string graphID(graph_id);

            Utils utils;
            graphID = utils.trim_copy(graphID, " \f\n\r\t\v");
            frontend_logger.log("Graph ID received: " + graphID, "info");

            JasmineGraphServer *jasmineServer = new JasmineGraphServer();
            jasmineServer->inDegreeDistribution(graphID);

            int result_wr_done = write(connFd, DONE.c_str(), FRONTEND_COMMAND_LENGTH);
            if (result_wr_done < 0) {
                frontend_logger.log("Error writing to socket", "error");
                loop = true;
                continue;
            }
            result_wr_done = write(connFd, "\r\n", 2);
            if (result_wr_done < 0) {
                frontend_logger.log("Error writing to socket", "error");
                loop = true;
                continue;
            }
        } else if (line.compare(OUT_DEGREE) == 0) {
            frontend_logger.log("Calculating Out Degree Distribution", "info");

            int result_wr = write(connFd, SEND.c_str(), FRONTEND_COMMAND_LENGTH);
            if (result_wr < 0) {
                frontend_logger.log("Error writing to socket", "error");
                loop = true;
                continue;
            }
            result_wr = write(connFd, "\r\n", 2);
            if (result_wr < 0) {
                frontend_logger.log("Error writing to socket", "error");
                loop = true;
                continue;
            }

            char graph_id[FRONTEND_DATA_LENGTH];
            bzero(graph_id, FRONTEND_DATA_LENGTH + 1);

            read(connFd, graph_id, FRONTEND_DATA_LENGTH);

            string graphID(graph_id);

            Utils utils;
            graphID = utils.trim_copy(graphID, " \f\n\r\t\v");
            frontend_logger.log("Graph ID received: " + graphID, "info");

            JasmineGraphServer *jasmineServer = new JasmineGraphServer();
            jasmineServer->outDegreeDistribution(graphID);

            int result_wr_done = write(connFd, DONE.c_str(), FRONTEND_COMMAND_LENGTH);
            if (result_wr_done < 0) {
                frontend_logger.log("Error writing to socket", "error");
                loop = true;
                continue;
            }
            result_wr_done = write(connFd, "\r\n", 2);
            if (result_wr_done < 0) {
                frontend_logger.log("Error writing to socket", "error");
                loop = true;
                continue;
            }
        } else if (line.compare(PAGE_RANK) == 0) {
            frontend_logger.log("Calculating Page Rank", "info");

            int result_wr = write(connFd, SEND.c_str(), FRONTEND_COMMAND_LENGTH);
            if (result_wr < 0) {
                frontend_logger.log("Error writing to socket", "error");
                loop = true;
                continue;
            }
            result_wr = write(connFd, "\r\n", 2);
            if (result_wr < 0) {
                frontend_logger.log("Error writing to socket", "error");
                loop = true;
                continue;
            }

            char page_rank_command[FRONTEND_DATA_LENGTH];
            bzero(page_rank_command, FRONTEND_DATA_LENGTH + 1);
            string name = "";
            string path = "";

            read(connFd, page_rank_command, FRONTEND_DATA_LENGTH);
            std::vector<std::string> strArr = Utils::split(page_rank_command, '|');

            string graphID;
            graphID = strArr[0];
            double alpha = PAGE_RANK_ALPHA;
            if (strArr.size() > 1) {
                alpha  = std::stod(strArr[1]);
                if (alpha < 0 || alpha >= 1) {
                    frontend_logger.log("Invalid value for alpha", "error");
                    loop = true;
                    continue;
                }
            }

            int iterations = PAGE_RANK_ITERATIONS;
            if (strArr.size() > 2) {
                iterations  = std::stod(strArr[2]);
                if (iterations <= 0 || iterations >= 100) {
                    frontend_logger.log("Invalid value for iterations", "error");
                    loop = true;
                    continue;
                }
            }

            Utils utils;
            graphID = utils.trim_copy(graphID, " \f\n\r\t\v");
            frontend_logger.log("Graph ID received: " + graphID, "info");
            frontend_logger.log("Alpha value: " + to_string(alpha), "info");
            frontend_logger.log("Iterations value: " + to_string(iterations), "info");

            JasmineGraphServer *jasmineServer = new JasmineGraphServer();
            jasmineServer->pageRank(graphID, alpha, iterations);

            int result_wr_done = write(connFd, DONE.c_str(), FRONTEND_COMMAND_LENGTH);
            if (result_wr_done < 0) {
                frontend_logger.log("Error writing to socket", "error");
                loop = true;
                continue;
            }
            result_wr_done = write(connFd, "\r\n", 2);
            if (result_wr_done < 0) {
                frontend_logger.log("Error writing to socket", "error");
                loop = true;
                continue;
            }
        } else if (line.compare(EGONET) == 0) {
            frontend_logger.log("Calculating EgoNet", "info");

            int result_wr = write(connFd, SEND.c_str(), FRONTEND_COMMAND_LENGTH);
            if (result_wr < 0) {
                frontend_logger.log("Error writing to socket", "error");
                loop = true;
                continue;
            }
            result_wr = write(connFd, "\r\n", 2);
            if (result_wr < 0) {
                frontend_logger.log("Error writing to socket", "error");
                loop = true;
                continue;
            }

            char graph_id[FRONTEND_DATA_LENGTH];
            bzero(graph_id, FRONTEND_DATA_LENGTH + 1);

            read(connFd, graph_id, FRONTEND_DATA_LENGTH);

            string graphID(graph_id);

            Utils utils;
            graphID = utils.trim_copy(graphID, " \f\n\r\t\v");
            frontend_logger.log("Graph ID received: " + graphID, "info");

            JasmineGraphServer *jasmineServer = new JasmineGraphServer();
            jasmineServer->egoNet(graphID);

            int result_wr_done = write(connFd, DONE.c_str(), FRONTEND_COMMAND_LENGTH);
            if (result_wr_done < 0) {
                frontend_logger.log("Error writing to socket", "error");
                loop = true;
                continue;
            }
            result_wr_done = write(connFd, "\r\n", 2);
            if (result_wr_done < 0) {
                frontend_logger.log("Error writing to socket", "error");
                loop = true;
                continue;
            }
        } else if (line.compare(DPCNTRL) == 0) {
            frontend_logger.log("Duplicate Centralstore", "info");

            int result_wr = write(connFd, SEND.c_str(), FRONTEND_COMMAND_LENGTH);
            if (result_wr < 0) {
                frontend_logger.log("Error writing to socket", "error");
                loop = true;
                continue;
            }
            result_wr = write(connFd, "\r\n", 2);
            if (result_wr < 0) {
                frontend_logger.log("Error writing to socket", "error");
                loop = true;
                continue;
            }

            char graph_id[FRONTEND_DATA_LENGTH];
            bzero(graph_id, FRONTEND_DATA_LENGTH + 1);

            read(connFd, graph_id, FRONTEND_DATA_LENGTH);

            string graphID(graph_id);

            Utils utils;
            graphID = utils.trim_copy(graphID, " \f\n\r\t\v");
            frontend_logger.log("Graph ID received: " + graphID, "info");

            JasmineGraphServer *jasmineServer = new JasmineGraphServer();
            jasmineServer->duplicateCentralStore(graphID);

            int result_wr_done = write(connFd, DONE.c_str(), FRONTEND_COMMAND_LENGTH);
            if (result_wr_done < 0) {
                frontend_logger.log("Error writing to socket", "error");
                loop = true;
                continue;
            }
            result_wr_done = write(connFd, "\r\n", 2);
            if (result_wr_done < 0) {
                frontend_logger.log("Error writing to socket", "error");
                loop = true;
                continue;
            }
        } else if (line.compare(PREDICT) == 0) {
            int result_wr = write(connFd, SEND.c_str(), FRONTEND_COMMAND_LENGTH);
            if(result_wr < 0) {
                frontend_logger.log("Error writing to socket", "error");
            }
            result_wr = write(connFd, "\r\n", 2);
            if(result_wr < 0) {
                frontend_logger.log("Error writing to socket", "error");
            }

            char predict_data[300];
            bzero(predict_data, 301);
            string graphID = "";
            string path = "";

            read(connFd, predict_data, 300);
            string predictData(predict_data);

            Utils utils;
            predictData = utils.trim_copy(predictData, " \f\n\r\t\v");
            frontend_logger.log("Data received: " + predictData, "info");

            std::vector<std::string> strArr = Utils::split(predictData, '|');

            if (strArr.size() != 2) {
                frontend_logger.log("Message format not recognized", "error");
                continue;
            }

            graphID = strArr[0];
            path = strArr[1];

            if(JasmineGraphFrontEnd::isGraphActiveAndTrained(graphID, sqlite)) {
                if (utils.fileExists(path)) {
                    std::cout << "Path exists" << endl;
                    JasminGraphLinkPredictor *jasminGraphLinkPredictor = new JasminGraphLinkPredictor();
                    jasminGraphLinkPredictor->initiateLinkPrediction(graphID, path, masterIP);
                } else {
                    frontend_logger.log("Graph edge file does not exist on the specified path", "error");
                    continue;
                }
            } else {
                frontend_logger.log("The graph is not fully accessible or not fully trained.", "error");
                continue;
            }
        } else if (line.compare(START_REMOTE_WORKER) == 0) {
            int result_wr = write(connFd, REMOTE_WORKER_ARGS.c_str(), REMOTE_WORKER_ARGS.size());
            if(result_wr < 0) {
                frontend_logger.log("Error writing to socket", "error");
            }
            result_wr = write(connFd, "\r\n", 2);
            if(result_wr < 0) {
                frontend_logger.log("Error writing to socket", "error");
            }

            char worker_data[300];
            bzero(worker_data, 301);

            read(connFd, worker_data, 300);

            string remote_worker_data(worker_data);

            Utils utils;
            remote_worker_data = utils.trim_copy(remote_worker_data, " \f\n\r\t\v");
            frontend_logger.log("Data received: " + remote_worker_data, "info");
            string host = "";
            string port = "";
            string dataPort = "";
            string profile = "";
            string masterHost = "";
            string enableNmon = "";

            std::vector<std::string> strArr = Utils::split(remote_worker_data, '|');

            if (strArr.size() < 6) {
                frontend_logger.log("Message format not recognized", "error");
                continue;
            }

            host = strArr[0];
            port = strArr[1];
            dataPort = strArr[2];
            profile = strArr[3];
            masterHost = strArr[4];
            enableNmon = strArr[5];

            JasmineGraphServer *jasmineServer = new JasmineGraphServer();
            bool isSpawned = jasmineServer->spawnNewWorker(host,port,dataPort,profile,masterHost,enableNmon);

        } else if (line.compare(SLA) == 0) {
            int result_wr = write(connFd, COMMAND.c_str(), COMMAND.size());
            if(result_wr < 0) {
                frontend_logger.log("Error writing to socket", "error");
            }
            result_wr = write(connFd, "\r\n", 2);
            if(result_wr < 0) {
                frontend_logger.log("Error writing to socket", "error");
            }

            char category[FRONTEND_DATA_LENGTH];
            bzero(category, FRONTEND_DATA_LENGTH + 1);

            read(connFd, category, FRONTEND_DATA_LENGTH);

            string command_info(category);

            Utils utils;
            command_info = utils.trim_copy(command_info, " \f\n\r\t\v");
            frontend_logger.log("Data received: " + command_info, "info");

            std::vector<vector<pair<string, string>>> categoryResults = perfSqlite.runSelect(
                    "SELECT id FROM sla_category where command='" + command_info + "';");

            string slaCategoryIds;

            for (std::vector<vector<pair<string, string>>>::iterator i = categoryResults.begin(); i != categoryResults.end(); ++i) {
                for (std::vector<pair<string, string>>::iterator j = (i->begin()); j != i->end(); ++j) {
                    slaCategoryIds = slaCategoryIds + "'" + j->second + "',";
                }
            }

            string adjustedIdList = slaCategoryIds.substr(0, slaCategoryIds.size() - 1);

            std::stringstream ss;
            std::vector<vector<pair<string, string>>> v = perfSqlite.runSelect(
                    "SELECT graph_id, partition_count, sla_value FROM graph_sla where id_sla_category in (" + adjustedIdList + ");");
            for (std::vector<vector<pair<string, string>>>::iterator i = v.begin(); i != v.end(); ++i) {
                std::stringstream slass;
                slass << "|";
                int counter = 0;
                for (std::vector<pair<string, string>>::iterator j = (i->begin()); j != i->end(); ++j) {
                    if (counter == 0) {
                        std::string graphId = j->second;
                        std::string graphQuery = "SELECT name FROM graph where idgraph='" + graphId + "';";
                        std::vector<vector<pair<string, string>>> graphData = sqlite.runSelect(graphQuery);
                        if (graphData.size() == 0) {
                            slass.str(std::string());
                            break;
                        }
                        std::string graphName = graphData[0][0].second;
                        slass << graphName << "|";
                    } else {
                        slass << j->second << "|";
                    }
                    counter++;
                }
                std::string entryString = slass.str();
                if (entryString.size() > 0) {
                    ss << entryString << "\n";
                }
            }
            string result = ss.str();
            if (result.size() == 0) {
                int result_wr = write(connFd, EMPTY.c_str(), EMPTY.length());
                if(result_wr < 0) {
                    frontend_logger.log("Error writing to socket", "error");
                    loop = true;
                    continue;
                }
                result_wr = write(connFd, "\r\n", 2);

                if(result_wr < 0) {
                    frontend_logger.log("Error writing to socket", "error");
                    loop = true;
                    continue;
                }

            } else {
                int result_wr = write(connFd, result.c_str(), result.length());
                if(result_wr < 0) {
                    frontend_logger.log("Error writing to socket", "error");
                    loop = true;
                    continue;
                }
            }
        } else {
            frontend_logger.log("Message format not recognized " + line, "error");
        }
    }
    if (input_stream_handler.joinable()){
        input_stream_handler.join();
    }
    frontend_logger.log("Closing thread " + to_string(pthread_self()) + " and connection", "info");
    close(connFd);
}

JasmineGraphFrontEnd::JasmineGraphFrontEnd(SQLiteDBInterface db, PerformanceSQLiteDBInterface perfDb, std::string masterIP,
                                           JobScheduler jobScheduler) {
    this->sqlite = db;
    this->masterIP = masterIP;
    this->perfSqlite = perfDb;
    this->jobScheduler = jobScheduler;
}

int JasmineGraphFrontEnd::run() {
    int pId;
    int portNo = Conts::JASMINEGRAPH_FRONTEND_PORT;;
    int listenFd;
    socklen_t len;
    bool loop = false;
    struct sockaddr_in svrAdd;
    struct sockaddr_in clntAdd;

    //create socket
    listenFd = socket(AF_INET, SOCK_STREAM, 0);

    if (listenFd < 0) {
        frontend_logger.log("Cannot open socket", "error");
        return 0;
    }

    bzero((char *) &svrAdd, sizeof(svrAdd));

    svrAdd.sin_family = AF_INET;
    svrAdd.sin_addr.s_addr = INADDR_ANY;
    svrAdd.sin_port = htons(portNo);

    int yes = 1;

    if (setsockopt(listenFd, SOL_SOCKET, SO_REUSEADDR, &yes, sizeof yes) == -1) {
        perror("setsockopt");
        exit(1);
    }


    //bind socket
    if (bind(listenFd, (struct sockaddr *) &svrAdd, sizeof(svrAdd)) < 0) {
        frontend_logger.log("Cannot bind on port " + portNo, "error");
        return 0;
    }

    listen(listenFd, 10);

    std::thread* myThreads = new std::thread[20];
    std::vector<std::thread> threadVector;
    len = sizeof(clntAdd);

    int noThread = 0;

    while (true) {
        frontend_logger.log("Frontend Listening", "info");

        //this is where client connects. svr will hang in this mode until client conn
        connFd = accept(listenFd, (struct sockaddr *) &clntAdd, &len);

        if (connFd < 0) {
            frontend_logger.log("Cannot accept connection", "error");
            return 0;
        } else {
            frontend_logger.log("Connection successful", "info");
        }

        frontend_logger.log("Master IP" + masterIP, "info");

        struct frontendservicesessionargs *frontendservicesessionargs1 =(struct frontendservicesessionargs*) malloc(
                sizeof(struct frontendservicesessionargs)*1 );;
        frontendservicesessionargs1->sqlite = this->sqlite;
        frontendservicesessionargs1->connFd = connFd;

        //TODO(miyurud):Temporarily commenting this line to enable building the project. Asked tmkasun to provide a
        // permanent fix later when he is available.
        threadVector.push_back(std::thread(frontendservicesesion, masterIP, connFd, this->sqlite, this->perfSqlite, this->jobScheduler));

        std::thread();

        currentFESession++;
    }

}

/**
 * This method checks if a graph exists in JasmineGraph.
 * This method uses the unique path of the graph.
 * @param basic_string
 * @param dummyPt
 * @return
 */
bool JasmineGraphFrontEnd::graphExists(string path, SQLiteDBInterface sqlite) {
    bool result = true;
    string stmt =
            "SELECT COUNT( * ) FROM graph WHERE upload_path LIKE '" + path + "' AND graph_status_idgraph_status = '" +
            to_string(Conts::GRAPH_STATUS::OPERATIONAL) + "';";
    std::vector<vector<pair<string, string>>> v = sqlite.runSelect(stmt);
    int count = std::stoi(v[0][0].second);
    if (count == 0) {
        result = false;
    }
    return result;
}

/**
 * This method checks if an accessible graph exists in JasmineGraph with the same unique ID.
 * @param id
 * @param dummyPt
 * @return
 */
bool JasmineGraphFrontEnd::graphExistsByID(string id, SQLiteDBInterface sqlite) {
    bool result = true;
    string stmt = "SELECT COUNT( * ) FROM graph WHERE idgraph = " + id;
    std::vector<vector<pair<string, string>>> v = sqlite.runSelect(stmt);
    int count = std::stoi(v[0][0].second);

    if (count == 0) {
        result = false;
    }

    return result;
}

/**
 * This method removes a graph from JasmineGraph
 */
void JasmineGraphFrontEnd::removeGraph(std::string graphID, SQLiteDBInterface sqlite, std::string masterIP) {
    vector<pair<string, string>> hostHasPartition;
    vector<vector<pair<string, string>>> hostPartitionResults = sqlite.runSelect(
            "SELECT name, partition_idpartition FROM worker_has_partition INNER JOIN worker ON "
            "worker_has_partition.worker_idworker = worker.idworker WHERE partition_graph_idgraph = " + graphID + ";");
    for (vector<vector<pair<string, string>>>::iterator i = hostPartitionResults.begin(); i != hostPartitionResults.end(); ++i) {
        int count = 0;
        string hostname;
        string partitionID;
        for (std::vector<pair<string, string>>::iterator j = (i->begin()); j != i->end(); ++j) {
            if (count == 0) {
                hostname = j->second;
            } else {
                partitionID = j->second;
                hostHasPartition.push_back(pair<string, string>(hostname, partitionID));
            }
            count++;
        }
    }
    for (std::vector<pair<string, string>>::iterator j = (hostHasPartition.begin()); j != hostHasPartition.end(); ++j) {
        cout << "HOST ID : " << j->first << " Partition ID : " << j->second << endl;
    }
    sqlite.runUpdate("UPDATE graph SET graph_status_idgraph_status = " + to_string(Conts::GRAPH_STATUS::DELETING) +
                     " WHERE idgraph = " + graphID);

    JasmineGraphServer *jasmineServer = new JasmineGraphServer();
    jasmineServer->removeGraph(hostHasPartition, graphID, masterIP);

    sqlite.runUpdate("DELETE FROM worker_has_partition WHERE partition_graph_idgraph = " + graphID);
    sqlite.runUpdate("DELETE FROM partition WHERE graph_idgraph = " + graphID);
    sqlite.runUpdate("DELETE FROM graph WHERE idgraph = " + graphID);
}

/**
 * This method checks whether the graph is active and trained
 * @param graphID
 * @param dummyPt
 * @return
 */
bool JasmineGraphFrontEnd::isGraphActiveAndTrained(std::string graphID, SQLiteDBInterface sqlite) {
    bool result = true;
    string stmt =
            "SELECT COUNT( * ) FROM graph WHERE idgraph LIKE '" + graphID + "' AND graph_status_idgraph_status = '" +
            to_string(Conts::GRAPH_STATUS::OPERATIONAL) + "' AND train_status = '"+(Conts::TRAIN_STATUS::TRAINED) +"';";
    std::vector<vector<pair<string, string>>> v = sqlite.runSelect(stmt);
    int count = std::stoi(v[0][0].second);
    if (count == 0) {
        result = false;
    }
    return result;
}

/**
 * This method checks whether the graph is active
 * @param graphID
 * @param dummyPt
 * @return
 */
bool JasmineGraphFrontEnd::isGraphActive(std::string graphID, SQLiteDBInterface sqlite) {
    bool result = false;
    string stmt =
            "SELECT COUNT( * ) FROM graph WHERE idgraph LIKE '" + graphID + "' AND graph_status_idgraph_status = '" +
            to_string(Conts::GRAPH_STATUS::OPERATIONAL) + "';";
    std::vector<vector<pair<string, string>>> v = sqlite.runSelect(stmt);
    int count = std::stoi(v[0][0].second);
    if (count != 0) {
        result = true;
    }
    return result;
}


void JasmineGraphFrontEnd::getAndUpdateUploadTime(std::string graphID, SQLiteDBInterface sqlite) {
    struct tm tm;
    vector<vector<pair<string, string>>> uploadStartFinishTimes = sqlite.runSelect(
            "SELECT upload_start_time,upload_end_time FROM graph WHERE idgraph = '" + graphID + "'");
    string startTime = uploadStartFinishTimes[0][0].second;
    string endTime = uploadStartFinishTimes[0][1].second;
    string sTime = startTime.substr(startTime.size() - 14, startTime.size() - 5);
    string eTime = endTime.substr(startTime.size() - 14, startTime.size() - 5);
    strptime(sTime.c_str(), "%H:%M:%S", &tm);
    time_t start = mktime(&tm);
    strptime(eTime.c_str(), "%H:%M:%S", &tm);
    time_t end = mktime(&tm);
    double difTime = difftime(end, start);
    sqlite.runUpdate("UPDATE graph SET upload_time = " + to_string(difTime) + " WHERE idgraph = " + graphID);
    frontend_logger.log("Upload time updated in the database", "info");
}

JasmineGraphHashMapCentralStore JasmineGraphFrontEnd::loadCentralStore(std::string centralStoreFileName) {
    frontend_logger.log("Loading Central Store File : Started " + centralStoreFileName,"info");
    JasmineGraphHashMapCentralStore *jasmineGraphHashMapCentralStore = new JasmineGraphHashMapCentralStore();
    jasmineGraphHashMapCentralStore->loadGraph(centralStoreFileName);
    frontend_logger.log("Loading Central Store File : Completed","info");
    return *jasmineGraphHashMapCentralStore;
}

map<long, long> JasmineGraphFrontEnd::getOutDegreeDistributionHashMap(map<long, unordered_set<long>> graphMap) {
    map<long, long> distributionHashMap;

    for (map<long, unordered_set<long>>::iterator it = graphMap.begin(); it != graphMap.end(); ++it) {
        long distribution = (it->second).size();
        distributionHashMap.insert(std::make_pair(it->first, distribution));
    }
    return distributionHashMap;
}

int JasmineGraphFrontEnd::getUid() {
    static std::atomic<std::uint32_t> uid { 0 };
    return ++uid;
}


long JasmineGraphFrontEnd::getSLAForGraphId(SQLiteDBInterface sqlite, PerformanceSQLiteDBInterface perfSqlite,
                                            std::string graphId,
                                            std::string command, std::string category) {

    long graphSLAValue = 0;

    string sqlStatement = "SELECT worker_idworker, name,ip,user,server_port,server_data_port,partition_idpartition "
                          "FROM worker_has_partition INNER JOIN worker ON worker_has_partition.worker_idworker=worker.idworker "
                          "WHERE partition_graph_idgraph=" + graphId + ";";

    std::vector<vector<pair<string, string>>> results = sqlite.runSelect(sqlStatement);

    int partitionCount = results.size();

    string graphSlaQuery = "select graph_sla.sla_value from graph_sla,sla_category where graph_sla.id_sla_category=sla_category.id "
                           "and sla_category.command='" + command + "' and sla_category.category='" + category + "' and "
                                                                                                                 "graph_sla.graph_id='" + graphId + "' and graph_sla.partition_count='" + std::to_string(partitionCount) + "';";

    std::vector<vector<pair<string, string>>> slaResults = perfSqlite.runSelect(graphSlaQuery);

    if (slaResults.size() > 0) {
        string currentSlaString = slaResults[0][0].second;
        long graphSLAValue = atol(currentSlaString.c_str());

    }

    return graphSLAValue;

}

int JasmineGraphFrontEnd::getRunningHighPriorityTaskCount() {
    int taskCount = 0;

    std::set<ProcessInfo>::iterator processQueryIterator;
    for (processQueryIterator = processData.begin(); processQueryIterator != processData.end(); ++processQueryIterator) {
        ProcessInfo processInformation = *processQueryIterator;

        if (processInformation.priority == Conts::HIGH_PRIORITY_DEFAULT_VALUE) {
            taskCount++;
        }
    }

    return taskCount;
}

void JasmineGraphServer::pageRank(std::string graphID, double alpha, int iterations) {

    std::map<std::string, JasmineGraphServer::workerPartition> graphPartitionedHosts =
            JasmineGraphServer::getWorkerPartitions(graphID);
    int partition_count = 0;
    string partition;
    string host;
    int port;
    int dataPort;
    std::string workerList;
    Utils utils;

    std::map<std::string, JasmineGraphServer::workerPartition>::iterator workerIter;
    for (workerIter = graphPartitionedHosts.begin(); workerIter != graphPartitionedHosts.end(); workerIter++) {
        JasmineGraphServer::workerPartition workerPartition = workerIter->second;
        partition = workerPartition.partitionID;
        host = workerPartition.hostname;
        port = workerPartition.port;
        dataPort = workerPartition.dataPort;

        if (host.find('@') != std::string::npos) {
            host = utils.split(host, '@')[1];
        }

        workerList.append(host + ":" + std::to_string(port) + ":" + partition + ",");
    }

    workerList.pop_back();
    frontend_logger.log("Worker list " + workerList, "error");

    for (workerIter = graphPartitionedHosts.begin(); workerIter != graphPartitionedHosts.end(); workerIter++) {
        JasmineGraphServer::workerPartition workerPartition = workerIter->second;
        partition = workerPartition.partitionID;
        host = workerPartition.hostname;
        port = workerPartition.port;
        dataPort = workerPartition.dataPort;

        if (host.find('@') != std::string::npos) {
            host = utils.split(host, '@')[1];
        }

        int sockfd;
        char data[300];
        bool loop = false;
        socklen_t len;
        struct sockaddr_in serv_addr;
        struct hostent *server;

        sockfd = socket(AF_INET, SOCK_STREAM, 0);

        if (sockfd < 0) {
            std::cout << "Cannot accept connection" << std::endl;
        }
        server = gethostbyname(host.c_str());
        if (server == NULL) {
            std::cout << "ERROR, no host named " << server << std::endl;
        }

        bzero((char *) &serv_addr, sizeof(serv_addr));
        serv_addr.sin_family = AF_INET;
        bcopy((char *) server->h_addr,
              (char *) &serv_addr.sin_addr.s_addr,
              server->h_length);
        serv_addr.sin_port = htons(port);
        if (connect(sockfd, (struct sockaddr *) &serv_addr, sizeof(serv_addr)) < 0) {
            std::cout << "ERROR connecting" << std::endl;
            //TODO::exit
        }

        bzero(data, 301);
        int result_wr = write(sockfd, JasmineGraphInstanceProtocol::PAGE_RANK.c_str(),
                              JasmineGraphInstanceProtocol::PAGE_RANK.size());
        if (result_wr < 0) {
            frontend_logger.log("Error writing to socket", "error");
        }

        frontend_logger.log("Sent : " + JasmineGraphInstanceProtocol::PAGE_RANK, "info");
        bzero(data, 301);
        read(sockfd, data, 300);
        string response = (data);
        response = utils.trim_copy(response, " \f\n\r\t\v");

        if (response.compare(JasmineGraphInstanceProtocol::OK) == 0) {
            frontend_logger.log("Received : " + JasmineGraphInstanceProtocol::OK, "info");
        } else {
            frontend_logger.log("Error reading from socket", "error");
        }

        result_wr = write(sockfd, graphID.c_str(), graphID.size());

        if (result_wr < 0) {
            frontend_logger.log("Error writing to socket", "error");
        }
        frontend_logger.log("Sent : Graph ID " + graphID, "info");

        bzero(data, 301);
        read(sockfd, data, 300);
        response = (data);
        response = utils.trim_copy(response, " \f\n\r\t\v");

        if (response.compare(JasmineGraphInstanceProtocol::OK) == 0) {
            frontend_logger.log("Received : " + JasmineGraphInstanceProtocol::OK, "info");
        } else {
            frontend_logger.log("Error reading from socket", "error");
        }

        int partitionID = stoi(partition);

        result_wr = write(sockfd, std::to_string(partitionID).c_str(), std::to_string(partitionID).size());

        if (result_wr < 0) {
            frontend_logger.log("Error writing to socket", "error");
        }

        frontend_logger.log("Sent : Partition ID " + std::to_string(partitionID), "info");

        bzero(data, 301);
        read(sockfd, data, 300);
        response = (data);
        response = utils.trim_copy(response, " \f\n\r\t\v");

        if (response.compare(JasmineGraphInstanceProtocol::OK) == 0) {
            frontend_logger.log("Received : " + JasmineGraphInstanceProtocol::OK, "info");
        } else {
            frontend_logger.log("Error reading from socket", "error");
        }

        result_wr = write(sockfd, workerList.c_str(), workerList.size());

        if (result_wr < 0) {
            frontend_logger.log("Error writing to socket", "error");
        }

        frontend_logger.log("Sent : Host List ", "info");
        bzero(data, 301);
        read(sockfd, data, 300);
        response = (data);
        response = utils.trim_copy(response, " \f\n\r\t\v");

        if (response.compare(JasmineGraphInstanceProtocol::OK) == 0) {
            frontend_logger.log("Received : " + JasmineGraphInstanceProtocol::OK, "info");
        } else {
            frontend_logger.log("Error reading from socket", "error");
        }

        long graphVertexCount = JasmineGraphServer::getGraphVertexCount(graphID);
        result_wr = write(sockfd, std::to_string(graphVertexCount).c_str(), std::to_string(graphVertexCount).size());

        if (result_wr < 0) {
            frontend_logger.log("Error writing to socket", "error");
        }

        frontend_logger.log("graph vertex count: " + std::to_string(graphVertexCount), "info");
        bzero(data, 301);
        read(sockfd, data, 300);
        response = (data);
        response = utils.trim_copy(response, " \f\n\r\t\v");

        if (response.compare(JasmineGraphInstanceProtocol::OK) == 0) {
            frontend_logger.log("Received : " + JasmineGraphInstanceProtocol::OK, "info");
        } else {
            frontend_logger.log("Error reading from socket", "error");
        }

        result_wr = write(sockfd, std::to_string(alpha).c_str(), std::to_string(alpha).size());

        if (result_wr < 0) {
            frontend_logger.log("Error writing to socket", "error");
        }

        frontend_logger.log("page rank alpha value sent : " + std::to_string(alpha), "info");
        bzero(data, 301);
        read(sockfd, data, 300);
        response = (data);
        response = utils.trim_copy(response, " \f\n\r\t\v");

        if (response.compare(JasmineGraphInstanceProtocol::OK) == 0) {
            frontend_logger.log("Received : " + JasmineGraphInstanceProtocol::OK, "info");
        } else {
            frontend_logger.log("Error reading from socket", "error");
        }

        result_wr = write(sockfd, std::to_string(iterations).c_str(), std::to_string(iterations).size());

        if (result_wr < 0) {
            frontend_logger.log("Error writing to socket", "error");
        }

        frontend_logger.log("page rank iterations value sent : " + std::to_string(iterations), "info");
        bzero(data, 301);
        read(sockfd, data, 300);
        response = (data);
        response = utils.trim_copy(response, " \f\n\r\t\v");

        if (response.compare(JasmineGraphInstanceProtocol::OK) == 0) {
            frontend_logger.log("Received : " + JasmineGraphInstanceProtocol::OK, "info");
        } else {
            frontend_logger.log("Error reading from socket", "error");
        }
    }
}

void JasmineGraphServer::egoNet(std::string graphID) {

    std::map<std::string, JasmineGraphServer::workerPartition> graphPartitionedHosts =
            JasmineGraphServer::getWorkerPartitions(graphID);
    int partition_count = 0;
    string partition;
    string host;
    int port;
    int dataPort;
    std::string workerList;
    Utils utils;

    std::map<std::string, JasmineGraphServer::workerPartition>::iterator workerit;
    for (workerit = graphPartitionedHosts.begin(); workerit != graphPartitionedHosts.end(); workerit++) {
        JasmineGraphServer::workerPartition workerPartition = workerit->second;
        partition = workerPartition.partitionID;
        host = workerPartition.hostname;
        port = workerPartition.port;
        dataPort = workerPartition.dataPort;

        if (host.find('@') != std::string::npos) {
            host = utils.split(host, '@')[1];
        }

        workerList.append(host + ":" + std::to_string(port) + ":" + partition + ",");
    }

    workerList.pop_back();

    int sockfd;
    char data[300];
    bool loop = false;
    socklen_t len;
    struct sockaddr_in serv_addr;
    struct hostent *server;

    sockfd = socket(AF_INET, SOCK_STREAM, 0);

    if (sockfd < 0) {
        std::cout << "Cannot accept connection" << std::endl;
    }
    server = gethostbyname(host.c_str());
    if (server == NULL) {
        std::cout << "ERROR, no host named " << server << std::endl;
    }

    bzero((char *) &serv_addr, sizeof(serv_addr));
    serv_addr.sin_family = AF_INET;
    bcopy((char *) server->h_addr,
          (char *) &serv_addr.sin_addr.s_addr,
          server->h_length);
    serv_addr.sin_port = htons(port);
    if (connect(sockfd, (struct sockaddr *) &serv_addr, sizeof(serv_addr)) < 0) {
        std::cout << "ERROR connecting" << std::endl;
        //TODO::exit
    }

    bzero(data, 301);
    int result_wr = write(sockfd, JasmineGraphInstanceProtocol::EGONET.c_str(),
                          JasmineGraphInstanceProtocol::EGONET.size());
    if(result_wr < 0) {
        frontend_logger.log("Error writing to socket", "error");
    }

    frontend_logger.log("Sent : " + JasmineGraphInstanceProtocol::EGONET, "info");
    bzero(data, 301);
    read(sockfd, data, 300);
    string response = (data);
    response = utils.trim_copy(response, " \f\n\r\t\v");

    if (response.compare(JasmineGraphInstanceProtocol::OK) == 0) {
        frontend_logger.log("Received : " + JasmineGraphInstanceProtocol::OK, "info");
    } else {
        frontend_logger.log("Error reading from socket", "error");
    }

    result_wr = write(sockfd, graphID.c_str(), graphID.size());

    if (result_wr < 0) {
        frontend_logger.log("Error writing to socket", "error");
    }
    frontend_logger.log("Sent : Graph ID " + graphID, "info");

    bzero(data, 301);
    read(sockfd, data, 300);
    response = (data);
    response = utils.trim_copy(response, " \f\n\r\t\v");

    if (response.compare(JasmineGraphInstanceProtocol::OK) == 0) {
        frontend_logger.log("Received : " + JasmineGraphInstanceProtocol::OK, "info");
    } else {
        frontend_logger.log("Error reading from socket", "error");
    }

    int partitionID = stoi(partition);

    result_wr = write(sockfd, std::to_string(partitionID).c_str(), std::to_string(partitionID).size());

    if (result_wr < 0) {
        frontend_logger.log("Error writing to socket", "error");
    }

    frontend_logger.log("Sent : Partition ID " + std::to_string(partitionID), "info");

    bzero(data, 301);
    read(sockfd, data, 300);
    response = (data);
    response = utils.trim_copy(response, " \f\n\r\t\v");

    if (response.compare(JasmineGraphInstanceProtocol::OK) == 0) {
        frontend_logger.log("Received : " + JasmineGraphInstanceProtocol::OK, "info");
    } else {
        frontend_logger.log("Error reading from socket", "error");
    }

    result_wr = write(sockfd, workerList.c_str(), workerList.size());

    if (result_wr < 0) {
        frontend_logger.log("Error writing to socket", "error");
    }

    frontend_logger.log("Sent : Host List ", "info");

    if (response.compare(JasmineGraphInstanceProtocol::OK) == 0) {
        frontend_logger.log("Received : " + JasmineGraphInstanceProtocol::OK, "info");
    } else {
        frontend_logger.log("Error reading from socket", "error");
    }
}



bool JasmineGraphFrontEnd::modelExists(string path, SQLiteDBInterface sqlite) {
    bool result = true;
    string stmt =
            "SELECT COUNT( * ) FROM model WHERE upload_path LIKE '" + path + "' AND model_status_idmodel_status = '" +
            to_string(Conts::GRAPH_STATUS::OPERATIONAL) + "';";
    std::vector<vector<pair<string, string>>> v = sqlite.runSelect(stmt);
    int count = std::stoi(v[0][0].second);
    if (count == 0) {
        result = false;
    }
    return result;
}

bool JasmineGraphFrontEnd::modelExistsByID(string id, SQLiteDBInterface sqlite) {
    bool result = true;
    string stmt = "SELECT COUNT( * ) FROM model WHERE idmodel = " + id + " and model_status_idmodel_status = " +
                  to_string(Conts::GRAPH_STATUS::OPERATIONAL);
    std::vector<vector<pair<string, string>>> v = sqlite.runSelect(stmt);
    int count = std::stoi(v[0][0].second);

    if (count == 0) {
        result = false;
    }

    return result;
}<|MERGE_RESOLUTION|>--- conflicted
+++ resolved
@@ -39,16 +39,13 @@
 #include "core/scheduler/JobScheduler.h"
 #include "../performance/metrics/PerformanceUtil.h"
 #include "core/CoreConstants.h"
-<<<<<<< HEAD
+#include "../centralstore/incremental/RelationBlock.h"
+#include <cctype>
 #include <nlohmann/json.hpp>
 
 #include "flatbuffers/flatbuffers.h"
 #include <iostream> // C++ header file for printing
 #include <fstream> // C++ header file for file access
-=======
-#include "../centralstore/incremental/RelationBlock.h"
-#include <cctype>
->>>>>>> d5554a2c
 
 using json = nlohmann::json;
 using namespace std;
@@ -627,7 +624,20 @@
                 continue;
             }
         } else if (line.compare(ADD_STREAM_KAFKA) == 0) {
-<<<<<<< HEAD
+            Utils utils;
+            string msg_1 = "DO you want to use default KAFKA consumer(y/n) ? ";
+            int result_wr_1 = write(connFd, msg_1.c_str(), msg_1.length());
+            if (result_wr_1 < 0) {
+                frontend_logger.log("Error writing to socket", "error");
+                loop = true;
+                continue;
+            }
+            result_wr_1 = write(connFd, "\r\n", 2);
+            if (result_wr_1 < 0) {
+                frontend_logger.log("Error writing to socket", "error");
+                loop = true;
+                continue;
+            }
             //TODO to be removed after completing streaming implementation
             bool TESTING = false; // Test graph data bypassing kafka stream
             if (TESTING) {
@@ -657,29 +667,6 @@
 
                     std::string sourceID = std::string(sourceJson["id"]);
                     std::string destinationID = std::string(destinationJson["id"]);
-
-                    partitionedEdge partitionedEdge = graphPartitioner.addEdge({sourceID, destinationID});
-                    edgeJson["source"]["pid"] = std::to_string(partitionedEdge[0].second);
-                    edgeJson["destination"]["pid"] = std::to_string(partitionedEdge[1].second);
-                    workerClients.at((int)partitionedEdge[0].second)->publish(edgeJson.dump());
-                    workerClients.at((int)partitionedEdge[1].second)->publish(edgeJson.dump());
-                }
-=======
-            Utils utils;
-            string msg_1 = "DO you want to use default KAFKA consumer(y/n) ? ";
-            int result_wr_1 = write(connFd, msg_1.c_str(), msg_1.length());
-            if (result_wr_1 < 0) {
-                frontend_logger.log("Error writing to socket", "error");
-                loop = true;
->>>>>>> d5554a2c
-                continue;
-            }
-            result_wr_1 = write(connFd, "\r\n", 2);
-            if (result_wr_1 < 0) {
-                frontend_logger.log("Error writing to socket", "error");
-                loop = true;
-                continue;
-            }
 
             // Get user response.
             char user_res[FRONTEND_DATA_LENGTH];
