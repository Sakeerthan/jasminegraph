--- conflicted
+++ resolved
@@ -115,13 +115,11 @@
             string path = "";
 
             read(sessionargs->connFd, graph_data, 300);
-<<<<<<< HEAD
-            string gData(graph_data);
-=======
+
             std::time_t time = chrono::system_clock::to_time_t(chrono::system_clock::now());
             string uploadStartTime = ctime(&time);
-            string gData (graph_data);
->>>>>>> d59e5b6e
+            string gData(graph_data);
+
             Utils utils;
             gData = utils.trim_copy(gData, " \f\n\r\t\v");
             std::cout << "data received : " << gData << endl;
@@ -143,21 +141,18 @@
 
             if (utils.fileExists(path, sessionargs)) {
                 std::cout << "Path exists" << endl;
-<<<<<<< HEAD
-                MetisPartitioner *partitioner = new MetisPartitioner(&sessionargs->sqlite);
-                partitioner->loadDataSet(path, utils.getJasmineGraphProperty(
-                        "org.jasminegraph.server.runtime.location").c_str());
-=======
+
                 SQLiteDBInterface *sqlite = &sessionargs->sqlite;
                 string sqlStatement =
                         "INSERT INTO graph (name,upload_path,upload_start_time,upload_end_time,graph_status_idgraph_status,"
                         "vertexcount,centralpartitioncount,edgecount) VALUES(\"" + name + "\", \"" + path +
-                                "\", \"" + uploadStartTime + "\", \"\",\"UPLOADING\", \"\", \"\", \"\")";
+                        "\", \"" + uploadStartTime + "\", \"\",\"UPLOADING\", \"\", \"\", \"\")";
                 int newGraphID = sqlite->runInsert(sqlStatement);
-                MetisPartitioner* partitioner = new MetisPartitioner(&sessionargs->sqlite);
+                MetisPartitioner *partitioner = new MetisPartitioner(&sessionargs->sqlite);
                 //partitioner->loadDataSet(path, utils.getJasmineGraphProperty("org.jasminegraph.server.runtime.location").c_str());
-                partitioner->loadDataSet(path, utils.getJasmineGraphProperty("org.jasminegraph.server.runtime.location").c_str(),newGraphID);
->>>>>>> d59e5b6e
+                partitioner->loadDataSet(path, utils.getJasmineGraphProperty(
+                        "org.jasminegraph.server.runtime.location").c_str(), newGraphID);
+
                 partitioner->constructMetisFormat();
                 partitioner->partitioneWithGPMetis();
             } else {
