/**
Copyright 2019 JasminGraph Team
Licensed under the Apache License, Version 2.0 (the "License");
you may not use this file except in compliance with the License.
You may obtain a copy of the License at
    http://www.apache.org/licenses/LICENSE-2.0
Unless required by applicable law or agreed to in writing, software
distributed under the License is distributed on an "AS IS" BASIS,
WITHOUT WARRANTIES OR CONDITIONS OF ANY KIND, either express or implied.
See the License for the specific language governing permissions and
limitations under the License.
 */

#include <sstream>
#include <ctime>
#include <chrono>
#include "JasmineGraphFrontEnd.h"
#include "../util/Conts.h"
#include "../util/Utils.h"
#include "JasmineGraphFrontEndProtocol.h"
#include "../metadb/SQLiteDBInterface.h"
#include "../partitioner/local/MetisPartitioner.h"
#include "../partitioner/local/RDFPartitioner.h"
#include "../util/logger/Logger.h"
#include "../server/JasmineGraphServer.h"

using namespace std;

static int connFd;
Logger frontend_logger;

void *frontendservicesesion(void *dummyPt) {
    frontendservicesessionargs *sessionargs = (frontendservicesessionargs *) dummyPt;
    frontend_logger.log("Thread No: " + to_string(pthread_self()), "info");
    char data[300];
    bzero(data, 301);
    bool loop = false;
    while (!loop) {
        bzero(data, 301);
        read(sessionargs->connFd, data, 300);

        string line(data);
        frontend_logger.log("Command received: " + line, "info");

        Utils utils;
        line = utils.trim_copy(line, " \f\n\r\t\v");

        if (line.compare(EXIT) == 0) {
            break;
        } else if (line.compare(LIST) == 0) {
            SQLiteDBInterface *sqlite = &sessionargs->sqlite;
            std::stringstream ss;
            std::vector<vector<pair<string, string>>> v = sqlite->runSelect(
                    "SELECT idgraph, name, upload_path FROM graph;");
            for (std::vector<vector<pair<string, string>>>::iterator i = v.begin(); i != v.end(); ++i) {
                ss << "|";
                for (std::vector<pair<string, string>>::iterator j = (i->begin()); j != i->end(); ++j) {
                    ss << j->second << "|";
                }
                ss << "\n";
            }
            string result = ss.str();
            write(sessionargs->connFd, result.c_str(), result.length());

        } else if (line.compare(SHTDN) == 0) {
            close(sessionargs->connFd);
            exit(0);
        } else if (line.compare(ADRDF) == 0) {
            // add RDF graph
            write(sessionargs->connFd, SEND.c_str(), FRONTEND_COMMAND_LENGTH);
            write(sessionargs->connFd, "\r\n", 2);

            // We get the name and the path to graph as a pair separated by |.
            char graph_data[300];
            bzero(graph_data, 301);
            string name = "";
            string path = "";

            read(sessionargs->connFd, graph_data, 300);

            std::time_t time = chrono::system_clock::to_time_t(chrono::system_clock::now());
            string uploadStartTime = ctime(&time);
            string gData(graph_data);

            Utils utils;
            gData = utils.trim_copy(gData, " \f\n\r\t\v");
            frontend_logger.log("Data received: " + gData, "info");

            std::vector<std::string> strArr = Utils::split(gData, '|');

            if (strArr.size() != 2) {
                frontend_logger.log("Message format not recognized", "error");
                break;
            }

            name = strArr[0];
            path = strArr[1];

            if (JasmineGraphFrontEnd::graphExists(path, dummyPt)) {
                frontend_logger.log("Graph exists", "error");
                break;
            }

<<<<<<< HEAD
            if (utils.fileExists(path, sessionargs)) {
=======
            if (utils.fileExists(path)) {
                std::cout << "Path exists" << endl;
>>>>>>> 5c6a7186

                SQLiteDBInterface *sqlite = &sessionargs->sqlite;
                string sqlStatement =
                        "INSERT INTO graph (name,upload_path,upload_start_time,upload_end_time,graph_status_idgraph_status,"
                        "vertexcount,centralpartitioncount,edgecount) VALUES(\"" + name + "\", \"" + path +
                        "\", \"" + uploadStartTime + "\", \"\",\"UPLOADING\", \"\", \"\", \"\")";
                int newGraphID = sqlite->runInsert(sqlStatement);
                RDFPartitioner *rdfPartitioner = new RDFPartitioner(&sessionargs->sqlite);
                rdfPartitioner->loadDataSet(path, utils.getJasmineGraphProperty(
                        "org.jasminegraph.server.runtime.location").c_str(), newGraphID);

            } else {
                frontend_logger.log("Graph data file does not exist on the specified path", "error");
                break;
            }

        } else if (line.compare(ADGR) == 0) {
            write(sessionargs->connFd, SEND.c_str(), FRONTEND_COMMAND_LENGTH);
            write(sessionargs->connFd, "\r\n", 2);

            // We get the name and the path to graph as a pair separated by |.
            char graph_data[300];
            bzero(graph_data, 301);
            string name = "";
            string path = "";

            read(sessionargs->connFd, graph_data, 300);

            std::time_t time = chrono::system_clock::to_time_t(chrono::system_clock::now());
            string uploadStartTime = ctime(&time);
            string gData(graph_data);

            Utils utils;
            gData = utils.trim_copy(gData, " \f\n\r\t\v");
            frontend_logger.log("Data received: " + gData, "info");

            std::vector<std::string> strArr = Utils::split(gData, '|');

            if (strArr.size() != 2) {
                frontend_logger.log("Message format not recognized", "error");
                break;
            }

            name = strArr[0];
            path = strArr[1];

            if (JasmineGraphFrontEnd::graphExists(path, dummyPt)) {
                frontend_logger.log("Graph exists" ,"error");
                break;
            }

<<<<<<< HEAD
            if (utils.fileExists(path, sessionargs)) {
=======
            if (utils.fileExists(path)) {
                std::cout << "Path exists" << endl;

>>>>>>> 5c6a7186
                SQLiteDBInterface *sqlite = &sessionargs->sqlite;
                string sqlStatement =
                        "INSERT INTO graph (name,upload_path,upload_start_time,upload_end_time,graph_status_idgraph_status,"
                        "vertexcount,centralpartitioncount,edgecount) VALUES(\"" + name + "\", \"" + path +
                        "\", \"" + uploadStartTime + "\", \"\",\"UPLOADING\", \"\", \"\", \"\")";
                //int newGraphID = sqlite->runInsert(sqlStatement);
                int newGraphID = 3;
                MetisPartitioner *partitioner = new MetisPartitioner(&sessionargs->sqlite);
                //partitioner->loadDataSet(path, utils.getJasmineGraphProperty("org.jasminegraph.server.runtime.location").c_str());
                partitioner->loadDataSet(path, newGraphID);

                partitioner->constructMetisFormat();
                partitioner->partitioneWithGPMetis();
                JasmineGraphServer *jasmineServer = new JasmineGraphServer();
                jasmineServer->uploadGraphLocally(newGraphID);
            } else {
                frontend_logger.log("Graph data file does not exist on the specified path", "error");
                break;
            }
        } else {
            frontend_logger.log("Message format not recognized", "error");
        }
    }
    frontend_logger.log("Closing thread " + to_string(pthread_self()) + " and connection", "info");
    close(sessionargs->connFd);
}

JasmineGraphFrontEnd::JasmineGraphFrontEnd(SQLiteDBInterface db) {
    this->sqlite = db;
}

int JasmineGraphFrontEnd::run() {
    int pId;
    int portNo = Conts::JASMINEGRAPH_FRONTEND_PORT;;
    int listenFd;
    socklen_t len;
    bool loop = false;
    struct sockaddr_in svrAdd;
    struct sockaddr_in clntAdd;

    //TODO: This seems there is only 3 front end instances can be kept running once. Need to double check this.
    pthread_t threadA[3];

    //create socket
    listenFd = socket(AF_INET, SOCK_STREAM, 0);

    if (listenFd < 0) {
        frontend_logger.log("Cannot open socket", "error");
        return 0;
    }

    bzero((char *) &svrAdd, sizeof(svrAdd));

    svrAdd.sin_family = AF_INET;
    svrAdd.sin_addr.s_addr = INADDR_ANY;
    svrAdd.sin_port = htons(portNo);

    int yes = 1;

    if (setsockopt(listenFd, SOL_SOCKET, SO_REUSEADDR, &yes, sizeof yes) == -1) {
        perror("setsockopt");
        exit(1);
    }


    //bind socket
    if (bind(listenFd, (struct sockaddr *) &svrAdd, sizeof(svrAdd)) < 0) {
        frontend_logger.log("Cannot bind", "error");
        return 0;
    }

    listen(listenFd, 5);

    len = sizeof(clntAdd);

    int noThread = 0;

    while (noThread < 3) {
        frontend_logger.log("Frontend Listening", "info");

        //this is where client connects. svr will hang in this mode until client conn
        connFd = accept(listenFd, (struct sockaddr *) &clntAdd, &len);

        if (connFd < 0) {
            frontend_logger.log("Cannot accept connection", "error");
            return 0;
        } else {
            frontend_logger.log("Connection successful", "info");
        }

        struct frontendservicesessionargs frontendservicesessionargs1;
        frontendservicesessionargs1.sqlite = this->sqlite;
        frontendservicesessionargs1.connFd = connFd;


        pthread_create(&threadA[noThread], NULL, frontendservicesesion,
                       &frontendservicesessionargs1);

        noThread++;
    }

    for (int i = 0; i < 3; i++) {
        pthread_join(threadA[i], NULL);
    }


}

/**
 * This method checks if a graph exists in JasmineGraph.
 * This method uses the unique path of the graph.
 * @param basic_string
 * @param dummyPt
 * @return
 */
bool JasmineGraphFrontEnd::graphExists(string path, void *dummyPt) {
    bool result = true;
    string stmt = "SELECT COUNT( * ) FROM graph WHERE upload_path LIKE '" + path + "';";
    SQLiteDBInterface *sqlite = (SQLiteDBInterface *) dummyPt;
    std::vector<vector<pair<string, string>>> v = sqlite->runSelect(stmt);
    int count = std::stoi(v[0][0].second);
    if (count == 0) {
        result = false;
    }
    return result;
}

/**
 * This method checks if a graph exists in JasmineGraph with the same unique ID.
 * @param id
 * @param dummyPt
 * @return
 */
bool JasmineGraphFrontEnd::graphExistsByID(string id, void *dummyPt) {
    bool result = true;
    string stmt = "SELECT COUNT( * ) FROM graph WHERE idgraph LIKE '" + id + "';";
    SQLiteDBInterface *sqlite = (SQLiteDBInterface *) dummyPt;
    std::vector<vector<pair<string, string>>> v = sqlite->runSelect(stmt);
    int count = std::stoi(v[0][0].second);
    if (count == 0) {
        result = false;
    }
    return result;
}<|MERGE_RESOLUTION|>--- conflicted
+++ resolved
@@ -101,12 +101,8 @@
                 break;
             }
 
-<<<<<<< HEAD
-            if (utils.fileExists(path, sessionargs)) {
-=======
             if (utils.fileExists(path)) {
                 std::cout << "Path exists" << endl;
->>>>>>> 5c6a7186
 
                 SQLiteDBInterface *sqlite = &sessionargs->sqlite;
                 string sqlStatement =
@@ -158,13 +154,9 @@
                 break;
             }
 
-<<<<<<< HEAD
-            if (utils.fileExists(path, sessionargs)) {
-=======
             if (utils.fileExists(path)) {
                 std::cout << "Path exists" << endl;
 
->>>>>>> 5c6a7186
                 SQLiteDBInterface *sqlite = &sessionargs->sqlite;
                 string sqlStatement =
                         "INSERT INTO graph (name,upload_path,upload_start_time,upload_end_time,graph_status_idgraph_status,"
