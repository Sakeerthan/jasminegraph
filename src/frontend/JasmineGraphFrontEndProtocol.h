--- conflicted
+++ resolved
@@ -75,7 +75,6 @@
 extern const string PREDICT;
 extern const string PARTITIONS;
 extern const string EMPTY;
-<<<<<<< HEAD
 extern const string START_REMOTE_WORKER;
 extern const string REMOTE_WORKER_ARGS;
 extern const string SLA;
@@ -83,10 +82,8 @@
 extern const string PRIORITY;
 extern const string STOP_STREAM_KAFKA;
 
-=======
 extern const string ADMDL;
 extern const string MERGE;
->>>>>>> f15d02e5
 
 class JasminGraphFrontEndProtocol {
     //Note that this protocol do not need a handshake session since the communication in most of the time is conducted
