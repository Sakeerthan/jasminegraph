/**
Copyright 2018 JasminGraph Team
Licensed under the Apache License, Version 2.0 (the "License");
you may not use this file except in compliance with the License.
You may obtain a copy of the License at
    http://www.apache.org/licenses/LICENSE-2.0
Unless required by applicable law or agreed to in writing, software
distributed under the License is distributed on an "AS IS" BASIS,
WITHOUT WARRANTIES OR CONDITIONS OF ANY KIND, either express or implied.
See the License for the specific language governing permissions and
limitations under the License.
 */

#ifndef JASMINEGRAPH_JASMINEGRAPHFRONTEND_H
#define JASMINEGRAPH_JASMINEGRAPHFRONTEND_H


#include <string.h>
#include <unistd.h>
#include <stdio.h>
#include <netdb.h>
#include <sys/types.h>
#include <sys/socket.h>
#include <netinet/in.h>
#include <iostream>
#include <fstream>
#include <strings.h>
#include <stdlib.h>
#include <string>
#include <pthread.h>
#include "../metadb/SQLiteDBInterface.h"

void *frontendservicesesion(void *dummyPt);

class JasmineGraphFrontEnd {
public:
    JasmineGraphFrontEnd(SQLiteDBInterface db);

    int run();
<<<<<<< HEAD
    static bool graphExists(std::string basic_string, void *dummyPt);
    static bool graphExistsByID(std::string id, void *dummyPt);
=======

    static bool fileExists(const std::string fileName);

    static bool graphExists(std::string basic_string, void *dummyPt);

    static bool graphExistsByID(std::string id, void *dummyPt);

>>>>>>> 9912d8b4
private:
    SQLiteDBInterface sqlite;
};

struct frontendservicesessionargs {
    SQLiteDBInterface sqlite;
    int connFd;
};

#endif //JASMINGRAPH_JASMINGRAPHFRONTEND_H<|MERGE_RESOLUTION|>--- conflicted
+++ resolved
@@ -37,18 +37,12 @@
     JasmineGraphFrontEnd(SQLiteDBInterface db);
 
     int run();
-<<<<<<< HEAD
-    static bool graphExists(std::string basic_string, void *dummyPt);
-    static bool graphExistsByID(std::string id, void *dummyPt);
-=======
-
     static bool fileExists(const std::string fileName);
 
     static bool graphExists(std::string basic_string, void *dummyPt);
 
     static bool graphExistsByID(std::string id, void *dummyPt);
 
->>>>>>> 9912d8b4
 private:
     SQLiteDBInterface sqlite;
 };
