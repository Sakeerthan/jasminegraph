--- conflicted
+++ resolved
@@ -160,9 +160,8 @@
 
     static void trainPartition(std::string trainData);
 
-<<<<<<< HEAD
     static void startCollectingLoadAverage();
-=======
+
     static void initServer(string trainData);
 
     static void initOrgServer(string trainData);
@@ -172,7 +171,6 @@
     static void initClient(string trainData);
 
     static void mergeFiles(string trainData);
->>>>>>> f15d02e5
 
     static std::map<int,std::vector<std::string>> iterationData;
 
@@ -186,7 +184,7 @@
     static bool sendFileThroughService(std::string host, int dataPort, std::string fileName,
                                        std::string filePath, std::string masterIP);
     static int partitionCounter;
-    
+
 };
 
 
