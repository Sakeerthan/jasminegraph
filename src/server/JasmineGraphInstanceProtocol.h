/**
Copyright 2019 JasminGraph Team
Licensed under the Apache License, Version 2.0 (the "License");
you may not use this file except in compliance with the License.
You may obtain a copy of the License at
    http://www.apache.org/licenses/LICENSE-2.0
Unless required by applicable law or agreed to in writing, software
distributed under the License is distributed on an "AS IS" BASIS,
WITHOUT WARRANTIES OR CONDITIONS OF ANY KIND, either express or implied.
See the License for the specific language governing permissions and
limitations under the License.
 */

#ifndef JASMINEGRAPH_JASMINEGRAPHINSTANCEPROTOCOL_H
#define JASMINEGRAPH_JASMINEGRAPHINSTANCEPROTOCOL_H

#include <iostream>

using namespace std;

class JasmineGraphInstanceProtocol{
public:
    //Handshaking is the first task that JasmineGraph's main server does with an JasmineGraph Instance once it gets connected.
    //During the phase of Handshaking, JasmineGraph server informs its host name to the instance so that it can connect with the server later time.
    static const string HANDSHAKE;
    static const string HANDSHAKE_OK;
    static const string HOST_OK;
    static const string CLOSE;
    static const string CLOSE_ACK;
    static const string SHUTDOWN;
    static const string SHUTDOWN_ACK;
    static const string READY;
    static const string OK;
    static const string ERROR;
    static const string BATCH_UPLOAD;               // This is to upload a file as a batch
    static const string BATCH_UPLOAD_CENTRAL;       // This is to upload centralstore file as a batch
    static const string BATCH_UPLOAD_COMPOSITE_CENTRAL;       // This is to upload composite centralstore file as a batch
    static const string UPLOAD_RDF_ATTRIBUTES;       // This is to upload attribute list of partitions file as a batch
    static const string UPLOAD_RDF_ATTRIBUTES_CENTRAL; // This is to upload attribute list of centralstore file as a batch
    static const string BATCH_UPLOAD_CHK;           // This is to check whether the upload process has finished or not.
    static const string BATCH_UPLOAD_WAIT;
    static const string BATCH_UPLOAD_ACK;
    static const string SEND_FILE;
    static const string SEND_FILE_LEN;              // This is to indicate server to send the size of the file.
    static const string SEND_FILE_CONT;             // This is to indicate server to send the file contents.
    static const string SEND_FILE_COMPLETE;
    static const string SEND_FILE_NAME;
    static const string SEND_PARTITION_ID;          // This command is used by the Instance service session to ask for partition id.
    static const string SEND_PARTITION_ITERATION;   // This command is used by the Instance service session to ask the training iteration in which the partition should train.
    static const string SEND_PARTITION_COUNT;       // This command is used by the Instance service session to ask the total partitions expected to be trained inside a host.
    static const string FILE_RECV_CHK;
    static const string FILE_RECV_WAIT;
    static const string FILE_RECV_ERROR;
    static const string FILE_ACK;
    static const string STATUS;                     // This is sent to the client to check its status.
    static const string DELETE_GRAPH;               // This message deletes a particular graph from JasmineGraph
    static const string DELETE_GRAPH_FRAGMENT;
    static const string NPLACES;
    static const string TRIANGLES;
    static const string PAGE_RANK;
    static const string OUT_DEGREE_DISTRIBUTION;
    static const string IN_DEGREE_DISTRIBUTION;
    static const string WORKER_OUT_DEGREE_DISTRIBUTION;
    static const string WORKER_IN_DEGREE_DISTRIBUTION;
    static const string WORKER_PAGE_RANK_DISTRIBUTION;
    static const string EGONET;
    static const string WORKER_EGO_NET;
    static const string DP_CENTRALSTORE;
    static const string SEND_CENTRALSTORE_TO_AGGREGATOR;
    static const string SEND_COMPOSITE_CENTRALSTORE_TO_AGGREGATOR;
    static const string AGGREGATE_CENTRALSTORE_TRIANGLES;
    static const string AGGREGATE_COMPOSITE_CENTRALSTORE_TRIANGLES;
    static const string PERFORMANCE_STATISTICS;
    static const string START_STAT_COLLECTION;
    static const string REQUEST_COLLECTED_STATS;
    static const string INITIATE_TRAIN;
    static const string INITIATE_PREDICT;
    static const string SEND_HOSTS;
    static const string INITIATE_MODEL_COLLECTION;
    static const string INITIATE_FRAGMENT_RESOLUTION;
    static const string FRAGMENT_RESOLUTION_CHK;
    static const string FRAGMENT_RESOLUTION_DONE;
<<<<<<< HEAD
    static const string ACKNOWLEDGE_MASTER;
    static const string WORKER_INFO_SEND;
    static const string UPDATE_DONE;
    static const string CHECK_FILE_ACCESSIBLE;
    static const string SEND_FILE_TYPE;
    static const string FILE_TYPE_CENTRALSTORE_AGGREGATE;
    static const string FILE_TYPE_CENTRALSTORE_COMPOSITE;
    static const string GRAPH_STREAM_START;
    static const string GRAPH_STREAM_START_ACK;
    static const string SEND_PRIORITY;
    static const string GRAPH_STREAM_C_length_ACK;
    static const string GRAPH_STREAM_END_OF_EDGE;
=======
    static const string INITIATE_FILES;
    static const string INITIATE_SERVER;
    static const string INITIATE_ORG_SERVER;
    static const string INITIATE_CLIENT;
    static const string MERGE_FILES;
    static const string INITIATE_AGG;
>>>>>>> f15d02e5
};

const int INSTANCE_DATA_LENGTH = 300;
const int FED_DATA_LENGTH = 300;
const int INSTANCE_LONG_DATA_LENGTH = 1024;
const int INSTANCE_FILE_BUFFER_LENGTH = 1024;
const int MAX_CONNECTION_COUNT = 300;
<<<<<<< HEAD
const int MAX_STREAMING_DATA_LENGTH = 1024;

const int TOP_K_PAGE_RANK = 100;

=======
const int WEIGHTS_DATA_LENGTH = 1000000;
const int DELAY = 5;
>>>>>>> f15d02e5

#endif //JASMINEGRAPH_JASMINEGRAPHINSTANCEPROTOCOL_H<|MERGE_RESOLUTION|>--- conflicted
+++ resolved
@@ -80,7 +80,12 @@
     static const string INITIATE_FRAGMENT_RESOLUTION;
     static const string FRAGMENT_RESOLUTION_CHK;
     static const string FRAGMENT_RESOLUTION_DONE;
-<<<<<<< HEAD
+    static const string INITIATE_FILES;
+    static const string INITIATE_SERVER;
+    static const string INITIATE_ORG_SERVER;
+    static const string INITIATE_CLIENT;
+    static const string MERGE_FILES;
+    static const string INITIATE_AGG;
     static const string ACKNOWLEDGE_MASTER;
     static const string WORKER_INFO_SEND;
     static const string UPDATE_DONE;
@@ -93,14 +98,6 @@
     static const string SEND_PRIORITY;
     static const string GRAPH_STREAM_C_length_ACK;
     static const string GRAPH_STREAM_END_OF_EDGE;
-=======
-    static const string INITIATE_FILES;
-    static const string INITIATE_SERVER;
-    static const string INITIATE_ORG_SERVER;
-    static const string INITIATE_CLIENT;
-    static const string MERGE_FILES;
-    static const string INITIATE_AGG;
->>>>>>> f15d02e5
 };
 
 const int INSTANCE_DATA_LENGTH = 300;
@@ -108,14 +105,11 @@
 const int INSTANCE_LONG_DATA_LENGTH = 1024;
 const int INSTANCE_FILE_BUFFER_LENGTH = 1024;
 const int MAX_CONNECTION_COUNT = 300;
-<<<<<<< HEAD
 const int MAX_STREAMING_DATA_LENGTH = 1024;
 
 const int TOP_K_PAGE_RANK = 100;
 
-=======
 const int WEIGHTS_DATA_LENGTH = 1000000;
 const int DELAY = 5;
->>>>>>> f15d02e5
 
 #endif //JASMINEGRAPH_JASMINEGRAPHINSTANCEPROTOCOL_H