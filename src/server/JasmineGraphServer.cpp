/**
Copyright 2019 JasmineGraph Team
Licensed under the Apache License, Version 2.0 (the "License");
you may not use this file except in compliance with the License.
You may obtain a copy of the License at
    http://www.apache.org/licenses/LICENSE-2.0
Unless required by applicable law or agreed to in writing, software
distributed under the License is distributed on an "AS IS" BASIS,
WITHOUT WARRANTIES OR CONDITIONS OF ANY KIND, either express or implied.
See the License for the specific language governing permissions and
limitations under the License.
 */

#include <iostream>
#include <map>
#include <stdio.h>
#include <stdlib.h>
#include <string>
#include "JasmineGraphServer.h"
#include "JasmineGraphInstance.h"
#include "../util/Utils.h"
#include "../partitioner/local/MetisPartitioner.h"
#include "JasmineGraphInstanceProtocol.h"
#include "../util/logger/Logger.h"
#include "../ml/trainer/JasmineGraphTrainingSchedular.h"

Logger server_logger;

static map<string, string> hostIDMap;
static std::vector<JasmineGraphServer::workers> hostWorkerMap;
static map<string, pair<int, int>> hostPortMap;
std::map<int, int> aggregateWeightMap;

void *runfrontend(void *dummyPt) {
    JasmineGraphServer *refToServer = (JasmineGraphServer *) dummyPt;
    refToServer->frontend = new JasmineGraphFrontEnd(refToServer->sqlite, refToServer->performanceSqlite,
            refToServer->masterHost, refToServer->jobScheduler);
    refToServer->frontend->run();
    return NULL;
}

void *runbackend(void *dummyPt) {
    JasmineGraphServer *refToServer = (JasmineGraphServer *) dummyPt;
    refToServer->backend = new JasmineGraphBackend(refToServer->sqlite, refToServer->numberOfWorkers);
    refToServer->backend->run();
    return NULL;
}


JasmineGraphServer::JasmineGraphServer() {

}

JasmineGraphServer::~JasmineGraphServer() {
    puts("Freeing up server resources.");
    sqlite.finalize();
}

int JasmineGraphServer::run(std::string profile, std::string masterIp, int numberofWorkers, std::string workerIps, std::string enableNmon) {
    server_logger.log("Running the server...", "info");
    Utils utils;
    std::vector<int> masterPortVector;

    this->sqlite = *new SQLiteDBInterface();
    this->sqlite.init();
    this->performanceSqlite = *new PerformanceSQLiteDBInterface();
    this->performanceSqlite.init();
    this->jobScheduler = *new JobScheduler(this->sqlite, this->performanceSqlite);
    this->jobScheduler.init();
    if (masterIp.empty()) {
        this->masterHost = utils.getJasmineGraphProperty("org.jasminegraph.server.host");
    } else {
        this->masterHost = masterIp;
    }
    this->profile = profile;
    this->numberOfWorkers = numberofWorkers;
    this->workerHosts = workerIps;
    this->enableNmon = enableNmon;
    init();
    masterPortVector.push_back(Conts::JASMINEGRAPH_FRONTEND_PORT);
    addInstanceDetailsToPerformanceDB(masterHost,masterPortVector,"true");
    updateOperationalGraphList();
    start_workers();
    std::thread *myThreads = new std::thread[1];
    myThreads[0] = std::thread(StatisticCollector::logLoadAverage, "Load Average");
    sleep(2);
    waitForAcknowledgement(numberofWorkers);
    resolveOperationalGraphs();
    initiateAggregateMap();
    return 0;
}

bool JasmineGraphServer::isRunning() {
    return true;
}

void JasmineGraphServer::init() {
    Utils utils;

    pthread_t frontendthread;
    pthread_t backendthread;
    pthread_create(&frontendthread, NULL, runfrontend, this);
    pthread_create(&backendthread, NULL, runbackend, this);
}

void JasmineGraphServer::start_workers() {
    Utils utils;
    int hostListModeNWorkers = 0;
    int numberOfWorkersPerHost;
    std::vector<std::string> hostsList;
    std::string nWorkers;
    if (profile == "native") {
        hostsList = utils.getHostListFromProperties();
        if ((this->numberOfWorkers) == -1) {
            nWorkers = utils.getJasmineGraphProperty("org.jasminegraph.server.nworkers");
        }
        enableNmon = utils.getJasmineGraphProperty("org.jasminegraph.server.enable.nmon");
    } else if (profile == "docker") {
        hostsList = getWorkerVector(workerHosts);
    }

    if(hostsList.size() == 0) {
        server_logger.log("At least one host needs to be specified", "error");
        exit(-1);
    }

    sqlite.runUpdate("DELETE FROM host");

    std::vector<std::string>::iterator it;
    it = hostsList.begin();
    std::string hostString = "";
    std::string sqlString = "INSERT INTO host (idhost,name,ip,is_public) VALUES ";
    int counter = 0;

    for (it = hostsList.begin(); it < hostsList.end(); it++) {
        std::string hostItem = (*it);
        std::string ip_address = "";
        std::string user = "";
        if (hostItem.find('@') != std::string::npos) {
            vector<string> splitted = utils.split(hostItem, '@');
            ip_address = splitted[1];
            user = splitted[0];
        } else {
            ip_address = hostItem;
        }
        hostString += "(" + std::to_string(counter) + ", '" + ip_address + "', '" + ip_address + "', 'false'),";
        counter++;
    }

    hostString = hostString.substr(0, hostString.length() - 1);
    sqlString = sqlString + hostString;
    this->sqlite.runInsert(sqlString);

    int workerPort = Conts::JASMINEGRAPH_INSTANCE_PORT;
    int workerDataPort = Conts::JASMINEGRAPH_INSTANCE_DATA_PORT;

    if (this->numberOfWorkers == -1) {
        if (utils.is_number(nWorkers)) {
            numberOfWorkers = atoi(nWorkers.c_str());
        }
    }

    if (this->numberOfWorkers == 0) {
        server_logger.log("Number of Workers is not specified", "error");
        return;
    }

    if (numberOfWorkers > 0 && hostsList.size() > 0) {
        numberOfWorkersPerHost = numberOfWorkers / hostsList.size();
        hostListModeNWorkers = numberOfWorkers % hostsList.size();
    }

    std::string schedulerEnabled = utils.getJasmineGraphProperty("org.jasminegraph.scheduler.enabled");

    if (schedulerEnabled == "true") {
        backupPerformanceDB();
        clearPerformanceDB();
    }

    sqlite.runUpdate("DELETE FROM worker");

    int workerIDCounter = 0;
    it = hostsList.begin();

    for (it = hostsList.begin(); it < hostsList.end(); it++) {
        string sqlStatement = "INSERT INTO worker (idworker,host_idhost,name,ip,user,is_public,server_port,server_data_port) VALUES ";
        string valuesString;
        std::string hostName = *it;
        string user = "";
        string ip = hostName;
        if (hostName.find('@') != std::string::npos) {
            vector<string> splitted = utils.split(hostName, '@');
            ip = splitted[1];
            user = splitted[0];
        }
        int portCount = 0;
        std::string hostID = Utils::getHostID(ip, this->sqlite);
        std::vector<int> portVector = workerPortsMap[hostName];
        std::vector<int> dataPortVector = workerDataPortsMap[hostName];

        while (portCount < numberOfWorkersPerHost) {
            portVector.push_back(workerPort);
            dataPortVector.push_back(workerDataPort);
            hostWorkerMap.push_back({*it, workerPort, workerDataPort});
            hostPortMap.insert((pair<string, pair<int, int>>(*it, make_pair(workerPort, workerDataPort))));
            portCount++;
            //ToDO: Here for the moment we use host name as the IP address as the third parameter.
            //ToDO: We also keep user as empty string
            string is_public = "false";
            valuesString += "(" + std::to_string(workerIDCounter) + ", " + hostID + ", \"" + hostName +
                            "\", \"" + ip + "\",\"" + user + "\", '" + is_public
                            + "',\""+ std::to_string(workerPort) +"\", \""+ std::to_string(workerDataPort) + "\"),";
            workerPort = workerPort + 2;
            workerDataPort = workerDataPort + 2;
            workerIDCounter++;
        }

        if (hostListModeNWorkers > 0) {
            portVector.push_back(workerPort);
            dataPortVector.push_back(workerDataPort);
            hostWorkerMap.push_back({*it, workerPort, workerDataPort});
            hostPortMap.insert(((pair<string, pair<int, int>>(*it, make_pair(workerPort, workerDataPort)))));
            hostListModeNWorkers--;
            string is_public = "false";
            valuesString += "(" + std::to_string(workerIDCounter) + ", " + hostID + ", \"" + hostName +
                            "\", \"" + ip + "\",\"" + user + "\", '" + is_public
                            + "',\""+ std::to_string(workerPort) +"\", \""+ std::to_string(workerDataPort) + "\"),";
            workerPort = workerPort + 2;
            workerDataPort = workerDataPort + 2;
            workerIDCounter++;
        }

        valuesString = valuesString.substr(0, valuesString.length() -1);
        sqlStatement = sqlStatement + valuesString;
        this->sqlite.runInsert(sqlStatement);

        workerPortsMap[hostName] = portVector;
        workerDataPortsMap[hostName] = dataPortVector;

    }

    Utils::assignPartitionsToWorkers(numberOfWorkers, this->sqlite);

    int hostListSize = hostsList.size();
    std::vector<std::string>::iterator hostListIterator;
    hostListIterator = hostsList.begin();


    std::thread *myThreads = new std::thread[hostListSize];
    int count = 0;
    server_logger.log("Starting threads for workers", "info");
    for (hostListIterator = hostsList.begin(); hostListIterator < hostsList.end(); hostListIterator++) {
        std::string host = *hostListIterator;
        addHostsToMetaDB(host, workerPortsMap[host],workerDataPortsMap[host]);
        addInstanceDetailsToPerformanceDB(host,workerPortsMap[host],"false");
        myThreads[count] = std::thread(startRemoteWorkers,workerPortsMap[host],workerDataPortsMap[host], host, profile,
                                       masterHost, enableNmon);
        count++;
    }

    for (int threadCount = 0; threadCount < hostListSize; threadCount++) {
        myThreads[threadCount].join();
        std::cout << "############JOINED###########" << std::endl;
    }
    hostIDMap = getLiveHostIDList();

}

void JasmineGraphServer::waitForAcknowledgement(int numberOfWorkers) {
    auto begin = chrono::high_resolution_clock::now();
    int timeDifference = 0;
    while (timeDifference < Conts::JASMINEGRAPH_WORKER_ACKNOWLEDGEMENT_TIMEOUT) {
        sleep(2); // Sleep for two seconds
        std::string selectQuery = "select idworker from worker where status='started'";
        std::vector<vector<pair<string, string>>> output = this->sqlite.runSelect(selectQuery);
        int startedWorkers = output.size();
        if (numberOfWorkers == startedWorkers) {
            break;
        }
        auto end = chrono::high_resolution_clock::now();
        auto dur = end - begin;
        auto msDuration = std::chrono::duration_cast<std::chrono::milliseconds>(dur).count();
        timeDifference = msDuration;
    }

}


void JasmineGraphServer::startRemoteWorkers(std::vector<int> workerPortsVector, std::vector<int> workerDataPortsVector,
                                            string host, string profile, string masterHost, string enableNmon) {
    Utils utils;
    std::string executableFile;
    std::string workerPath = utils.getJasmineGraphProperty("org.jasminegraph.worker.path");
    std::string artifactPath = utils.getJasmineGraphProperty("org.jasminegraph.artifact.path");
    std::string instanceDataFolder = utils.getJasmineGraphProperty("org.jasminegraph.server.instance.datafolder");
    std::string aggregateDataFolder = utils.getJasmineGraphProperty("org.jasminegraph.server.instance.aggregatefolder");
    std::string nmonFileLocation = utils.getJasmineGraphProperty("org.jasminegraph.server.nmon.file.location");
    std::string graphsagelocation = utils.getJasmineGraphProperty("org.jasminegraph.graphsage");
    std::string federatedLearningLocation = utils.getJasmineGraphProperty("org.jasminegraph.fl.location");
    std::string federatedLearningLocationLocal = utils.getJasmineGraphProperty("org.jasminegraph.fl.location.local");

    std::string instanceFolder = utils.getJasmineGraphProperty("org.jasminegraph.server.instance");
    std::string instanceFolderLocal = utils.getJasmineGraphProperty("org.jasminegraph.server.instance.local");

    std::string jasmineGraphExecutableName = Conts::JASMINEGRAPH_EXECUTABLE;
    server_logger.log("###MASTER#### Starting remote workers for profile " + profile, "info");
    if (hasEnding(workerPath,"/")) {
        executableFile = workerPath + jasmineGraphExecutableName;
    } else {
        executableFile = workerPath + "/" + jasmineGraphExecutableName;
    }
    std::string serverStartScript;
    char buffer[128];
    std::string result = "";

    if (artifactPath.empty() || artifactPath.find_first_not_of(' ') == artifactPath.npos) {
        artifactPath = utils.getJasmineGraphHome();
    }

    if (profile == "native") {
        copyArtifactsToWorkers(workerPath, artifactPath, host);
        for (int i =0 ; i < workerPortsVector.size() ; i++) {
            if (host.find("localhost") != std::string::npos) {
                serverStartScript = executableFile + " native 2 " + host + " " + masterHost + " " +
                                    std::to_string(workerPortsVector.at(i)) + " " + std::to_string(workerDataPortsVector.at(i)) + " " + enableNmon;
            } else {
                serverStartScript =
                        "ssh -p 22 " + host + " " + executableFile + " native 2 " + host + " " + masterHost + " " +
                        std::to_string(workerPortsVector.at(i)) +
                        " " + std::to_string(workerDataPortsVector.at(i)) + " " + enableNmon;
            }
            popen(serverStartScript.c_str(),"r");
        }
    } else if (profile == "docker") {
        char *env_testing = getenv("TESTING");
        bool is_testing = (env_testing != NULL && strcasecmp(env_testing, "true") == 0);
        for (int i =0 ; i < workerPortsVector.size() ; i++) {
            if (masterHost == host || host == "localhost") {
                if (is_testing) {
                    serverStartScript = "docker run -p " +
                                        std::to_string(workerPortsVector.at(i)) + ":" +
                                        std::to_string(workerPortsVector.at(i)) + " -p " +
                                        std::to_string(workerDataPortsVector.at(i)) + ":" +
                                        std::to_string(workerDataPortsVector.at(i)) +
                                        " -e WORKER_ID=" + to_string(i) +
                                        " jasminegraph:test --MODE 2 --HOST_NAME " + host +
                                        " --MASTERIP " + masterHost + " --SERVER_PORT " +
                                        std::to_string(workerPortsVector.at(i)) + " --SERVER_DATA_PORT " +
                                        std::to_string(workerDataPortsVector.at(i)) + " --ENABLE_NMON " + enableNmon +
                                        " >/tmp/worker_logs/worker_" + to_string(i) + ".log 2>&1";
                } else {
                    serverStartScript = "docker run -v " + instanceFolderLocal + ":" + instanceFolder +
                                        " -v " + federatedLearningLocationLocal + ":" + federatedLearningLocation + //todo improve to support workers on different hosts
                                        " -v " + aggregateDataFolder + ":" + aggregateDataFolder +
                                        " -v " + nmonFileLocation + ":" + nmonFileLocation +
                                        " -v " + graphsagelocation + ":" + graphsagelocation +
                                        " -v " + instanceDataFolder + "/" + to_string(i) + "/logs" + ":" + "/home/ubuntu/software/jasminegraph/logs" + " -p " +
                                        std::to_string(workerPortsVector.at(i)) + ":" +
                                        std::to_string(workerPortsVector.at(i)) + " -p " +
                                        std::to_string(workerDataPortsVector.at(i)) + ":" +
                                        std::to_string(workerDataPortsVector.at(i)) +
                                        " -e WORKER_ID=" + to_string(i) +
                                        " jasminegraph:latest --MODE 2 --HOST_NAME " + host +
                                        " --MASTERIP " + masterHost + " --SERVER_PORT " +
                                        std::to_string(workerPortsVector.at(i)) + " --SERVER_DATA_PORT " +
                                        std::to_string(workerDataPortsVector.at(i)) + " --ENABLE_NMON " + enableNmon;
                }

            } else {
                if (is_testing) {
                    serverStartScript = "docker -H ssh://" + host + " run -p " +
                                        std::to_string(workerPortsVector.at(i)) + ":" +
                                        std::to_string(workerPortsVector.at(i)) + " -p " +
                                        std::to_string(workerDataPortsVector.at(i)) + ":" +
                                        std::to_string(workerDataPortsVector.at(i)) +
                                        " -e WORKER_ID=" + to_string(i) +
                                        " jasminegraph:test --MODE 2 --HOST_NAME " + host +
                                        " --MASTERIP " + masterHost + " --SERVER_PORT " +
                                        std::to_string(workerPortsVector.at(i)) + " --SERVER_DATA_PORT " +
                                        std::to_string(workerDataPortsVector.at(i)) + " --ENABLE_NMON " + enableNmon +
                                        " >/tmp/worker_logs/worker_" + to_string(i) + ".log 2>&1";
                } else {
                    serverStartScript = "docker -H ssh://" + host + " run -v " + instanceFolderLocal + ":" + instanceFolder +
                            " -v " + federatedLearningLocationLocal + ":" + federatedLearningLocation + //todo improve to support workers on different hosts
                                        " -v " + aggregateDataFolder + ":" + aggregateDataFolder +
                                        " -v " + nmonFileLocation + ":" + nmonFileLocation +
                                        " -v " + graphsagelocation + ":" + graphsagelocation +
                                        " -v " + instanceDataFolder + "/" + to_string(i) + "/logs" + ":" + "/home/ubuntu/software/jasminegraph/logs" + " -p " +
                                        std::to_string(workerPortsVector.at(i)) + ":" +
                                        std::to_string(workerPortsVector.at(i)) + " -p " +
                                        std::to_string(workerDataPortsVector.at(i)) + ":" +
                                        std::to_string(workerDataPortsVector.at(i)) +
                                        " -e WORKER_ID=" + to_string(i) +
                                        " jasminegraph:latest --MODE 2 --HOST_NAME " + host +
                                        " --MASTERIP " + masterHost + " --SERVER_PORT " +
                                        std::to_string(workerPortsVector.at(i)) + " --SERVER_DATA_PORT " +
                                        std::to_string(workerDataPortsVector.at(i)) + " --ENABLE_NMON " + enableNmon;
                }
            }
            server_logger.log(serverStartScript, "info");
            popen(serverStartScript.c_str(),"r");
        }
    }
}

bool JasmineGraphServer::spawnNewWorker(string host, string port, string dataPort, string profile, string masterHost, string enableNmon) {
    SQLiteDBInterface refToSqlite = *new SQLiteDBInterface();
    refToSqlite.init();
    string selectHostSQL = "SELECT idhost from host where name='" + host + "'";
    string selectWorkerSQL = "SELECT idworker from worker where server_port = '" + port + "' or server_data_port = '" + dataPort + "'";
    std::vector<vector<pair<string, string>>> checkWorkerOutput = refToSqlite.runSelect(selectWorkerSQL);

    if (checkWorkerOutput.size() > 0) {
        return false;
    }

    std::vector<vector<pair<string, string>>> selectHostOutput = refToSqlite.runSelect(selectHostSQL);
    string idHost = "";

    if (selectHostOutput.size() > 0) {
        idHost = selectHostOutput[0][0].second;
    } else {
        string maxHostIDSQL = "select max(idhost) from host";
        std::vector<vector<pair<string, string>>> selectMaxHostOutput = refToSqlite.runSelect(maxHostIDSQL);
        idHost = selectMaxHostOutput[0][0].second;

        int hostId = atoi(idHost.c_str());
        hostId++;
        std::string hostInsertString = "INSERT INTO host (idhost,name,ip,is_public) VALUES ('" + std::to_string(hostId) + "','" +
                                       host + "','" + host + "','false')";

        refToSqlite.runInsert(hostInsertString);

        idHost = to_string(hostId);
    }

    string maxWorkerIDSQL = "select max(idworker) from worker";
    std::vector<vector<pair<string, string>>> selectMaxWorkerIdOutput = refToSqlite.runSelect(maxWorkerIDSQL);
    string maxIdWorker = selectMaxWorkerIdOutput[0][0].second;
    int maxWorkerId = atoi(maxIdWorker.c_str());
    maxWorkerId++;
    string workerInsertSqlStatement = "INSERT INTO worker (idworker,host_idhost,name,ip,user,is_public,server_port,server_data_port) VALUES ('" +
                                      to_string(maxWorkerId) + "','" + idHost + "','" + host + "','" + host + "','','false','" + port + "','" + dataPort + "')";

    refToSqlite.runInsert(workerInsertSqlStatement);

    std::vector<int> workerPortsVector;
    std::vector<int> workerDataPortsVector;

    workerPortsVector.push_back(atoi(port.c_str()));
    workerDataPortsVector.push_back(atoi(dataPort.c_str()));

    startRemoteWorkers(workerPortsVector,workerDataPortsVector,host,profile,masterHost,enableNmon);

    return true;
}

void JasmineGraphServer::initiateAggregateMap() {
    for (int i=1; i<= numberOfWorkers; i++) {
        aggregateWeightMap[i]=0;
    }
}

void JasmineGraphServer::resolveOperationalGraphs(){
    string sqlStatement = "SELECT partition_graph_idgraph,partition_idpartition,worker_idworker FROM worker_has_partition ORDER BY worker_idworker";
    std::vector<vector<pair<string, string>>> output = sqlite.runSelect(sqlStatement);
    std::map<int, vector<string>> partitionMap;

    for (std::vector<vector<pair<string, string>>>::iterator i = output.begin(); i != output.end(); ++i) {
        int workerID = -1;
        string graphID;
        string partitionID;
        std::vector<pair<string, string>>::iterator j = (i->begin());
        graphID = j->second;
        ++j;
        partitionID = j->second;
        ++j;
        workerID = std::stoi(j->second);
        std::vector<string> partitionList = partitionMap[workerID];
        partitionList.push_back(graphID + "_" + partitionID);
        partitionMap[workerID] = partitionList;
    }

    int RECORD_AGGREGATION_FREQUENCY = 5;
    int counter = 0;
    std::stringstream ss;
    std::map<int, vector<string>> partitionAggregatedMap;
    for (map<int, vector<string>>::iterator it = partitionMap.begin(); it != partitionMap.end(); ++it) {
        int len = (it->second).size();
        int workerID = it->first;

        for (std::vector<string>::iterator x = (it->second).begin(); x != (it->second).end(); ++x) {
            if (counter >= RECORD_AGGREGATION_FREQUENCY) {
                std::vector<string> partitionList = partitionAggregatedMap[workerID];
                string data = ss.str();
                std::stringstream().swap(ss);
                counter = 0;
                data = data.substr(0, data.find_last_of(","));
                partitionList.push_back(data);
                partitionAggregatedMap[workerID] = partitionList;
            }
            ss << x->c_str() << ",";
            counter++;
        }

        std::vector<string> partitionList = partitionAggregatedMap[workerID];
        string data = ss.str();
        std::stringstream().swap(ss);
        counter = 0;
        data = data.substr(0, data.find_last_of(","));
        partitionList.push_back(data);
        partitionAggregatedMap[workerID] = partitionList;
    }

    sqlStatement = "SELECT idworker,ip,server_port FROM worker";
    output = sqlite.runSelect(sqlStatement);

    Utils utils;
    std::set<int> graphIDsFromWorkersSet;
    for (std::vector<vector<pair<string, string>>>::iterator i = output.begin(); i != output.end(); ++i) {
        int workerID = -1;
        string host;
        int workerPort = -1;
        string partitionID;
        std::vector<pair<string, string>>::iterator j = (i->begin());
        workerID = std::stoi(j->second);
        ++j;
        host = j->second;
        ++j;
        workerPort = std::stoi(j->second);

        int sockfd;
        char data[301];
        bool loop = false;
        socklen_t len;
        struct sockaddr_in serv_addr;
        struct hostent *server;

        sockfd = socket(AF_INET, SOCK_STREAM, 0);

        if (sockfd < 0) {
            std::cerr << "Cannot accept connection" << std::endl;
        }

        if (host.find('@') != std::string::npos) {
            host = utils.split(host, '@')[1];
        }

        server = gethostbyname(host.c_str());
        if (server == NULL) {
            std::cerr << "ERROR, no host named " << server << std::endl;
        }

        bzero((char *) &serv_addr, sizeof(serv_addr));
        serv_addr.sin_family = AF_INET;
        bcopy((char *) server->h_addr,
              (char *) &serv_addr.sin_addr.s_addr,
              server->h_length);
        serv_addr.sin_port = htons(workerPort);
        if (Utils::connect_wrapper(sockfd, (struct sockaddr *) &serv_addr, sizeof(serv_addr)) < 0) {
            std::cerr << "ERROR connecting" << std::endl;
            //TODO::exit
        }

        bzero(data, 301);
        int result_wr = write(sockfd, JasmineGraphInstanceProtocol::HANDSHAKE.c_str(), JasmineGraphInstanceProtocol::HANDSHAKE.size());

        if(result_wr < 0) {
            server_logger.log("Error writing to socket", "error");
        }

        server_logger.log("Sent : " + JasmineGraphInstanceProtocol::HANDSHAKE, "info");
        bzero(data, 301);
        read(sockfd, data, 300);
        string response = (data);

        response = utils.trim_copy(response, " \f\n\r\t\v");

        if (response.compare(JasmineGraphInstanceProtocol::HANDSHAKE_OK) == 0) {
            server_logger.log("Received : " + JasmineGraphInstanceProtocol::HANDSHAKE_OK, "info");
            string server_host = utils.getJasmineGraphProperty("org.jasminegraph.server.host");
            result_wr = write(sockfd, server_host.c_str(), server_host.size());

            if(result_wr < 0) {
                server_logger.log("Error writing to socket", "error");
            }

            server_logger.log("Sent : " + server_host, "info");

            result_wr = write(sockfd, JasmineGraphInstanceProtocol::INITIATE_FRAGMENT_RESOLUTION.c_str(),
                              JasmineGraphInstanceProtocol::INITIATE_FRAGMENT_RESOLUTION.size());

            if(result_wr < 0) {
                server_logger.log("Error writing to socket", "error");
            }

            server_logger.log("Sent : " + JasmineGraphInstanceProtocol::INITIATE_FRAGMENT_RESOLUTION, "info");
            bzero(data, 301);
            read(sockfd, data, 300);
            response = (data);
            response = utils.trim_copy(response, " \f\n\r\t\v");
            server_logger.log("Received : " + JasmineGraphInstanceProtocol::OK, "info");

            if (response.compare(JasmineGraphInstanceProtocol::OK) == 0) {
                std::vector<string> partitionList = partitionAggregatedMap[workerID];

                for (std::vector<string>::iterator x = partitionList.begin(); x != partitionList.end(); ++x) {
                    string partitionsList = x->c_str();
                    result_wr = write(sockfd, partitionsList.c_str(), partitionsList.size());

                    if(result_wr < 0) {
                        server_logger.log("Error writing to socket", "error");
                    }

                    server_logger.log("Sent : " + partitionsList, "info");
                    bzero(data, 301);
                    read(sockfd, data, 300);
                    response = (data);
                    response = utils.trim_copy(response, " \f\n\r\t\v");
                    server_logger.log("Received : " + response, "info");

                    if (response.compare(JasmineGraphInstanceProtocol::FRAGMENT_RESOLUTION_CHK) == 0) {
                        continue;
                    } else {
                        server_logger.log("Error in fragment resolution process. Received : " + response, "error");
                    }
                }

                if (response.compare(JasmineGraphInstanceProtocol::FRAGMENT_RESOLUTION_CHK) == 0) {
                    result_wr = write(sockfd, JasmineGraphInstanceProtocol::FRAGMENT_RESOLUTION_DONE.c_str(),
                                      JasmineGraphInstanceProtocol::FRAGMENT_RESOLUTION_DONE.size());

                    if(result_wr < 0) {
                        server_logger.log("Error writing to socket", "error");
                    }

                    server_logger.log("Sent : " + JasmineGraphInstanceProtocol::FRAGMENT_RESOLUTION_DONE, "info");

                    bzero(data, 301);
                    read(sockfd, data, 300);
                    response = (data);
                    response = utils.trim_copy(response, " \f\n\r\t\v");
                    server_logger.log("Received : " + response, "info");

                    if(response.compare("") != 0) {
                        std::vector<string> listOfOitems = utils.split(response, ',');
                        for(std::vector<string>::iterator it = listOfOitems.begin(); it != listOfOitems.end(); it++) {
                            graphIDsFromWorkersSet.insert(atoi(it->c_str()));
                        }
                    }
                }
            }
        }
    }
    sqlStatement = "SELECT idgraph FROM graph";
    std::vector<vector<pair<string, string>>> output2 = sqlite.runSelect(sqlStatement);
    std::set<int> graphIDsFromMetDBSet;
    for (std::vector<vector<pair<string, string>>>::iterator i = output2.begin(); i != output2.end(); ++i) {
        std::vector<pair<string, string>>::iterator j = (i->begin());
        graphIDsFromMetDBSet.insert(atoi(j->second.c_str()));
    }

    for(std::set<int>::iterator itr = graphIDsFromWorkersSet.begin(); itr != graphIDsFromWorkersSet.end(); itr++){
        if(graphIDsFromMetDBSet.find(*itr) == graphIDsFromMetDBSet.end()){
            std::cout << "could not find " << *itr << " from metadb" << std::endl;
            deleteNonOperationalGraphFragment(*itr);
        }
    }

}

/** Method used in master node to commence deletion of a graph fragment
 *
 * @param graphID ID of graph fragments to be deleted
 */
void JasmineGraphServer::deleteNonOperationalGraphFragment(int graphID) {
    std::cout << "Deleting the graph fragments" << std::endl;
    int count = 0;
    //Define threads for each host
    std::thread *deleteThreads = new std::thread[hostPortMap.size()];
    //Iterate through all hosts
    for (std::map<string, pair<int, int>>::iterator it = hostPortMap.begin(); it != hostPortMap.end(); it++) {
        //Fetch hostname and port
        string hostname = it -> first;
        int port = (it -> second).first;
        //Initialize threads for host
        //Each thread runs the service to remove the given graph ID fragments in their datafolders
        deleteThreads[count++] = std::thread(removeFragmentThroughService, hostname, port, to_string(graphID), this -> masterHost);
        sleep(1);
        server_logger.log("Deleted graph fragments of graph ID " + to_string(graphID), "info");
    }

    for (int threadCount = 0; threadCount < count; threadCount++) {
        if(deleteThreads[threadCount].joinable()) {
            deleteThreads[threadCount].join();
        }
        std::cout << "Thread [A]: " << threadCount << " joined" << std::endl;
    }
}

void JasmineGraphServer::shutdown_workers() {
    std::cout << "Shutting the workers down" << std::endl;
    std::vector<workers, std::allocator<workers>>::iterator mapIterator;
    for (mapIterator = hostWorkerMap.begin(); mapIterator < hostWorkerMap.end(); mapIterator++) {
        workers worker = *mapIterator;
        Utils utils;
        bool result = true;
        std::cout << pthread_self() << " host : " << worker.hostname << " port : " << worker.port << " DPort : "
                  << worker.dataPort << std::endl;
        int sockfd;
        char data[301];
        bool loop = false;
        socklen_t len;
        struct sockaddr_in serv_addr;
        struct hostent *server;

        sockfd = socket(AF_INET, SOCK_STREAM, 0);

        if (sockfd < 0) {
            std::cerr << "Cannot accept connection" << std::endl;
            return;
        }

        std::string host = worker.hostname;
        int port = worker.port;

        if (worker.hostname.find('@') != std::string::npos) {
            host = utils.split(host, '@')[1];
        }

        server = gethostbyname(host.c_str());
        if (server == NULL) {
            std::cerr << "ERROR, no host named " << server << std::endl;
        }

        bzero((char *) &serv_addr, sizeof(serv_addr));
        serv_addr.sin_family = AF_INET;
        bcopy((char *) server->h_addr,
              (char *) &serv_addr.sin_addr.s_addr,
              server->h_length);
        serv_addr.sin_port = htons(port);
        if (Utils::connect_wrapper(sockfd, (struct sockaddr *) &serv_addr, sizeof(serv_addr)) < 0) {
            std::cerr << "ERROR connecting" << std::endl;
            //TODO::exit
        }

        bzero(data, 301);
        write(sockfd, JasmineGraphInstanceProtocol::SHUTDOWN.c_str(), JasmineGraphInstanceProtocol::SHUTDOWN.size());
        server_logger.log("Sent : " + JasmineGraphInstanceProtocol::SHUTDOWN, "info");
        bzero(data, 301);
        read(sockfd, data, 300);
        string response = (data);

        response = utils.trim_copy(response, " \f\n\r\t\v");
        server_logger.log("Response : " + response, "info");
    }
}

void JasmineGraphServer::uploadGraphLocally(int graphID, const string graphType, vector<std::map<int,string>> fullFileList,
                                            std::string masterIP) {
    server_logger.log("Uploading the graph locally..","info");
    std::map<int, string> partitionFileList = fullFileList[0];
    std::map<int, string> centralStoreFileList = fullFileList[1];
    std::map<int, string> centralStoreDuplFileList = fullFileList[2];
    std::map<int, string> compositeCentralStoreFileList = fullFileList[5];
    std::map<int, string> attributeFileList;
    std::map<int, string> centralStoreAttributeFileList;
    Utils utils;
    if (masterHost.empty()) {
        masterHost = utils.getJasmineGraphProperty("org.jasminegraph.server.host");;
    }
    int total_threads = partitionFileList.size() + centralStoreFileList.size() + centralStoreDuplFileList.size() +
                        compositeCentralStoreFileList.size();
    if (graphType == Conts::GRAPH_WITH_ATTRIBUTES) {
        attributeFileList = fullFileList[3];
        total_threads += attributeFileList.size();
        centralStoreAttributeFileList = fullFileList[4];
        total_threads += centralStoreAttributeFileList.size();
    }
    int count = 0;
    int file_count = 0;
    std::thread *workerThreads = new std::thread[total_threads];
    while (count < total_threads) {
        std::vector<workers, std::allocator<workers>>::iterator mapIterator;
        for (mapIterator = hostWorkerMap.begin(); mapIterator < hostWorkerMap.end(); mapIterator++) {
            workers worker = *mapIterator;
            if (count == total_threads) {
                break;
            }
            std::string partitionFileName = partitionFileList[file_count];
            workerThreads[count] = std::thread(batchUploadFile, worker.hostname, worker.port, worker.dataPort, graphID,
                                               partitionFileName, masterHost);
            count++;
            sleep(1);
            copyCentralStoreToAggregateLocation(centralStoreFileList[file_count]);
            workerThreads[count] = std::thread(batchUploadCentralStore, worker.hostname, worker.port, worker.dataPort,
                                               graphID, centralStoreFileList[file_count], masterHost);
            count++;
            sleep(1);

            if (compositeCentralStoreFileList.find(file_count) != compositeCentralStoreFileList.end()) {
                copyCentralStoreToAggregateLocation(compositeCentralStoreFileList[file_count]);
                workerThreads[count] = std::thread(batchUploadCompositeCentralstoreFile, worker.hostname, worker.port, worker.dataPort,
                                                   graphID, compositeCentralStoreFileList[file_count], masterHost);
                count++;
                sleep(1);
            }

            workerThreads[count] = std::thread(batchUploadCentralStore, worker.hostname, worker.port, worker.dataPort,
                                               graphID, centralStoreDuplFileList[file_count], masterHost);
            count++;
            sleep(1);
            if (graphType == Conts::GRAPH_WITH_ATTRIBUTES) {
                workerThreads[count] = std::thread(batchUploadAttributeFile, worker.hostname, worker.port,
                                                   worker.dataPort, graphID, attributeFileList[file_count], masterHost);
                count++;
                sleep(1);
                workerThreads[count] = std::thread(batchUploadCentralAttributeFile, worker.hostname, worker.port,
                                                   worker.dataPort, graphID, centralStoreAttributeFileList[file_count], masterHost);
                count++;
                sleep(1);
            }
            assignPartitionToWorker(partitionFileName,graphID,worker.hostname,worker.port,worker.dataPort);
            file_count++;
        }
    }

    std::cout << "Total number of threads to join : " << count << std::endl;
    for (int threadCount = 0; threadCount < count; threadCount++) {
        if(workerThreads[threadCount].joinable()) {
            workerThreads[threadCount].join();
        }
        std::cout << "Thread [B]: " << threadCount << " joined" << std::endl;
    }

    std::time_t time = chrono::system_clock::to_time_t(chrono::system_clock::now());
    string uploadEndTime = ctime(&time);

    //The following function updates the 'worker_has_partition' table and 'graph' table only
    updateMetaDB(hostWorkerMap, partitionFileList, graphID, uploadEndTime);

}

void JasmineGraphServer::assignPartitionToWorker(std::string fileName, int graphId, std::string workerHost, int workerPort, int workerDataPort) {
    SQLiteDBInterface refToSqlite = *new SQLiteDBInterface();
    Utils utils;
    refToSqlite.init();
    size_t lastindex = fileName.find_last_of(".");
    string rawname = fileName.substr(0, lastindex);
    string partitionID = rawname.substr(rawname.find_last_of("_") + 1);

    if (workerHost.find('@') != std::string::npos) {
        workerHost = utils.split(workerHost, '@')[1];
    }

    std::string workerSearchQuery = "select idworker from worker where ip='" + workerHost + "' and server_port='" + std::to_string(workerPort)+ "' and server_data_port='" + std::to_string(workerDataPort) + "'";

    std::vector<vector<pair<string, string>>> results = refToSqlite.runSelect(workerSearchQuery);

    std::string workerID = results[0][0].second;

    std::string partitionToWorkerQuery = "insert into worker_has_partition (partition_idpartition, partition_graph_idgraph, worker_idworker) values "
                                         "('"+ partitionID + "','" +std::to_string(graphId) + "','" + workerID + "')";

    refToSqlite.runInsert(partitionToWorkerQuery);
}

bool JasmineGraphServer::batchUploadFile(std::string host, int port, int dataPort, int graphID, std::string filePath,
                                         std::string masterIP) {
    Utils utils;
    bool result = true;
    std::cout << pthread_self() << " host : " << host << " port : " << port << " DPort : " << dataPort << std::endl;
    int sockfd;
    char data[301];
    bool loop = false;
    socklen_t len;
    struct sockaddr_in serv_addr;
    struct hostent *server;

    sockfd = socket(AF_INET, SOCK_STREAM, 0);

    if (sockfd < 0) {
        std::cerr << "Cannot accept connection" << std::endl;
        return 0;
    }

    if (host.find('@') != std::string::npos) {
        host = utils.split(host, '@')[1];
    }

    server = gethostbyname(host.c_str());
    if (server == NULL) {
        std::cerr << "ERROR, no host named " << server << std::endl;
    }

    bzero((char *) &serv_addr, sizeof(serv_addr));
    serv_addr.sin_family = AF_INET;
    bcopy((char *) server->h_addr,
          (char *) &serv_addr.sin_addr.s_addr,
          server->h_length);
    serv_addr.sin_port = htons(port);
    if (Utils::connect_wrapper(sockfd, (struct sockaddr *) &serv_addr, sizeof(serv_addr)) < 0) {
        std::cerr << "ERROR connecting" << std::endl;
        //TODO::exit
    }

    bzero(data, 301);
    int result_wr = write(sockfd, JasmineGraphInstanceProtocol::HANDSHAKE.c_str(), JasmineGraphInstanceProtocol::HANDSHAKE.size());

    if(result_wr < 0) {
        server_logger.log("Error writing to socket", "error");
    }

    server_logger.log("Sent : " + JasmineGraphInstanceProtocol::HANDSHAKE, "info");
    bzero(data, 301);
    read(sockfd, data, 300);
    string response = (data);

    response = utils.trim_copy(response, " \f\n\r\t\v");

    if (response.compare(JasmineGraphInstanceProtocol::HANDSHAKE_OK) == 0) {
        server_logger.log("Received : " + JasmineGraphInstanceProtocol::HANDSHAKE_OK, "info");
        result_wr = write(sockfd, masterIP.c_str(), masterIP.size());

        if(result_wr < 0) {
            server_logger.log("Error writing to socket", "error");
        }

        server_logger.log("Sent : " + masterIP, "info");
        bzero(data, 301);
        read(sockfd, data, 300);
        response = (data);

        if (response.compare(JasmineGraphInstanceProtocol::HOST_OK) == 0) {
            server_logger.log("Received : " + JasmineGraphInstanceProtocol::HOST_OK, "info");
        } else {
            server_logger.log("Received : " + response, "error");
        }

        result_wr = write(sockfd, JasmineGraphInstanceProtocol::BATCH_UPLOAD.c_str(),
                          JasmineGraphInstanceProtocol::BATCH_UPLOAD.size());

        if(result_wr < 0) {
            server_logger.log("Error writing to socket", "error");
        }

        server_logger.log("Sent : " + JasmineGraphInstanceProtocol::BATCH_UPLOAD, "info");
        bzero(data, 301);
        read(sockfd, data, 300);
        response = (data);
        response = utils.trim_copy(response, " \f\n\r\t\v");

        if (response.compare(JasmineGraphInstanceProtocol::OK) == 0) {
            server_logger.log("Received : " + JasmineGraphInstanceProtocol::OK, "info");
            //std::cout << graphID << std::endl;
            result_wr = write(sockfd, std::to_string(graphID).c_str(), std::to_string(graphID).size());

            if(result_wr < 0) {
                server_logger.log("Error writing to socket", "error");
            }

            server_logger.log("Sent : Graph ID " + std::to_string(graphID), "info");
            std::string fileName = utils.getFileName(filePath);
            int fileSize = utils.getFileSize(filePath);
            std::string fileLength = to_string(fileSize);

            bzero(data, 301);
            read(sockfd, data, 300);
            response = (data);
            response = utils.trim_copy(response, " \f\n\r\t\v");

            if (response.compare(JasmineGraphInstanceProtocol::SEND_FILE_NAME) == 0) {
                server_logger.log("Received : " + JasmineGraphInstanceProtocol::SEND_FILE_NAME, "info");
                result_wr = write(sockfd, fileName.c_str(), fileName.size());

                if(result_wr < 0) {
                    server_logger.log("Error writing to socket", "error");
                }

                server_logger.log("Sent : File name " + fileName, "info");
                bzero(data, 301);
                read(sockfd, data, 300);
                response = (data);
                //response = utils.trim_copy(response, " \f\n\r\t\v");

                if (response.compare(JasmineGraphInstanceProtocol::SEND_FILE_LEN) == 0) {
                    server_logger.log("Received : " + JasmineGraphInstanceProtocol::SEND_FILE_LEN, "info");
                    result_wr = write(sockfd, fileLength.c_str(), fileLength.size());

                    if(result_wr < 0) {
                        server_logger.log("Error writing to socket", "error");
                    }

                    server_logger.log("Sent : File length in bytes " + fileLength, "info");
                    bzero(data, 301);
                    read(sockfd, data, 300);
                    response = (data);
                    //response = utils.trim_copy(response, " \f\n\r\t\v");

                    if (response.compare(JasmineGraphInstanceProtocol::SEND_FILE_CONT) == 0) {
                        server_logger.log("Received : " + JasmineGraphInstanceProtocol::SEND_FILE_CONT, "info");
                        server_logger.log("Going to send file through service", "info");
                        sendFileThroughService(host, dataPort, fileName, filePath, masterIP);
                    }
                }
            }
            int count = 0;

            while (true) {
                result_wr = write(sockfd, JasmineGraphInstanceProtocol::FILE_RECV_CHK.c_str(),
                                  JasmineGraphInstanceProtocol::FILE_RECV_CHK.size());

                if(result_wr < 0) {
                    server_logger.log("Error writing to socket", "error");
                }

                server_logger.log("Sent : " + JasmineGraphInstanceProtocol::FILE_RECV_CHK, "info");
                server_logger.log("Checking if file is received", "info");
                bzero(data, 301);
                read(sockfd, data, 300);
                response = (data);
                if (response.compare(JasmineGraphInstanceProtocol::FILE_RECV_WAIT) == 0) {
                    server_logger.log("Received : " + JasmineGraphInstanceProtocol::FILE_RECV_WAIT, "info");
                    server_logger.log("Checking file status : " + to_string(count), "info");
                    count++;
                    sleep(1);
                    continue;
                } else if (response.compare(JasmineGraphInstanceProtocol::FILE_ACK) == 0) {
                    server_logger.log("Received : " + JasmineGraphInstanceProtocol::FILE_ACK, "info");
                    server_logger.log("File transfer completed for file : " + filePath, "info");
                    break;
                }
            };
            //Next we wait till the batch upload completes
            while (true) {
                result_wr = write(sockfd, JasmineGraphInstanceProtocol::BATCH_UPLOAD_CHK.c_str(),
                                  JasmineGraphInstanceProtocol::BATCH_UPLOAD_CHK.size());

                if(result_wr < 0) {
                    server_logger.log("Error writing to socket", "error");
                }

                server_logger.log("Sent : " + JasmineGraphInstanceProtocol::BATCH_UPLOAD_CHK, "info");
                bzero(data, 301);
                read(sockfd, data, 300);
                response = (data);

                if (response.compare(JasmineGraphInstanceProtocol::BATCH_UPLOAD_WAIT) == 0) {
                    server_logger.log("Received : " + JasmineGraphInstanceProtocol::BATCH_UPLOAD_WAIT, "info");
                    sleep(1);
                    continue;
                } else if (response.compare(JasmineGraphInstanceProtocol::BATCH_UPLOAD_ACK) == 0) {
                    server_logger.log("Received : " + JasmineGraphInstanceProtocol::BATCH_UPLOAD_ACK, "info");
                    server_logger.log("Batch upload completed", "info");
                    break;
                }
            }
        }
    } else {
        server_logger.log("There was an error in the upload process and the response is :: " + response, "error");
    }

    close(sockfd);
    return 0;
}

bool JasmineGraphServer::batchUploadCentralStore(std::string host, int port, int dataPort, int graphID,
                                                 std::string filePath, std::string masterIP) {
    Utils utils;
    int sockfd;
    char data[301];
    struct sockaddr_in serv_addr;
    struct hostent *server;

    sockfd = socket(AF_INET, SOCK_STREAM, 0);

    if (sockfd < 0) {
        std::cerr << "Cannot accept connection" << std::endl;
        return 0;
    }

    if (host.find('@') != std::string::npos) {
        host = utils.split(host, '@')[1];
    }

    server = gethostbyname(host.c_str());
    if (server == NULL) {
        std::cerr << "ERROR, no host named " << server << std::endl;
    }

    bzero((char *) &serv_addr, sizeof(serv_addr));
    serv_addr.sin_family = AF_INET;
    bcopy((char *) server->h_addr,
          (char *) &serv_addr.sin_addr.s_addr,
          server->h_length);
    serv_addr.sin_port = htons(port);
    if (Utils::connect_wrapper(sockfd, (struct sockaddr *) &serv_addr, sizeof(serv_addr)) < 0) {
        std::cerr << "ERROR connecting" << std::endl;
    }

    bzero(data, 301);
    int result_wr = write(sockfd, JasmineGraphInstanceProtocol::HANDSHAKE.c_str(), JasmineGraphInstanceProtocol::HANDSHAKE.size());

    if(result_wr < 0) {
        server_logger.log("Error writing to socket", "error");
    }

    server_logger.log("Sent : " + JasmineGraphInstanceProtocol::HANDSHAKE, "info");
    bzero(data, 301);
    read(sockfd, data, 300);
    string response = (data);

    response = utils.trim_copy(response, " \f\n\r\t\v");

    if (response.compare(JasmineGraphInstanceProtocol::HANDSHAKE_OK) == 0) {
        server_logger.log("Received : " + JasmineGraphInstanceProtocol::HANDSHAKE_OK, "info");
        result_wr = write(sockfd, masterIP.c_str(), masterIP.size());

        if(result_wr < 0) {
            server_logger.log("Error writing to socket", "error");
        }

        server_logger.log("Sent : " + masterIP, "info");
        bzero(data, 301);
        read(sockfd, data, 300);
        response = (data);

        if (response.compare(JasmineGraphInstanceProtocol::HOST_OK) == 0) {
            server_logger.log("Received : " + JasmineGraphInstanceProtocol::HOST_OK, "info");
        } else {
            server_logger.log("Received : " + response, "error");
        }

        result_wr = write(sockfd, JasmineGraphInstanceProtocol::BATCH_UPLOAD_CENTRAL.c_str(),
                          JasmineGraphInstanceProtocol::BATCH_UPLOAD_CENTRAL.size());

        if(result_wr < 0) {
            server_logger.log("Error writing to socket", "error");
        }

        server_logger.log("Sent : " + JasmineGraphInstanceProtocol::BATCH_UPLOAD_CENTRAL, "info");
        bzero(data, 301);
        read(sockfd, data, 300);
        response = (data);
        response = utils.trim_copy(response, " \f\n\r\t\v");

        if (response.compare(JasmineGraphInstanceProtocol::OK) == 0) {
            server_logger.log("Received : " + JasmineGraphInstanceProtocol::OK, "info");

            result_wr = write(sockfd, std::to_string(graphID).c_str(), std::to_string(graphID).size());

            if(result_wr < 0) {
                server_logger.log("Error writing to socket", "error");
            }

            server_logger.log("Sent : Graph ID " + std::to_string(graphID), "info");
            std::string fileName = utils.getFileName(filePath);
            int fileSize = utils.getFileSize(filePath);
            std::string fileLength = to_string(fileSize);

            bzero(data, 301);
            read(sockfd, data, 300);
            response = (data);
            response = utils.trim_copy(response, " \f\n\r\t\v");

            if (response.compare(JasmineGraphInstanceProtocol::SEND_FILE_NAME) == 0) {
                server_logger.log("Received : " + JasmineGraphInstanceProtocol::SEND_FILE_NAME, "info");

                result_wr = write(sockfd, fileName.c_str(), fileName.size());

                if(result_wr < 0) {
                    server_logger.log("Error writing to socket", "error");
                }

                server_logger.log("Sent : File name " + fileName, "info");
                bzero(data, 301);
                read(sockfd, data, 300);
                response = (data);
                //response = utils.trim_copy(response, " \f\n\r\t\v");

                if (response.compare(JasmineGraphInstanceProtocol::SEND_FILE_LEN) == 0) {
                    server_logger.log("Received : " + JasmineGraphInstanceProtocol::SEND_FILE_LEN, "info");
                    result_wr = write(sockfd, fileLength.c_str(), fileLength.size());

                    if(result_wr < 0) {
                        server_logger.log("Error writing to socket", "error");
                    }

                    server_logger.log("Sent : File length in bytes " + fileLength, "info");
                    bzero(data, 301);
                    read(sockfd, data, 300);
                    response = (data);
                    //response = utils.trim_copy(response, " \f\n\r\t\v");

                    if (response.compare(JasmineGraphInstanceProtocol::SEND_FILE_CONT) == 0) {
                        server_logger.log("Received : " + JasmineGraphInstanceProtocol::SEND_FILE_CONT, "info");
                        server_logger.log("Going to send file through service", "info");
                        sendFileThroughService(host, dataPort, fileName, filePath, masterIP);
                    }
                }
            }
            int count = 0;

            while (true) {
                result_wr = write(sockfd, JasmineGraphInstanceProtocol::FILE_RECV_CHK.c_str(),
                                  JasmineGraphInstanceProtocol::FILE_RECV_CHK.size());

                if(result_wr < 0) {
                    server_logger.log("Error writing to socket", "error");
                }

                server_logger.log("Sent : " + JasmineGraphInstanceProtocol::FILE_RECV_CHK, "info");
                server_logger.log("Checking if file is received", "info");
                bzero(data, 301);
                read(sockfd, data, 300);
                response = (data);
                //response = utils.trim_copy(response, " \f\n\r\t\v");

                if (response.compare(JasmineGraphInstanceProtocol::FILE_RECV_WAIT) == 0) {
                    server_logger.log("Received : " + JasmineGraphInstanceProtocol::FILE_RECV_WAIT, "info");
                    server_logger.log("Checking file status : " + to_string(count), "info");
                    count++;
                    sleep(1);
                    continue;
                } else if (response.compare(JasmineGraphInstanceProtocol::FILE_ACK) == 0) {
                    server_logger.log("Received : " + JasmineGraphInstanceProtocol::FILE_ACK, "info");
                    server_logger.log("File transfer completed for file : " + filePath, "info");
                    break;
                }
            }

            //Next we wait till the batch upload completes
            while (true) {
                result_wr = write(sockfd, JasmineGraphInstanceProtocol::BATCH_UPLOAD_CHK.c_str(),
                                  JasmineGraphInstanceProtocol::BATCH_UPLOAD_CHK.size());

                if(result_wr < 0) {
                    server_logger.log("Error writing to socket", "error");
                }

                server_logger.log("Sent : " + JasmineGraphInstanceProtocol::BATCH_UPLOAD_CHK, "info");
                bzero(data, 301);
                read(sockfd, data, 300);
                response = (data);

                if (response.compare(JasmineGraphInstanceProtocol::BATCH_UPLOAD_WAIT) == 0) {
                    server_logger.log("Received : " + JasmineGraphInstanceProtocol::BATCH_UPLOAD_WAIT, "info");
                    sleep(1);
                    continue;
                } else if (response.compare(JasmineGraphInstanceProtocol::BATCH_UPLOAD_ACK) == 0) {
                    server_logger.log("Received : " + JasmineGraphInstanceProtocol::BATCH_UPLOAD_ACK, "info");
                    server_logger.log("CentralStore partition file upload completed", "info");
                    break;
                }
            }
        }
    } else {
        server_logger.log("There was an error in the upload process and the response is :: " + response, "error");
    }

    close(sockfd);
    return 0;
}

void JasmineGraphServer::copyCentralStoreToAggregateLocation(std::string filePath) {
    Utils utils;
    char buffer[128];
    std::string result = "SUCCESS";
    std::string copyCommand;
    std::string aggregatorFilePath = utils.getJasmineGraphProperty("org.jasminegraph.server.instance.aggregatefolder");

    DIR* dir = opendir(aggregatorFilePath.c_str());

    if (dir) {
        closedir(dir);
    } else {
        std::string createDirCommand = "mkdir -p " + aggregatorFilePath;
        FILE *createDirInput = popen(createDirCommand.c_str(),"r");
        pclose(createDirInput);
    }

    copyCommand = "cp "+filePath+ " " + aggregatorFilePath;

    FILE *copyInput = popen(copyCommand.c_str(),"r");

    if (copyInput) {
        // read the input
        while (!feof(copyInput)) {
            if (fgets(buffer, 128, copyInput) != NULL) {
                result.append(buffer);
            }
        }
        if (!result.empty()) {
            std::cout<<result<< std::endl;
        }
        pclose(copyInput);
    }

    std::string fileName = utils.getFileName(filePath);

    std::string fullFileName = aggregatorFilePath + "/" + fileName;

}

bool JasmineGraphServer::batchUploadAttributeFile(std::string host, int port, int dataPort, int graphID,
                                                  std::string filePath, std::string masterIP) {
    Utils utils;
    int sockfd;
    char data[301];
    struct sockaddr_in serv_addr;
    struct hostent *server;

    sockfd = socket(AF_INET, SOCK_STREAM, 0);

    if (sockfd < 0) {
        std::cerr << "Cannot accept connection" << std::endl;
        return 0;
    }

    if (host.find('@') != std::string::npos) {
        host = utils.split(host, '@')[1];
    }

    server = gethostbyname(host.c_str());
    if (server == NULL) {
        std::cerr << "ERROR, no host named " << server << std::endl;
    }

    bzero((char *) &serv_addr, sizeof(serv_addr));
    serv_addr.sin_family = AF_INET;
    bcopy((char *) server->h_addr,
          (char *) &serv_addr.sin_addr.s_addr,
          server->h_length);
    serv_addr.sin_port = htons(port);
    if (Utils::connect_wrapper(sockfd, (struct sockaddr *) &serv_addr, sizeof(serv_addr)) < 0) {
        std::cerr << "ERROR connecting" << std::endl;
    }

    bzero(data, 301);
    int result_wr = write(sockfd, JasmineGraphInstanceProtocol::HANDSHAKE.c_str(), JasmineGraphInstanceProtocol::HANDSHAKE.size());

    if(result_wr < 0) {
        server_logger.log("Error writing to socket", "error");
    }

    server_logger.log("Sent : " + JasmineGraphInstanceProtocol::HANDSHAKE, "info");
    bzero(data, 301);
    read(sockfd, data, 300);
    string response = (data);

    response = utils.trim_copy(response, " \f\n\r\t\v");

    if (response.compare(JasmineGraphInstanceProtocol::HANDSHAKE_OK) == 0) {
        server_logger.log("Received : " + JasmineGraphInstanceProtocol::HANDSHAKE_OK, "info");
        result_wr = write(sockfd, masterIP.c_str(), masterIP.size());

        if(result_wr < 0) {
            server_logger.log("Error writing to socket", "error");
        }

        server_logger.log("Sent : " + masterIP, "info");
        bzero(data, 301);
        read(sockfd, data, 300);
        response = (data);

        if (response.compare(JasmineGraphInstanceProtocol::HOST_OK) == 0) {
            server_logger.log("Received : " + JasmineGraphInstanceProtocol::HOST_OK, "info");
        } else {
            server_logger.log("Received : " + response, "error");
        }

        result_wr = write(sockfd, JasmineGraphInstanceProtocol::UPLOAD_RDF_ATTRIBUTES.c_str(),
                          JasmineGraphInstanceProtocol::UPLOAD_RDF_ATTRIBUTES.size());

        if(result_wr < 0) {
            server_logger.log("Error writing to socket", "error");
        }

        server_logger.log("Sent : " + JasmineGraphInstanceProtocol::UPLOAD_RDF_ATTRIBUTES, "info");
        bzero(data, 301);
        read(sockfd, data, 300);
        response = (data);
        response = utils.trim_copy(response, " \f\n\r\t\v");
        //std::cout << response << std::endl;
        if (response.compare(JasmineGraphInstanceProtocol::OK) == 0) {
            server_logger.log("Received : " + JasmineGraphInstanceProtocol::OK, "info");
            //std::cout << graphID << std::endl;
            result_wr = write(sockfd, std::to_string(graphID).c_str(), std::to_string(graphID).size());

            if(result_wr < 0) {
                server_logger.log("Error writing to socket", "error");
            }

            server_logger.log("Sent : Graph ID " + std::to_string(graphID), "info");
            std::string fileName = utils.getFileName(filePath);
            int fileSize = utils.getFileSize(filePath);
            std::string fileLength = to_string(fileSize);

            bzero(data, 301);
            read(sockfd, data, 300);
            response = (data);
            response = utils.trim_copy(response, " \f\n\r\t\v");

            if (response.compare(JasmineGraphInstanceProtocol::SEND_FILE_NAME) == 0) {
                server_logger.log("Received : " + JasmineGraphInstanceProtocol::SEND_FILE_NAME, "info");
                //std::cout << fileName << std::endl;
                result_wr = write(sockfd, fileName.c_str(), fileName.size());

                if(result_wr < 0) {
                    server_logger.log("Error writing to socket", "error");
                }

                server_logger.log("Sent : File name " + fileName, "info");
                bzero(data, 301);
                read(sockfd, data, 300);
                response = (data);
                //response = utils.trim_copy(response, " \f\n\r\t\v");

                if (response.compare(JasmineGraphInstanceProtocol::SEND_FILE_LEN) == 0) {
                    server_logger.log("Received : " + JasmineGraphInstanceProtocol::SEND_FILE_LEN, "info");
                    result_wr = write(sockfd, fileLength.c_str(), fileLength.size());

                    if(result_wr < 0) {
                        server_logger.log("Error writing to socket", "error");
                    }

                    server_logger.log("Sent : File length in bytes " + fileLength, "info");
                    bzero(data, 301);
                    read(sockfd, data, 300);
                    response = (data);
                    //response = utils.trim_copy(response, " \f\n\r\t\v");

                    if (response.compare(JasmineGraphInstanceProtocol::SEND_FILE_CONT) == 0) {
                        server_logger.log("Received : " + JasmineGraphInstanceProtocol::SEND_FILE_CONT, "info");
                        server_logger.log("Going to send file through service", "info");
                        sendFileThroughService(host, dataPort, fileName, filePath, masterIP);
                    }
                }
            }
            int count = 0;

            while (true) {
                result_wr = write(sockfd, JasmineGraphInstanceProtocol::FILE_RECV_CHK.c_str(),
                                  JasmineGraphInstanceProtocol::FILE_RECV_CHK.size());

                if(result_wr < 0) {
                    server_logger.log("Error writing to socket", "error");
                }

                server_logger.log("Sent : " + JasmineGraphInstanceProtocol::FILE_RECV_CHK, "info");
                server_logger.log("Checking if file is received", "info");
                bzero(data, 301);
                read(sockfd, data, 300);
                response = (data);
                //response = utils.trim_copy(response, " \f\n\r\t\v");

                if (response.compare(JasmineGraphInstanceProtocol::FILE_RECV_WAIT) == 0) {
                    server_logger.log("Received : " + JasmineGraphInstanceProtocol::FILE_RECV_WAIT, "info");
                    server_logger.log("Checking file status : " + to_string(count), "info");
                    count++;
                    sleep(1);
                    continue;
                } else if (response.compare(JasmineGraphInstanceProtocol::FILE_ACK) == 0) {
                    server_logger.log("Received : " + JasmineGraphInstanceProtocol::FILE_ACK, "info");
                    server_logger.log("File transfer completed for file : " + filePath, "info");
                    break;
                }
            }

            //Next we wait till the batch upload completes
            while (true) {
                result_wr = write(sockfd, JasmineGraphInstanceProtocol::BATCH_UPLOAD_CHK.c_str(),
                                  JasmineGraphInstanceProtocol::BATCH_UPLOAD_CHK.size());

                if(result_wr < 0) {
                    server_logger.log("Error writing to socket", "error");
                }

                server_logger.log("Sent : " + JasmineGraphInstanceProtocol::BATCH_UPLOAD_CHK, "info");
                bzero(data, 301);
                read(sockfd, data, 300);
                response = (data);

                if (response.compare(JasmineGraphInstanceProtocol::BATCH_UPLOAD_WAIT) == 0) {
                    server_logger.log("Received : " + JasmineGraphInstanceProtocol::BATCH_UPLOAD_WAIT, "info");
                    sleep(1);
                    continue;
                } else if (response.compare(JasmineGraphInstanceProtocol::BATCH_UPLOAD_ACK) == 0) {
                    server_logger.log("Received : " + JasmineGraphInstanceProtocol::BATCH_UPLOAD_ACK, "info");
                    server_logger.log("Attribute file upload completed", "info");
                    break;
                }
            }
        }
    } else {
        server_logger.log("There was an error in the upload process and the response is :: " + response, "error");
    }

    close(sockfd);
    return 0;
}

bool JasmineGraphServer::batchUploadCentralAttributeFile(std::string host, int port, int dataPort, int graphID,
                                                         std::string filePath, std::string masterIP) {
    Utils utils;
    int sockfd;
    char data[301];
    struct sockaddr_in serv_addr;
    struct hostent *server;

    sockfd = socket(AF_INET, SOCK_STREAM, 0);

    if (sockfd < 0) {
        std::cerr << "Cannot accept connection" << std::endl;
        return 0;
    }

    if (host.find('@') != std::string::npos) {
        host = utils.split(host, '@')[1];
    }

    server = gethostbyname(host.c_str());
    if (server == NULL) {
        std::cerr << "ERROR, no host named " << server << std::endl;
    }

    bzero((char *) &serv_addr, sizeof(serv_addr));
    serv_addr.sin_family = AF_INET;
    bcopy((char *) server->h_addr,
          (char *) &serv_addr.sin_addr.s_addr,
          server->h_length);
    serv_addr.sin_port = htons(port);
    if (Utils::connect_wrapper(sockfd, (struct sockaddr *) &serv_addr, sizeof(serv_addr)) < 0) {
        std::cerr << "ERROR connecting" << std::endl;
    }

    bzero(data, 301);
    int result_wr = write(sockfd, JasmineGraphInstanceProtocol::HANDSHAKE.c_str(), JasmineGraphInstanceProtocol::HANDSHAKE.size());

    if(result_wr < 0) {
        server_logger.log("Error writing to socket", "error");
    }

    server_logger.log("Sent : " + JasmineGraphInstanceProtocol::HANDSHAKE, "info");
    bzero(data, 301);
    read(sockfd, data, 300);
    string response = (data);

    response = utils.trim_copy(response, " \f\n\r\t\v");

    if (response.compare(JasmineGraphInstanceProtocol::HANDSHAKE_OK) == 0) {
        server_logger.log("Received : " + JasmineGraphInstanceProtocol::HANDSHAKE_OK, "info");
        result_wr = write(sockfd, masterIP.c_str(), masterIP.size());

        if(result_wr < 0) {
            server_logger.log("Error writing to socket", "error");
        }

        server_logger.log("Sent : " + masterIP, "info");
        bzero(data, 301);
        read(sockfd, data, 300);
        response = (data);

        if (response.compare(JasmineGraphInstanceProtocol::HOST_OK) == 0) {
            server_logger.log("Received : " + JasmineGraphInstanceProtocol::HOST_OK, "info");
        } else {
            server_logger.log("Received : " + response, "error");
        }

        result_wr = write(sockfd, JasmineGraphInstanceProtocol::UPLOAD_RDF_ATTRIBUTES_CENTRAL.c_str(),
                          JasmineGraphInstanceProtocol::UPLOAD_RDF_ATTRIBUTES_CENTRAL.size());

        if(result_wr < 0) {
            server_logger.log("Error writing to socket", "error");
        }

        server_logger.log("Sent : " + JasmineGraphInstanceProtocol::UPLOAD_RDF_ATTRIBUTES_CENTRAL, "info");
        bzero(data, 301);
        read(sockfd, data, 300);
        response = (data);
        response = utils.trim_copy(response, " \f\n\r\t\v");
        //std::cout << response << std::endl;
        if (response.compare(JasmineGraphInstanceProtocol::OK) == 0) {
            server_logger.log("Received : " + JasmineGraphInstanceProtocol::OK, "info");
            //std::cout << graphID << std::endl;
            result_wr = write(sockfd, std::to_string(graphID).c_str(), std::to_string(graphID).size());

            if(result_wr < 0) {
                server_logger.log("Error writing to socket", "error");
            }

            server_logger.log("Sent : Graph ID " + std::to_string(graphID), "info");
            std::string fileName = utils.getFileName(filePath);
            int fileSize = utils.getFileSize(filePath);
            std::string fileLength = to_string(fileSize);

            bzero(data, 301);
            read(sockfd, data, 300);
            response = (data);
            response = utils.trim_copy(response, " \f\n\r\t\v");

            if (response.compare(JasmineGraphInstanceProtocol::SEND_FILE_NAME) == 0) {
                server_logger.log("Received : " + JasmineGraphInstanceProtocol::SEND_FILE_NAME, "info");
                //std::cout << fileName << std::endl;
                result_wr = write(sockfd, fileName.c_str(), fileName.size());

                if(result_wr < 0) {
                    server_logger.log("Error writing to socket", "error");
                }

                server_logger.log("Sent : File name " + fileName, "info");
                bzero(data, 301);
                read(sockfd, data, 300);
                response = (data);
                //response = utils.trim_copy(response, " \f\n\r\t\v");

                if (response.compare(JasmineGraphInstanceProtocol::SEND_FILE_LEN) == 0) {
                    server_logger.log("Received : " + JasmineGraphInstanceProtocol::SEND_FILE_LEN, "info");
                    result_wr = write(sockfd, fileLength.c_str(), fileLength.size());

                    if(result_wr < 0) {
                        server_logger.log("Error writing to socket", "error");
                    }

                    server_logger.log("Sent : File length in bytes " + fileLength, "info");
                    bzero(data, 301);
                    read(sockfd, data, 300);
                    response = (data);
                    //response = utils.trim_copy(response, " \f\n\r\t\v");

                    if (response.compare(JasmineGraphInstanceProtocol::SEND_FILE_CONT) == 0) {
                        server_logger.log("Received : " + JasmineGraphInstanceProtocol::SEND_FILE_CONT, "info");
                        server_logger.log("Going to send file through service", "info");
                        sendFileThroughService(host, dataPort, fileName, filePath, masterIP);
                    }
                }
            }
            int count = 0;

            while (true) {
                result_wr = write(sockfd, JasmineGraphInstanceProtocol::FILE_RECV_CHK.c_str(),
                                  JasmineGraphInstanceProtocol::FILE_RECV_CHK.size());

                if(result_wr < 0) {
                    server_logger.log("Error writing to socket", "error");
                }

                server_logger.log("Sent : " + JasmineGraphInstanceProtocol::FILE_RECV_CHK, "info");
                server_logger.log("Checking if file is received", "info");
                bzero(data, 301);
                read(sockfd, data, 300);
                response = (data);
                //response = utils.trim_copy(response, " \f\n\r\t\v");

                if (response.compare(JasmineGraphInstanceProtocol::FILE_RECV_WAIT) == 0) {
                    server_logger.log("Received : " + JasmineGraphInstanceProtocol::FILE_RECV_WAIT, "info");
                    server_logger.log("Checking file status : " + to_string(count), "info");
                    count++;
                    sleep(1);
                    continue;
                } else if (response.compare(JasmineGraphInstanceProtocol::FILE_ACK) == 0) {
                    server_logger.log("Received : " + JasmineGraphInstanceProtocol::FILE_ACK, "info");
                    server_logger.log("File transfer completed for file :" + filePath, "info");
                    break;
                }
            }

            //Next we wait till the batch upload completes
            while (true) {
                result_wr = write(sockfd, JasmineGraphInstanceProtocol::BATCH_UPLOAD_CHK.c_str(),
                                  JasmineGraphInstanceProtocol::BATCH_UPLOAD_CHK.size());

                if(result_wr < 0) {
                    server_logger.log("Error writing to socket", "error");
                }

                server_logger.log("Sent : " + JasmineGraphInstanceProtocol::BATCH_UPLOAD_CHK, "info");
                bzero(data, 301);
                read(sockfd, data, 300);
                response = (data);

                if (response.compare(JasmineGraphInstanceProtocol::BATCH_UPLOAD_WAIT) == 0) {
                    server_logger.log("Received : " + JasmineGraphInstanceProtocol::BATCH_UPLOAD_WAIT, "info");
                    sleep(1);
                    continue;
                } else if (response.compare(JasmineGraphInstanceProtocol::BATCH_UPLOAD_ACK) == 0) {
                    server_logger.log("Received : " + JasmineGraphInstanceProtocol::BATCH_UPLOAD_ACK, "info");
                    server_logger.log("Attribute file upload completed", "info");
                    break;
                }
            }
        }
    } else {
        server_logger.log("There was an error in the upload process and the response is :: " + response, "error");
    }

    close(sockfd);
    return 0;
}

bool JasmineGraphServer::batchUploadCompositeCentralstoreFile(std::string host, int port, int dataPort, int graphID,
                                                              std::string filePath, std::string masterIP) {
    Utils utils;
    int sockfd;
    char data[301];
    struct sockaddr_in serv_addr;
    struct hostent *server;

    sockfd = socket(AF_INET, SOCK_STREAM, 0);

    if (sockfd < 0) {
        std::cerr << "Cannot accept connection" << std::endl;
        return 0;
    }

    if (host.find('@') != std::string::npos) {
        host = utils.split(host, '@')[1];
    }

    server = gethostbyname(host.c_str());
    if (server == NULL) {
        std::cerr << "ERROR, no host named " << server << std::endl;
    }

    bzero((char *) &serv_addr, sizeof(serv_addr));
    serv_addr.sin_family = AF_INET;
    bcopy((char *) server->h_addr,
          (char *) &serv_addr.sin_addr.s_addr,
          server->h_length);
    serv_addr.sin_port = htons(port);
    if (Utils::connect_wrapper(sockfd, (struct sockaddr *) &serv_addr, sizeof(serv_addr)) < 0) {
        std::cerr << "ERROR connecting" << std::endl;
    }

    bzero(data, 301);
    int result_wr = write(sockfd, JasmineGraphInstanceProtocol::HANDSHAKE.c_str(), JasmineGraphInstanceProtocol::HANDSHAKE.size());

    if(result_wr < 0) {
        server_logger.log("Error writing to socket", "error");
    }

    server_logger.log("Sent : " + JasmineGraphInstanceProtocol::HANDSHAKE, "info");
    bzero(data, 301);
    read(sockfd, data, 300);
    string response = (data);

    response = utils.trim_copy(response, " \f\n\r\t\v");

    if (response.compare(JasmineGraphInstanceProtocol::HANDSHAKE_OK) == 0) {
        server_logger.log("Received : " + JasmineGraphInstanceProtocol::HANDSHAKE_OK, "info");
        result_wr = write(sockfd, masterIP.c_str(), masterIP.size());

        if(result_wr < 0) {
            server_logger.log("Error writing to socket", "error");
        }

        server_logger.log("Sent : " + masterIP, "info");
        bzero(data, 301);
        read(sockfd, data, 300);
        response = (data);

        if (response.compare(JasmineGraphInstanceProtocol::HOST_OK) == 0) {
            server_logger.log("Received : " + JasmineGraphInstanceProtocol::HOST_OK, "info");
        } else {
            server_logger.log("Received : " + response, "error");
        }

        result_wr = write(sockfd, JasmineGraphInstanceProtocol::BATCH_UPLOAD_COMPOSITE_CENTRAL.c_str(),
                          JasmineGraphInstanceProtocol::BATCH_UPLOAD_COMPOSITE_CENTRAL.size());

        if(result_wr < 0) {
            server_logger.log("Error writing to socket", "error");
        }

        server_logger.log("Sent : " + JasmineGraphInstanceProtocol::BATCH_UPLOAD_COMPOSITE_CENTRAL, "info");
        bzero(data, 301);
        read(sockfd, data, 300);
        response = (data);
        response = utils.trim_copy(response, " \f\n\r\t\v");

        if (response.compare(JasmineGraphInstanceProtocol::OK) == 0) {
            server_logger.log("Received : " + JasmineGraphInstanceProtocol::OK, "info");

            result_wr = write(sockfd, std::to_string(graphID).c_str(), std::to_string(graphID).size());

            if(result_wr < 0) {
                server_logger.log("Error writing to socket", "error");
            }

            server_logger.log("Sent : Graph ID " + std::to_string(graphID), "info");
            std::string fileName = utils.getFileName(filePath);
            int fileSize = utils.getFileSize(filePath);
            std::string fileLength = to_string(fileSize);

            bzero(data, 301);
            read(sockfd, data, 300);
            response = (data);
            response = utils.trim_copy(response, " \f\n\r\t\v");

            if (response.compare(JasmineGraphInstanceProtocol::SEND_FILE_NAME) == 0) {
                server_logger.log("Received : " + JasmineGraphInstanceProtocol::SEND_FILE_NAME, "info");

                result_wr = write(sockfd, fileName.c_str(), fileName.size());

                if(result_wr < 0) {
                    server_logger.log("Error writing to socket", "error");
                }

                server_logger.log("Sent : File name " + fileName, "info");
                bzero(data, 301);
                read(sockfd, data, 300);
                response = (data);

                if (response.compare(JasmineGraphInstanceProtocol::SEND_FILE_LEN) == 0) {
                    server_logger.log("Received : " + JasmineGraphInstanceProtocol::SEND_FILE_LEN, "info");
                    result_wr = write(sockfd, fileLength.c_str(), fileLength.size());

                    if(result_wr < 0) {
                        server_logger.log("Error writing to socket", "error");
                    }

                    server_logger.log("Sent : File length in bytes " + fileLength, "info");
                    bzero(data, 301);
                    read(sockfd, data, 300);
                    response = (data);

                    if (response.compare(JasmineGraphInstanceProtocol::SEND_FILE_CONT) == 0) {
                        server_logger.log("Received : " + JasmineGraphInstanceProtocol::SEND_FILE_CONT, "info");
                        server_logger.log("Going to send file through service", "info");
                        sendFileThroughService(host, dataPort, fileName, filePath, masterIP);
                    }
                }
            }
            int count = 0;

            while (true) {
                result_wr = write(sockfd, JasmineGraphInstanceProtocol::FILE_RECV_CHK.c_str(),
                                  JasmineGraphInstanceProtocol::FILE_RECV_CHK.size());

                if(result_wr < 0) {
                    server_logger.log("Error writing to socket", "error");
                }

                server_logger.log("Sent : " + JasmineGraphInstanceProtocol::FILE_RECV_CHK, "info");
                server_logger.log("Checking if file is received", "info");
                bzero(data, 301);
                read(sockfd, data, 300);
                response = (data);

                if (response.compare(JasmineGraphInstanceProtocol::FILE_RECV_WAIT) == 0) {
                    server_logger.log("Received : " + JasmineGraphInstanceProtocol::FILE_RECV_WAIT, "info");
                    server_logger.log("Checking file status : " + to_string(count), "info");
                    count++;
                    sleep(1);
                    continue;
                } else if (response.compare(JasmineGraphInstanceProtocol::FILE_ACK) == 0) {
                    server_logger.log("Received : " + JasmineGraphInstanceProtocol::FILE_ACK, "info");
                    server_logger.log("File transfer completed for file : " + filePath, "info");
                    break;
                }
            }

            //Next we wait till the batch upload completes
            while (true) {
                result_wr = write(sockfd, JasmineGraphInstanceProtocol::BATCH_UPLOAD_CHK.c_str(),
                                  JasmineGraphInstanceProtocol::BATCH_UPLOAD_CHK.size());

                if(result_wr < 0) {
                    server_logger.log("Error writing to socket", "error");
                }

                server_logger.log("Sent : " + JasmineGraphInstanceProtocol::BATCH_UPLOAD_CHK, "info");
                bzero(data, 301);
                read(sockfd, data, 300);
                response = (data);

                if (response.compare(JasmineGraphInstanceProtocol::BATCH_UPLOAD_WAIT) == 0) {
                    server_logger.log("Received : " + JasmineGraphInstanceProtocol::BATCH_UPLOAD_WAIT, "info");
                    sleep(1);
                    continue;
                } else if (response.compare(JasmineGraphInstanceProtocol::BATCH_UPLOAD_ACK) == 0) {
                    server_logger.log("Received : " + JasmineGraphInstanceProtocol::BATCH_UPLOAD_ACK, "info");
                    server_logger.log("Composite CentralStore partition file upload completed", "info");
                    break;
                }
            }
        }
    } else {
        server_logger.log("There was an error in the upload process and the response is :: " + response, "error");
    }

    close(sockfd);
    return 0;
}

bool JasmineGraphServer::sendFileThroughService(std::string host, int dataPort, std::string fileName,
                                                std::string filePath, std::string masterIP) {
    Utils utils;
    int sockfd;
    char data[301];
    socklen_t len;
    struct sockaddr_in serv_addr;
    struct hostent *server;

    sockfd = socket(AF_INET, SOCK_STREAM, 0);

    if (sockfd < 0) {
        std::cerr << "Cannot accept connection" << std::endl;
        return false;
    }

    server = gethostbyname(host.c_str());
    if (server == NULL) {
        std::cerr << "ERROR, no host named " << server << std::endl;
        exit(0);
    }

    bzero((char *) &serv_addr, sizeof(serv_addr));
    serv_addr.sin_family = AF_INET;
    bcopy((char *) server->h_addr,
          (char *) &serv_addr.sin_addr.s_addr,
          server->h_length);
    serv_addr.sin_port = htons(dataPort);
    if (Utils::connect_wrapper(sockfd, (struct sockaddr *) &serv_addr, sizeof(serv_addr)) < 0) {
        std::cerr << "ERROR connecting to port " << dataPort << std::endl;
    }

    int result_wr = write(sockfd, fileName.c_str(), fileName.size());

    if(result_wr < 0) {
        server_logger.log("Error writing to socket", "error");
    }

    bzero(data, 301);
    read(sockfd, data, 300);
    string response = (data);
    response = utils.trim_copy(response, " \f\n\r\t\v");

    if (response.compare(JasmineGraphInstanceProtocol::SEND_FILE) == 0) {
        std::cout << "Sending file " << filePath << " through port " << dataPort << std::endl;

        FILE *fp = fopen(filePath.c_str(), "r");
        if (fp == NULL) {
            //printf("Error opening file\n");
            close(sockfd);
            return false;
        }

        for (;;) {
            unsigned char buff[1024] = {0};
            int nread = fread(buff, 1, 1024, fp);
            //printf("Bytes read %d \n", nread);

            /* If read was success, send data. */
            if (nread > 0) {
                //printf("Sending \n");
                write(sockfd, buff, nread);
            }

            if (nread < 1024) {
                if (feof(fp))
                    printf("End of file\n");
                if (ferror(fp))
                    printf("Error reading\n");
                break;
            }
        }

        fclose(fp);
        close(sockfd);
        return true;
    }
    return false;
}

void JasmineGraphServer::copyArtifactsToWorkers(std::string workerPath, std::string artifactLocation,
                                                std::string remoteWorker) {
    if (artifactLocation.empty() || artifactLocation.find_first_not_of(' ') == artifactLocation.npos) {
        server_logger.log("Received `" + artifactLocation + "` for `artifactLocation` value!", "error");
        throw std::invalid_argument("Received empty string for `artifactLocation` value!");
    }
    std::string pathCheckCommand = "test -e " + workerPath + "&& echo file exists || echo file not found";
    std::string artifactCopyCommand;
    const int ARTIFACTS_COUNT = 4;
    std::string artifactsArray[ARTIFACTS_COUNT] = {"JasmineGraph", "run.sh", "conf", "GraphSAGE"};

    std::string localWorkerArtifactCopyCommandArray[ARTIFACTS_COUNT];
    std::string remoteWorkerArtifactCopyCommandArray[ARTIFACTS_COUNT];

    for(int i = 0; i < ARTIFACTS_COUNT; i++){
        localWorkerArtifactCopyCommandArray[i] = "cp -r " + artifactLocation + "/" + artifactsArray[i] + " " + workerPath;
        remoteWorkerArtifactCopyCommandArray[i] = "scp -r " + artifactLocation + "/" + artifactsArray[i] + " " +
                                                  remoteWorker + ":" + workerPath;
    }

    char buffer[128];
    std::string result = "";

    if (remoteWorker.find("localhost") == std::string::npos) {
        std::string remotePathCheckCommand = "ssh -p 22 " + remoteWorker + " " + pathCheckCommand;
        pathCheckCommand = remotePathCheckCommand;
    }

    FILE *input = popen(pathCheckCommand.c_str(), "r");

    if (input) {
        // read the input
        while (!feof(input)) {
            if (fgets(buffer, 128, input) != NULL) {
                result.append(buffer);
            }
        }
        if (!result.empty()) {
            std::cout << result << std::endl;
        }

        deleteWorkerPath(remoteWorker, workerPath);
        createWorkerPath(remoteWorker, workerPath);
        createLogFilePath(remoteWorker, workerPath);
        pclose(input);
    }

    for(int i = 0; i < ARTIFACTS_COUNT; i++) {
        if (remoteWorker.find("localhost") != std::string::npos) {
            artifactCopyCommand = localWorkerArtifactCopyCommandArray[i];
        } else {
            artifactCopyCommand = remoteWorkerArtifactCopyCommandArray[i];
        }

        FILE *copyInput = popen(artifactCopyCommand.c_str(), "r");
        result = "";
        if (copyInput) {
            // read the input
            while (!feof(copyInput)) {
                if (fgets(buffer, 128, copyInput) != NULL) {
                    result.append(buffer);
                }
            }
            if (!result.empty()) {
                server_logger.log("Error executing command for copying worker artifacts : " + result, "error");
            }
            pclose(copyInput);
        }
    }
}

void JasmineGraphServer::deleteWorkerPath(std::string workerHost, std::string workerPath) {
    std::string pathDeletionCommand = "rm -rf " + workerPath;
    char buffer[BUFFER_SIZE];
    std::string result = "";

    if (workerHost.find("localhost") == std::string::npos) {
        std::string tmpPathCreation = pathDeletionCommand;
        pathDeletionCommand = "ssh -p 22 " + workerHost + " " + tmpPathCreation;
    }

    FILE *input = popen(pathDeletionCommand.c_str(), "r");

    if (input) {
        // read the input
        while (!feof(input)) {
            if (fgets(buffer, BUFFER_SIZE, input) != NULL) {
                result.append(buffer);
            }
        }
        if (!result.empty()) {
            server_logger.log("Error executing command for deleting worker path : " + result, "error");
        }
        pclose(input);
    }
}

void JasmineGraphServer::createWorkerPath(std::string workerHost, std::string workerPath) {
    std::string pathCreationCommand = "mkdir -p " + workerPath;
    char buffer[BUFFER_SIZE];
    std::string result = "";

    if (workerHost.find("localhost") == std::string::npos) {
        std::string tmpPathCreation = pathCreationCommand;
        pathCreationCommand = "ssh -p 22 " + workerHost + " " + tmpPathCreation;
    }

    FILE *input = popen(pathCreationCommand.c_str(), "r");

    if (input) {
        // read the input
        while (!feof(input)) {
            if (fgets(buffer, BUFFER_SIZE, input) != NULL) {
                result.append(buffer);
            }
        }
        if (!result.empty()) {
            server_logger.log("Error executing command for creating worker path : " + result, "error");
        }
        pclose(input);
    }
}

void JasmineGraphServer::createLogFilePath(std::string workerHost, std::string workerPath) {
    std::string pathCreationCommand = "mkdir -p " + workerPath + "/logs";
    char buffer[BUFFER_SIZE];
    std::string result = "";

    if (workerHost.find("localhost") == std::string::npos) {
        std::string tmpPathCreation = pathCreationCommand;
        pathCreationCommand = "ssh -p 22 " + workerHost + " " + tmpPathCreation;
    }

    FILE *input = popen(pathCreationCommand.c_str(), "r");

    if (input) {
        // read the input
        while (!feof(input)) {
            if (fgets(buffer, BUFFER_SIZE, input) != NULL) {
                result.append(buffer);
            }
        }
        if (!result.empty()) {
            server_logger.log("Error executing command for creating log file path : " + result, "error");
        }
        pclose(input);
    }
}

void JasmineGraphServer::addHostsToMetaDB(std::string host, std::vector<int> portVector, std::vector<int> dataPortVector) {
    Utils utils;
    string name = host;
    string sqlStatement = "";
    string ip_address = "";
    string user = "";
    if (host.find('@') != std::string::npos) {
        vector<string> splitted = utils.split(host, '@');
        ip_address = splitted[1];
        user = splitted[0];
    } else {
        ip_address = host;
    }

    for (int i =0 ; i < portVector.size() ; i++) {
        int workerPort = portVector.at(i);
        int workerDataPort = dataPortVector.at(i);

        if (!utils.hostExists(name, ip_address, std::to_string(workerPort), this->sqlite)) {
            string hostID = Utils::getHostID(name, this->sqlite);
            sqlStatement = ("INSERT INTO worker (host_idhost,name,ip,user,is_public,server_port,server_data_port) VALUES (\"" +
                            hostID + "\", \"" + name + "\", \"" + ip_address + "\",\""+user+"\", \"\",\""+ std::to_string(workerPort) +
                            "\", \""+ std::to_string(workerDataPort) +"\")");
            this->sqlite.runInsert(sqlStatement);
        }
    }

}

map<string, string> JasmineGraphServer::getLiveHostIDList() {
    server_logger.log("###MASTER### Loading Live Host ID List", "info");
    map<string, string> hostIDMap;
    std::vector<vector<pair<string, string>>> v = this->sqlite.runSelect(
            "SELECT host_idhost,user,ip,server_port FROM worker;");
    string id = v[0][0].second;
    for (int i = 0; i < v.size(); i++) {
        string id = v[i][0].second;
        string user = v[i][1].second;
        string ip = v[i][2].second;
        string serverPort = v[i][3].second;

        string host = "";

        if (user == "") {
            host = ip + ":" + serverPort;
        } else {
            host = user + "@" + ip + ":" + serverPort;
        }

        hostIDMap.insert(make_pair(host,id));
    }

    return hostIDMap;
}

void JasmineGraphServer::updateMetaDB(vector<JasmineGraphServer::workers> hostWorkerMap,
                                      std::map<int, string> partitionFileList, int graphID, string uploadEndTime) {
    SQLiteDBInterface refToSqlite = *new SQLiteDBInterface();
    refToSqlite.init();
    string sqlStatement2 =
            "UPDATE graph SET upload_end_time = '" + uploadEndTime + "' ,graph_status_idgraph_status = '" +
            to_string(Conts::GRAPH_STATUS::OPERATIONAL) + "' WHERE idgraph = '" + to_string(graphID) + "'";
    refToSqlite.runUpdate(sqlStatement2);
}

void JasmineGraphServer::removeGraph(vector<pair<string, string>> hostHasPartition, string graphID, std::string masterIP) {
    std::cout << "Deleting the graph partitions.." << std::endl;
    int count = 0;
    std::thread *deleteThreads = new std::thread[hostHasPartition.size()];
    for (std::vector<pair<string, string>>::iterator j = (hostHasPartition.begin()); j != hostHasPartition.end(); ++j) {
        deleteThreads[count] = std::thread(removePartitionThroughService, j->first, hostPortMap[j->first].first,
                                           graphID, j->second, masterIP);
        count++;
        sleep(1);
    }

    for (int threadCount = 0; threadCount < count; threadCount++) {
        deleteThreads[threadCount].join();
        std::cout << "Thread [A]: " << threadCount << " joined" << std::endl;
    }
}

/** Used to delete graph fragments of a given graph ID for a particular host running at a particular port
 *
 *  @param host Hostname of worker
 *  @param port Port host is running on
 *  @param graphID ID of graph fragments to be deleted
 *  @param masterIP IP of master node
 */
int JasmineGraphServer::removeFragmentThroughService(string host, int port, string graphID, string masterIP) {
    Utils utils;
    std::cout << pthread_self() << " host : " << host << " port : " << port << std::endl;
    int sockfd;
    char data[301];
    bool loop = false;
    socklen_t len;
    struct sockaddr_in serv_addr;
    struct hostent *server;

    sockfd = socket(AF_INET, SOCK_STREAM, 0);

    if (sockfd < 0) {
        std::cerr << "Cannot accept connection" << std::endl;
        return 0;
    }

    if (host.find('@') != std::string::npos) {
        host = utils.split(host, '@')[1];
    }

    server = gethostbyname(host.c_str());
    if (server == NULL) {
        std::cerr << "ERROR, no host named " << server << std::endl;
    }

    bzero((char *) &serv_addr, sizeof(serv_addr));
    serv_addr.sin_family = AF_INET;
    bcopy((char *) server->h_addr,
          (char *) &serv_addr.sin_addr.s_addr,
          server->h_length);
    serv_addr.sin_port = htons(port);
    if (Utils::connect_wrapper(sockfd, (struct sockaddr *) &serv_addr, sizeof(serv_addr)) < 0) {
        std::cerr << "ERROR connecting" << std::endl;
        //TODO::exit
    }

    bzero(data, 301);
    int result_wr = write(sockfd, JasmineGraphInstanceProtocol::HANDSHAKE.c_str(), JasmineGraphInstanceProtocol::HANDSHAKE.size());

    if(result_wr < 0) {
        server_logger.log("Error writing to socket", "error");
    }

    server_logger.log("Sent : " + JasmineGraphInstanceProtocol::HANDSHAKE, "info");
    bzero(data, 301);
    read(sockfd, data, 300);
    string response = (data);

    response = utils.trim_copy(response, " \f\n\r\t\v");

    if (response.compare(JasmineGraphInstanceProtocol::HANDSHAKE_OK) == 0) {
        server_logger.log("Received : " + JasmineGraphInstanceProtocol::HANDSHAKE_OK, "info");
        result_wr = write(sockfd, masterIP.c_str(), masterIP.size());

        if(result_wr < 0) {
            server_logger.log("Error writing to socket", "error");
        }

        server_logger.log("Sent : " + masterIP, "info");
        bzero(data, 301);
        read(sockfd, data, 300);
        response = (data);

        if (response.compare(JasmineGraphInstanceProtocol::HOST_OK) == 0) {
            server_logger.log("Received : " + JasmineGraphInstanceProtocol::HOST_OK, "info");
        } else {
            server_logger.log("Received : " + response, "error");
        }

        result_wr = write(sockfd, JasmineGraphInstanceProtocol::DELETE_GRAPH_FRAGMENT.c_str(),
                          JasmineGraphInstanceProtocol::DELETE_GRAPH_FRAGMENT.size());

        if(result_wr < 0) {
            server_logger.log("Error writing to socket", "error");
        }

        server_logger.log("Sent : " + JasmineGraphInstanceProtocol::DELETE_GRAPH_FRAGMENT, "info");
        bzero(data, 301);
        read(sockfd, data, 300);
        response = (data);
        response = utils.trim_copy(response, " \f\n\r\t\v");
        if (response.compare(JasmineGraphInstanceProtocol::OK) == 0) {
            server_logger.log("Received : " + JasmineGraphInstanceProtocol::OK, "info");
            result_wr = write(sockfd, graphID.c_str(), graphID.size());

            if(result_wr < 0) {
                server_logger.log("Error writing to socket", "error");
            }

            server_logger.log("Sent : Graph ID " + graphID, "info");

            bzero(data, 301);
            read(sockfd, data, 300);
            response = (data);
            response = utils.trim_copy(response, " \f\n\r\t\v");
            server_logger.log("Received last response : " + response, "info");
            return 1;

        } else {
            close(sockfd);
            return 0;
        }
    }
    close(sockfd);
    return 0;
}

int JasmineGraphServer::removePartitionThroughService(string host, int port, string graphID, string partitionID, string masterIP) {
    Utils utils;
    std::cout << pthread_self() << " host : " << host << " port : " << port << std::endl;
    int sockfd;
    char data[301];
    bool loop = false;
    socklen_t len;
    struct sockaddr_in serv_addr;
    struct hostent *server;

    sockfd = socket(AF_INET, SOCK_STREAM, 0);

    if (sockfd < 0) {
        std::cerr << "Cannot accept connection" << std::endl;
        return 0;
    }

    if (host.find('@') != std::string::npos) {
        host = utils.split(host, '@')[1];
    }

    server = gethostbyname(host.c_str());
    if (server == NULL) {
        std::cerr << "ERROR, no host named " << server << std::endl;
    }

    bzero((char *) &serv_addr, sizeof(serv_addr));
    serv_addr.sin_family = AF_INET;
    bcopy((char *) server->h_addr,
          (char *) &serv_addr.sin_addr.s_addr,
          server->h_length);
    serv_addr.sin_port = htons(port);
    if (Utils::connect_wrapper(sockfd, (struct sockaddr *) &serv_addr, sizeof(serv_addr)) < 0) {
        std::cerr << "ERROR connecting" << std::endl;
        //TODO::exit
    }

    bzero(data, 301);
    int result_wr = write(sockfd, JasmineGraphInstanceProtocol::HANDSHAKE.c_str(), JasmineGraphInstanceProtocol::HANDSHAKE.size());

    if(result_wr < 0) {
        server_logger.log("Error writing to socket", "error");
    }

    server_logger.log("Sent : " + JasmineGraphInstanceProtocol::HANDSHAKE, "info");
    bzero(data, 301);
    read(sockfd, data, 300);
    string response = (data);

    response = utils.trim_copy(response, " \f\n\r\t\v");

    if (response.compare(JasmineGraphInstanceProtocol::HANDSHAKE_OK) == 0) {
        server_logger.log("Received : " + JasmineGraphInstanceProtocol::HANDSHAKE_OK, "info");
        result_wr = write(sockfd, masterIP.c_str(), masterIP.size());

        if(result_wr < 0) {
            server_logger.log("Error writing to socket", "error");
        }

        server_logger.log("Sent : " + masterIP, "info");
        bzero(data, 301);
        read(sockfd, data, 300);
        response = (data);

        if (response.compare(JasmineGraphInstanceProtocol::HOST_OK) == 0) {
            server_logger.log("Received : " + JasmineGraphInstanceProtocol::HOST_OK, "info");
        } else {
            server_logger.log("Received : " + response, "error");
        }

        result_wr = write(sockfd, JasmineGraphInstanceProtocol::DELETE_GRAPH.c_str(),
                          JasmineGraphInstanceProtocol::DELETE_GRAPH.size());

        if(result_wr < 0) {
            server_logger.log("Error writing to socket", "error");
        }

        server_logger.log("Sent : " + JasmineGraphInstanceProtocol::DELETE_GRAPH, "info");
        bzero(data, 301);
        read(sockfd, data, 300);
        response = (data);
        response = utils.trim_copy(response, " \f\n\r\t\v");

        if (response.compare(JasmineGraphInstanceProtocol::OK) == 0) {
            server_logger.log("Received : " + JasmineGraphInstanceProtocol::OK, "info");
            result_wr = write(sockfd, graphID.c_str(), graphID.size());

            if(result_wr < 0) {
                server_logger.log("Error writing to socket", "error");
            }

            server_logger.log("Sent : Graph ID " + graphID, "info");

            bzero(data, 301);
            read(sockfd, data, 300);
            response = (data);
            response = utils.trim_copy(response, " \f\n\r\t\v");

            if (response.compare(JasmineGraphInstanceProtocol::SEND_PARTITION_ID) == 0) {
                server_logger.log("Received : " + JasmineGraphInstanceProtocol::SEND_PARTITION_ID, "info");
                result_wr = write(sockfd, partitionID.c_str(), partitionID.size());

                if(result_wr < 0) {
                    server_logger.log("Error writing to socket", "error");
                }

                server_logger.log("Sent : Partition ID " + partitionID, "info");

                bzero(data, 301);
                read(sockfd, data, 300);
                response = (data);
                response = utils.trim_copy(response, " \f\n\r\t\v");
                server_logger.log("Received last response : " + response, "info");
                return 1;
            } else {
                close(sockfd);
                return 0;
            }
        } else {
            close(sockfd);
            return 0;
        }
    }
    close(sockfd);
    return 0;
}

std::vector<JasmineGraphServer::workers> JasmineGraphServer::getHostWorkerMap() {
    return hostWorkerMap;
}

void JasmineGraphServer::updateOperationalGraphList() {
    Utils utils;
    string hosts = "";
    string graphIDs = "";
    std::vector<std::string> hostsList;

    if (profile == "native") {
        hostsList = utils.getHostListFromProperties();
    } else if (profile == "docker") {
        hostsList = getWorkerVector(workerHosts);
    }
    vector<string>::iterator it;
    for (it = hostsList.begin(); it < hostsList.end(); it++) {
        string host = *it;
        hosts += ("'" + host + "', ");
    }
    hosts = hosts.substr(0, hosts.size() - 2);
    string sqlStatement = ("SELECT b.partition_graph_idgraph FROM worker_has_partition AS b "
                           "JOIN worker WHERE worker.idworker = b.worker_idworker AND worker.name IN "
                           "(" + hosts + ") GROUP BY b.partition_graph_idgraph HAVING COUNT(b.partition_idpartition)= "
                                         "(SELECT COUNT(a.idpartition) FROM partition AS a "
                                         "WHERE a.graph_idgraph = b.partition_graph_idgraph);");
    std::vector<vector<pair<string, string>>> v = this->sqlite.runSelect(sqlStatement);
    for (std::vector<vector<pair<string, string>>>::iterator i = v.begin(); i != v.end(); ++i) {
        for (std::vector<pair<string, string>>::iterator j = (i->begin()); j != i->end(); ++j) {
            graphIDs += (j->second + ", ");
        }
    }
    graphIDs = graphIDs.substr(0, graphIDs.size() - 2);
    string sqlStatement2 = "UPDATE graph SET graph_status_idgraph_status = ("
                           "CASE WHEN idgraph IN (" + graphIDs + ") THEN '" +
                           to_string(Conts::GRAPH_STATUS::OPERATIONAL) + "' ELSE '" +
                           to_string(Conts::GRAPH_STATUS::NONOPERATIONAL) + "' END )";
    this->sqlite.runUpdate(sqlStatement2);
}

std::map<std::string, JasmineGraphServer::workerPartition> JasmineGraphServer::getWorkerPartitions(string graphID) {
    vector<pair<string, string>> hostHasPartition;
    SQLiteDBInterface refToSqlite = *new SQLiteDBInterface();
    refToSqlite.init();
    map<std::string, JasmineGraphServer::workerPartition> graphPartitionedHosts;
    vector<vector<pair<string, string>>> hostPartitionResults = refToSqlite.runSelect(
            "SELECT name, worker_idworker, server_port, server_data_port, partition_idpartition FROM worker_has_partition INNER JOIN worker ON worker_"
            "idworker = idworker WHERE partition_graph_idgraph = '" + graphID + "'");

    for (std::vector<vector<pair<string, string>>>::iterator i = hostPartitionResults.begin(); i != hostPartitionResults.end(); ++i) {
        std::vector<pair<string, string>> rowData = *i;

        string name = rowData.at(0).second;
        string workerID = rowData.at(1).second;
        int serverPort = std::stoi(rowData.at(2).second);
        int serverDataPort = std::stoi(rowData.at(3).second);
        string partitionId = rowData.at(4).second;

        cout << "name : " << name << " workerID : "<< workerID << " sport : " << serverPort << " sdport : " <<serverDataPort
             << " partitionId : " << partitionId << endl;
        graphPartitionedHosts.insert((pair<string, JasmineGraphServer::workerPartition>(workerID,
                                                                                        {name, serverPort,
                                                                                         serverDataPort,
                                                                                         partitionId})));
    }

    return graphPartitionedHosts;
}

std::map<string, JasmineGraphServer::workerPartitions> JasmineGraphServer::getGraphPartitionedHosts(string graphID) {

    vector<pair<string, string>> hostHasPartition;
    SQLiteDBInterface refToSqlite = *new SQLiteDBInterface();
    refToSqlite.init();
    vector<vector<pair<string, string>>> hostPartitionResults = refToSqlite.runSelect(
            "SELECT name, partition_idpartition FROM worker_has_partition INNER JOIN worker ON worker_"
            "idworker = idworker WHERE partition_graph_idgraph = '" + graphID + "'");
    for (vector<vector<pair<string, string>>>::iterator i = hostPartitionResults.begin();
    i != hostPartitionResults.end(); ++i) {
        int count = 0;
        string hostname;
        string partitionID;
        for (std::vector<pair<string, string>>::iterator j = (i->begin()); j != i->end(); ++j) {
            if (count == 0) {
                hostname = j->second;
            } else {
                partitionID = j->second;
                hostHasPartition.push_back(pair<string, string>(hostname, partitionID));
            }
            count++;
        }
    }

    map<string, vector<string>> hostPartitions;
    for (std::vector<pair<string, string>>::iterator j = (hostHasPartition.begin()); j != hostHasPartition.end(); ++j) {
        cout << "HOST ID : " << j->first << " Partition ID : " << j->second << endl;
        string hostname = j->first;
        if (hostPartitions.count(hostname) > 0) {
            hostPartitions[hostname].push_back(j->second);
        } else {
            vector<string> vec;
            vec.push_back(j->second);
            hostPartitions.insert((pair<string, vector<string>>(hostname, vec)));
        }

    }

    map<string, JasmineGraphServer::workerPartitions> graphPartitionedHosts;
    for (map<string, vector<string>>::iterator it = (hostPartitions.begin()); it != hostPartitions.end(); ++it) {
        graphPartitionedHosts.insert((pair<string, JasmineGraphServer::workerPartitions>(it->first,
                                                                                         {hostPortMap[it->first].first,
                                                                                          hostPortMap[it->first].second,
                                                                                          hostPartitions[it->first]})));
    }

    return graphPartitionedHosts;
}

bool JasmineGraphServer::hasEnding(std::string const &fullString, std::string const &ending) {
    if (fullString.length() >= ending.length()) {
        return (0 == fullString.compare(fullString.length() - ending.length(), ending.length(), ending));
    } else {
        return false;
    }
}

std::vector<std::string> JasmineGraphServer::getWorkerVector(std::string workerList) {
    Utils utils;
    std::vector<std::string> workerVector = utils.split(workerList,',');
    return workerVector;
}

void JasmineGraphServer::backupPerformanceDB() {
    Utils utils;
    std::string performanceDBPath = utils.getJasmineGraphProperty("org.jasminegraph.performance.db.location");

    uint64_t currentTimestamp= std::chrono::duration_cast<std::chrono::milliseconds>(std::chrono::system_clock::now().time_since_epoch()).count();

    std::string backupScript = "cp " + performanceDBPath + " " + performanceDBPath + "-" + to_string(currentTimestamp);

    char buffer[BUFFER_SIZE];
    std::string result = "";

    FILE *input = popen(backupScript.c_str(), "r");

    if (input) {
        // read the input
        while (!feof(input)) {
            if (fgets(buffer, BUFFER_SIZE, input) != NULL) {
                result.append(buffer);
            }
        }
        if (!result.empty()) {
            server_logger.log("Error in performance database backup process","error");
        }

        pclose(input);
    }
}

void JasmineGraphServer::clearPerformanceDB() {
    performanceSqlite.runUpdate("delete from host_performance_data");
    performanceSqlite.runUpdate("delete from place_performance_data");
    performanceSqlite.runUpdate("delete from place");
    performanceSqlite.runUpdate("delete from host");
}

void JasmineGraphServer::addInstanceDetailsToPerformanceDB(std::string host, std::vector<int> portVector, std::string isMaster) {
    std::vector<int>::iterator it;
    std::string hostString;
    std::string hostId;
    std::string user;
    std::string ipAddress;
    int count = 0;
    Utils utils;

    if (host.find('@') != std::string::npos) {
        vector<string> splitted = utils.split(host, '@');
        ipAddress = splitted[1];
        user = splitted[0];
    } else {
        ipAddress = host;
    }

    std::string searchHost = "select idhost,ip from host where ip='"+ipAddress+"'";
    vector<vector<pair<string,string>>> selectResult = this->performanceSqlite.runSelect(searchHost);

    if (selectResult.size() > 0) {
        hostId = selectResult[0][0].second;
    } else {
        std::string hostInsertQuery = "insert into host (name, ip, is_public, total_cpu_cores, total_memory) values ('" +
                                      host + "','" + ipAddress + "','false','','')";
        int insertedHostId = this->performanceSqlite.runInsert(hostInsertQuery);
        hostId = to_string(insertedHostId);
    }

    std::string insertPlaceQuery = "insert into place (host_idhost,server_port,ip,user,is_master,is_host_reporter) values ";

    for (it = portVector.begin(); it < portVector.end(); it++) {
        std::string isHostReporter = "false";
        int port = (*it);
        std::string searchPlaceQuery = "select idplace from place where ip='" + ipAddress + "' and host_idhost='" +
                hostId + "' and server_port='" + to_string(port) + "';";
        vector<vector<pair<string,string>>> placeSearchResult = this->performanceSqlite.runSelect(searchPlaceQuery);

        if (placeSearchResult.size() > 0) {
            continue;
        }

        if (count == 0) {
            std::string searchReporterQuery = "select idplace from place where ip='" + ipAddress + "' and is_host_reporter='true'";
            vector<vector<pair<string,string>>> searchResult = this->performanceSqlite.runSelect(searchReporterQuery);
            if (searchResult.size() == 0) {
                isHostReporter = "true";
            }
        }
        hostString += "('" + hostId + "','" + to_string(port) + "','" + ipAddress + "','" + user + "','" + isMaster + "','" + isHostReporter + "'),";
        count++;
    }

    hostString = hostString.substr(0, hostString.length() - 1);

    if (hostString.length() == 0) {
        return;
    }

    insertPlaceQuery = insertPlaceQuery + hostString;

    this->performanceSqlite.runInsert(insertPlaceQuery);
}

void JasmineGraphServer::inDegreeDistribution(std::string graphID) {

    std::map<std::string, JasmineGraphServer::workerPartition> graphPartitionedHosts =
            JasmineGraphServer::getWorkerPartitions(graphID);
    int partition_count = 0;
    string partition;
    string host;
    int port;
    std::string workerList;
    Utils utils;
    std::map<std::string, JasmineGraphServer::workerPartition>::iterator workerit;
    for (workerit = graphPartitionedHosts.begin(); workerit != graphPartitionedHosts.end(); workerit++) {
        JasmineGraphServer::workerPartition workerPartition = workerit->second;
        partition = workerPartition.partitionID;
        host = workerPartition.hostname;
        port = workerPartition.port;

        if (host.find('@') != std::string::npos) {
            host = utils.split(host, '@')[1];
        }

        workerList.append(host + ":" + std::to_string(port) + ":" + partition + ",");
    }

    workerList.pop_back();

    for (workerit = graphPartitionedHosts.begin(); workerit != graphPartitionedHosts.end(); workerit++) {
        JasmineGraphServer::workerPartition workerPartition = workerit->second;
        partition = workerPartition.partitionID;
        host = workerPartition.hostname;
        port = workerPartition.port;

        if (host.find('@') != std::string::npos) {
            host = utils.split(host, '@')[1];
        }

        int sockfd;
        char data[301];
        bool loop = false;
        socklen_t len;
        struct sockaddr_in serv_addr;
        struct hostent *server;

        sockfd = socket(AF_INET, SOCK_STREAM, 0);

        if (sockfd < 0) {
            std::cout << "Cannot accept connection" << std::endl;
        }
        server = gethostbyname(host.c_str());
        if (server == NULL) {
            std::cout << "ERROR, no host named " << server << std::endl;
        }

    bzero((char *) &serv_addr, sizeof(serv_addr));
    serv_addr.sin_family = AF_INET;
    bcopy((char *) server->h_addr,
          (char *) &serv_addr.sin_addr.s_addr,
          server->h_length);
    serv_addr.sin_port = htons(port);
    if (Utils::connect_wrapper(sockfd, (struct sockaddr *) &serv_addr, sizeof(serv_addr)) < 0) {
        std::cout << "ERROR connecting" << std::endl;
        //TODO::exit
    }

        bzero(data, 301);
        int result_wr = write(sockfd, JasmineGraphInstanceProtocol::IN_DEGREE_DISTRIBUTION.c_str(),
                              JasmineGraphInstanceProtocol::IN_DEGREE_DISTRIBUTION.size());
        if (result_wr < 0) {
            server_logger.log("Error writing to socket", "error");
        }

        server_logger.log("Sent : " + JasmineGraphInstanceProtocol::IN_DEGREE_DISTRIBUTION, "info");
        bzero(data, 301);
        read(sockfd, data, 300);
        string response = (data);
        response = utils.trim_copy(response, " \f\n\r\t\v");


        if (response.compare(JasmineGraphInstanceProtocol::OK) == 0) {
            server_logger.log("Received : " + JasmineGraphInstanceProtocol::OK, "info");

            result_wr = write(sockfd, graphID.c_str(), graphID.size());

            if (result_wr < 0) {
                server_logger.log("Error writing to socket", "error");
            }
            server_logger.log("Sent : Graph ID " + graphID, "info");

            bzero(data, 301);
            read(sockfd, data, 300);
            string response = (data);
            response = utils.trim_copy(response, " \f\n\r\t\v");

            if (response.compare(JasmineGraphInstanceProtocol::OK) == 0) {
                server_logger.log("Received : " + JasmineGraphInstanceProtocol::OK, "info");
                int partitionID = stoi(partition);
                result_wr = write(sockfd, std::to_string(partitionID).c_str(), std::to_string(partitionID).size());

                if (result_wr < 0) {
                    server_logger.log("Error writing to socket", "error");
                }

                server_logger.log("Sent : Partition ID " + std::to_string(partitionID), "info");

                bzero(data, 301);
                read(sockfd, data, 300);
                string response = (data);
                response = utils.trim_copy(response, " \f\n\r\t\v");

                if (response.compare(JasmineGraphInstanceProtocol::OK) == 0) {
                    server_logger.log("Received : " + JasmineGraphInstanceProtocol::OK, "info");
                    result_wr = write(sockfd, workerList.c_str(), workerList.size());

                    if (result_wr < 0) {
                        server_logger.log("Error writing to socket", "error");
                    }

                    server_logger.log("Sent : Host List ", "info");
                }
            }
        }
    }
}

void JasmineGraphServer::outDegreeDistribution(std::string graphID) {

    std::map<std::string, JasmineGraphServer::workerPartition> graphPartitionedHosts =
            JasmineGraphServer::getWorkerPartitions(graphID);
    int partition_count = 0;
    string partition;
    string host;
    int port;
    std::string workerList;
    Utils utils;
    std::map<std::string, JasmineGraphServer::workerPartition>::iterator workerit;
    for (workerit = graphPartitionedHosts.begin(); workerit != graphPartitionedHosts.end(); workerit++) {
        JasmineGraphServer::workerPartition workerPartition = workerit->second;
        partition = workerPartition.partitionID;
        host = workerPartition.hostname;
        port = workerPartition.port;

        if (host.find('@') != std::string::npos) {
            host = utils.split(host, '@')[1];
        }

        workerList.append(host + ":" + std::to_string(port) + ":" + partition + ",");
    }

    workerList.pop_back();

    for (workerit = graphPartitionedHosts.begin(); workerit != graphPartitionedHosts.end(); workerit++) {
        JasmineGraphServer::workerPartition workerPartition = workerit->second;
        partition = workerPartition.partitionID;
        host = workerPartition.hostname;
        port = workerPartition.port;

        if (host.find('@') != std::string::npos) {
            host = utils.split(host, '@')[1];
        }
        int sockfd;
        char data[301];
        bool loop = false;
        socklen_t len;
        struct sockaddr_in serv_addr;
        struct hostent *server;

        sockfd = socket(AF_INET, SOCK_STREAM, 0);

        if (sockfd < 0) {
            std::cout << "Cannot accept connection" << std::endl;
        }
        server = gethostbyname(host.c_str());
        if (server == NULL) {
            std::cout << "ERROR, no host named " << server << std::endl;
        }

    bzero((char *) &serv_addr, sizeof(serv_addr));
    serv_addr.sin_family = AF_INET;
    bcopy((char *) server->h_addr,
          (char *) &serv_addr.sin_addr.s_addr,
          server->h_length);
    serv_addr.sin_port = htons(port);
    if (Utils::connect_wrapper(sockfd, (struct sockaddr *) &serv_addr, sizeof(serv_addr)) < 0) {
        std::cout << "ERROR connecting" << std::endl;
        //TODO::exit
    }

        bzero(data, 301);
        int result_wr = write(sockfd, JasmineGraphInstanceProtocol::OUT_DEGREE_DISTRIBUTION.c_str(),
                              JasmineGraphInstanceProtocol::OUT_DEGREE_DISTRIBUTION.size());
        if (result_wr < 0) {
            server_logger.log("Error writing to socket", "error");
        }

        server_logger.log("Sent : " + JasmineGraphInstanceProtocol::OUT_DEGREE_DISTRIBUTION, "info");
        bzero(data, 301);
        read(sockfd, data, 300);
        string response = (data);
        response = utils.trim_copy(response, " \f\n\r\t\v");

        if (response.compare(JasmineGraphInstanceProtocol::OK) == 0) {
            server_logger.log("Received : " + JasmineGraphInstanceProtocol::OK, "info");

            result_wr = write(sockfd, graphID.c_str(), graphID.size());

            if (result_wr < 0) {
                server_logger.log("Error writing to socket", "error");
            }
            server_logger.log("Sent : Graph ID " + graphID, "info");

            bzero(data, 301);
            read(sockfd, data, 300);
            string response = (data);
            response = utils.trim_copy(response, " \f\n\r\t\v");

            if (response.compare(JasmineGraphInstanceProtocol::OK) == 0) {
                server_logger.log("Received : " + JasmineGraphInstanceProtocol::OK, "info");
                int partitionID = stoi(partition);
                result_wr = write(sockfd, std::to_string(partitionID).c_str(), std::to_string(partitionID).size());

                if (result_wr < 0) {
                    server_logger.log("Error writing to socket", "error");
                }
                server_logger.log("Sent : Partition ID " + std::to_string(partitionID), "info");

                bzero(data, 301);
                read(sockfd, data, 300);
                string response = (data);
                response = utils.trim_copy(response, " \f\n\r\t\v");

                if (response.compare(JasmineGraphInstanceProtocol::OK) == 0) {
                    server_logger.log("Received : " + JasmineGraphInstanceProtocol::OK, "info");
                    result_wr = write(sockfd, workerList.c_str(), workerList.size());

                    if (result_wr < 0) {
                        server_logger.log("Error writing to socket", "error");
                    }
                    server_logger.log("Sent : Host List ", "info");
                }
            }
        }
    }
}

long JasmineGraphServer::getGraphVertexCount(std::string graphID) {
    SQLiteDBInterface refToSqlite = *new SQLiteDBInterface();
    refToSqlite.init();
    vector<vector<pair<string, string>>> output = refToSqlite.runSelect(
            "SELECT vertexcount FROM graph WHERE idgraph = '" + graphID + "'");

    long vertexCount = std::stoi(output[0][0].second);
    return vertexCount;
}

void JasmineGraphServer::duplicateCentralStore(std::string graphID) {

    std::map<std::string, JasmineGraphServer::workerPartition> graphPartitionedHosts =
            JasmineGraphServer::getWorkerPartitions(graphID);
    int partition_count = 0;
    string partition;
    string host;
    int port;
    int dport;
    std::string workerList;
    Utils utils;
    std::map<std::string, JasmineGraphServer::workerPartition>::iterator workerit;
    for (workerit = graphPartitionedHosts.begin(); workerit != graphPartitionedHosts.end(); workerit++) {
        JasmineGraphServer::workerPartition workerPartition = workerit->second;
        partition = workerPartition.partitionID;
        host = workerPartition.hostname;
        port = workerPartition.port;
        dport = workerPartition.dataPort;

        if (host.find('@') != std::string::npos) {
            host = utils.split(host, '@')[1];
        }

        workerList.append(host + ":" + std::to_string(port) + ":" + partition + ":" + to_string(dport) + ",");
    }
    workerList.pop_back();

    for (workerit = graphPartitionedHosts.begin(); workerit != graphPartitionedHosts.end(); workerit++) {
        JasmineGraphServer::workerPartition workerPartition = workerit->second;
        partition = workerPartition.partitionID;
        host = workerPartition.hostname;
        port = workerPartition.port;

        if (host.find('@') != std::string::npos) {
            host = utils.split(host, '@')[1];
        }

        int sockfd;
        char data[301];
        bool loop = false;
        socklen_t len;
        struct sockaddr_in serv_addr;
        struct hostent *server;

        sockfd = socket(AF_INET, SOCK_STREAM, 0);

        if (sockfd < 0) {
            std::cout << "Cannot accept connection" << std::endl;
        }
        server = gethostbyname(host.c_str());
        if (server == NULL) {
            std::cout << "ERROR, no host named " << server << std::endl;
        }

        bzero((char *) &serv_addr, sizeof(serv_addr));
        serv_addr.sin_family = AF_INET;
        bcopy((char *) server->h_addr,
              (char *) &serv_addr.sin_addr.s_addr,
              server->h_length);
        serv_addr.sin_port = htons(port);
        if (Utils::connect_wrapper(sockfd, (struct sockaddr *) &serv_addr, sizeof(serv_addr)) < 0) {
            std::cout << "ERROR connecting" << std::endl;
            //TODO::exit
        }

        bzero(data, 301);
        int result_wr = write(sockfd, JasmineGraphInstanceProtocol::DP_CENTRALSTORE.c_str(),
                              JasmineGraphInstanceProtocol::DP_CENTRALSTORE.size());
        if (result_wr < 0) {
            server_logger.log("Error writing to socket", "error");
        }

        server_logger.log("Sent : " + JasmineGraphInstanceProtocol::DP_CENTRALSTORE, "info");
        bzero(data, 301);
        read(sockfd, data, 300);
        string response = (data);
        response = utils.trim_copy(response, " \f\n\r\t\v");

        if (response.compare(JasmineGraphInstanceProtocol::OK) == 0) {
            server_logger.log("Received : " + JasmineGraphInstanceProtocol::OK, "info");
        } else {
            server_logger.log("Error reading from socket", "error");
        }

        result_wr = write(sockfd, graphID.c_str(), graphID.size());

        if (result_wr < 0) {
            server_logger.log("Error writing to socket", "error");
        }
        server_logger.log("Sent : Graph ID " + graphID, "info");

        bzero(data, 301);
        read(sockfd, data, 300);
        response = (data);
        response = utils.trim_copy(response, " \f\n\r\t\v");

        if (response.compare(JasmineGraphInstanceProtocol::OK) == 0) {
            server_logger.log("Received : " + JasmineGraphInstanceProtocol::OK, "info");
        } else {
            server_logger.log("Error reading from socket", "error");
        }

        int partitionID = stoi(partition);

        result_wr = write(sockfd, std::to_string(partitionID).c_str(), std::to_string(partitionID).size());

        if (result_wr < 0) {
            server_logger.log("Error writing to socket", "error");
        }

        server_logger.log("Sent : Partition ID " + std::to_string(partitionID), "info");

        bzero(data, 301);
        read(sockfd, data, 300);
        response = (data);
        response = utils.trim_copy(response, " \f\n\r\t\v");

        if (response.compare(JasmineGraphInstanceProtocol::OK) == 0) {
            server_logger.log("Received : " + JasmineGraphInstanceProtocol::OK, "info");
        } else {
            server_logger.log("Error reading from socket", "error");
        }

        result_wr = write(sockfd, workerList.c_str(), workerList.size());

        if (result_wr < 0) {
            server_logger.log("Error writing to socket", "error");
        }

        server_logger.log("Sent : Host List ", "info");

        if (response.compare(JasmineGraphInstanceProtocol::OK) == 0) {
            server_logger.log("Received : " + JasmineGraphInstanceProtocol::OK, "info");
        } else {
            server_logger.log("Error reading from socket", "error");
        }
    }
}

void JasmineGraphServer::initiateFiles(std::string graphID, std::string trainingArgs) {

    int count = 0;
    JasmineGraphTrainingSchedular *schedular = new JasmineGraphTrainingSchedular();
    map<string, map<int, int>> scheduleForAllHosts = schedular->schedulePartitionTraining(graphID);
    std::map<std::string, JasmineGraphServer::workerPartition> graphPartitionedHosts = this->getWorkerPartitions(
            graphID);
    int partition_count = graphPartitionedHosts.size();

    std::thread *workerThreads = new std::thread[partition_count];

    Utils utils;
    string prefix = utils.getJasmineGraphProperty("org.jasminegraph.server.instance.trainedmodelfolder");
    string attr_prefix = utils.getJasmineGraphProperty("org.jasminegraph.server.instance.datafolder");
    trainingArgs = trainingArgs;
    std::map<std::string, JasmineGraphServer::workerPartition>::iterator j;
    for (j = graphPartitionedHosts.begin(); j != graphPartitionedHosts.end(); j++) {
        JasmineGraphServer::workerPartition workerPartition = j->second;
            server_logger.log("WorkerID: " + j->first, "info");
            workerThreads[count] = std::thread(initiateTrain, workerPartition.hostname, workerPartition.port, workerPartition.dataPort,
                                                trainingArgs + " " + j->first, partition_count);
            count++;
            sleep(3);
    }

    for (int threadCount = 0; threadCount < count; threadCount++) {
        workerThreads[threadCount].join();
        server_logger.log("Thread : "+ to_string(threadCount) + " joined", "info");
    }
}


void JasmineGraphServer::initiateCommunication(std::string graphID, std::string trainingArgs, SQLiteDBInterface sqlite) {

    int count = 0;
    JasmineGraphTrainingSchedular *schedular = new JasmineGraphTrainingSchedular();
    map<string, map<int, int>> scheduleForAllWorkers = schedular->schedulePartitionTraining(graphID);
    std::map<std::string, JasmineGraphServer::workerPartition> graphPartitionedHosts = this->getWorkerPartitions(
            graphID);
    int partition_count = graphPartitionedHosts.size();

    Utils utils;
    trainingArgs = trainingArgs;

<<<<<<< HEAD
    int fl_clients = stoi(utils.getJasmineGraphProperty("org.jasminegraph.fl_clients"));

    count = 1;
    std::map<std::string, JasmineGraphServer::workerPartition>::iterator j = graphPartitionedHosts.begin();
    JasmineGraphServer::workerPartition workerPartition = j->second;
=======
        workerInstance = workerVector[i];

        int serverPort = stoi(workerInstance.port);
        int serverDataPort = stoi(workerInstance.dataPort);

        if (i==0) {

            workerThreads[threadID] = std::thread(initiateServer,workerInstance.hostname, serverPort,
                                                    serverDataPort,trainingArgs,fl_clients, to_string(i));
            threadID++;
        }

        workerThreads[threadID] = std::thread(initiateClient,workerInstance.hostname, serverPort, serverDataPort,trainingArgs +
                                                    " " + to_string(i), fl_clients, to_string(i));
        threadID++;
>>>>>>> a107a5b9

    initiateServer(workerPartition.hostname, workerPartition.port,
                   workerPartition.dataPort, trainingArgs,fl_clients);
    for (; j != graphPartitionedHosts.end(); j++) {
        workerPartition = j->second;
        map<int, int> scheduleOfHost = scheduleForAllWorkers[workerPartition.hostname];
        int iterationOfPart = scheduleOfHost[stoi(workerPartition.partitionID)];   // todo check why schedule was not being used in the original implementation

        initiateClient(workerPartition.hostname, workerPartition.port,
                       workerPartition.dataPort, trainingArgs + " " + workerPartition.partitionID, iterationOfPart, std::to_string(partition_count));
        count++;
    }

}

void JasmineGraphServer::initiateOrgCommunication(std::string graphID, std::string trainingArgs, SQLiteDBInterface sqlite) {

    Utils utils;
    int fl_clients = stoi(utils.getJasmineGraphProperty("org.jasminegraph.fl_clients"));
    int orgs_count = stoi(utils.getJasmineGraphProperty("org.jasminegraph.fl.num.orgs"));
    std::string flagPath = utils.getJasmineGraphProperty("org.jasminegraph.fl.flag.file");
    int threadLimit = fl_clients+1;
    int org_thread_count = 0;
    std::thread *workerThreads = new std::thread[threadLimit];

    utils.editFlagOne(flagPath);
    Utils::worker workerInstance;
    vector<Utils::worker> workerVector = utils.getWorkerList(sqlite);

    std::thread *trainThreads = new std::thread[orgs_count];

    if (utils.getJasmineGraphProperty("org.jasminegraph.fl.aggregator") == "true"){

        std::thread *orgAggThread = new std::thread[1];
        orgAggThread[0] = std::thread(initiateAggregator,"localhost",  stoi(workerVector[0].port),
                                      stoi(workerVector[0].dataPort),trainingArgs,fl_clients, "1");
        orgAggThread[0].join();

    }

    std::ifstream file(utils.getJasmineGraphProperty("org.jasminegraph.fl.organization.file"));

    if (file.good()){
        if (file.is_open()) {
            std::string line;
            while (std::getline(file, line)) {
                line = utils.trim_copy(line, " \f\n\r\t\v");
                std::vector<std::string> strArr = Utils::split(line.c_str(), '|');
                std::string host = strArr[0].c_str();
                int port = stoi(strArr[1].c_str());
                std::string trainingArgs = "--graph_id " + strArr[2];

                if (strArr.size()==3 && org_thread_count <= orgs_count){
                    trainThreads[org_thread_count] = std::thread(sendTrainCommand, host, port, trainingArgs);
                    org_thread_count++;
                }
            }
            file.close();
            server_logger.log("Organizational details loading successful", "info");

        }
    } else {

        server_logger.log("Error loading organization details", "info");

    }

    std::thread *communicationThread = new std::thread[1];
    communicationThread[0] = std::thread(receiveGlobalWeights,"localhost", 5000, "0", 1, "1");
    server_logger.log("Communication Thread Initiated", "info");
    trainingArgs = trainingArgs;
    int threadID = 0;

    for (int i = 0; i < workerVector.size(); i++) {
        workerInstance = workerVector[i];
        int serverPort = stoi(workerInstance.port);
        int serverDataPort = stoi(workerInstance.dataPort);

        if (i==0) {

            workerThreads[threadID] = std::thread(initiateOrgServer,"localhost", serverPort,
                                                  serverDataPort,trainingArgs,fl_clients, to_string(i));
            threadID++;
        }

        workerThreads[threadID] = std::thread(initiateClient,"localhost", serverPort, serverDataPort,trainingArgs +
                                                                                                     " " + to_string(i), fl_clients, to_string(i));
        threadID++;

    }

    workerThreads[0].join();
    communicationThread[0].join();

    for (int threadCount = 1; threadCount < threadLimit; threadCount++) {
        workerThreads[threadCount].join();
    }

    server_logger.log("Federated learning commands sent", "info");

}

void JasmineGraphServer::initiateMerge(std::string graphID, std::string trainingArgs,SQLiteDBInterface sqlite) {

    int count = 0;
    JasmineGraphTrainingSchedular *schedular = new JasmineGraphTrainingSchedular();
    map<string, map<int, int>> scheduleForAllHosts = schedular->schedulePartitionTraining(graphID);
    std::map<std::string, JasmineGraphServer::workerPartition> graphPartitionedHosts = this->getWorkerPartitions(
            graphID);
    int partition_count = graphPartitionedHosts.size();

    std::thread *workerThreads = new std::thread[partition_count+1];

    Utils utils;
    trainingArgs = trainingArgs;

    int fl_clients = stoi(utils.getJasmineGraphProperty("org.jasminegraph.fl_clients"));
    std::map<std::string, JasmineGraphServer::workerPartition>::iterator j;
    for (j = graphPartitionedHosts.begin(); j != graphPartitionedHosts.end(); j++) {
        JasmineGraphServer::workerPartition workerPartition = j->second;
            workerThreads[count] = std::thread(mergeFiles,workerPartition.hostname, workerPartition.port,
                                    workerPartition.dataPort,trainingArgs + " " + j->first, fl_clients, to_string(partition_count));
            count++;
    }

    std::cout << count <<std::endl;

    for (int threadCount = 0; threadCount < count; threadCount++) {
        workerThreads[threadCount].join();
    }

    server_logger.log("Merge Commands Sent", "info");
}

bool JasmineGraphServer::initiateTrain(std::string host, int port, int dataPort,std::string trainingArgs,int iteration) {
    Utils utils;
    bool result = true;
    int sockfd;
    char data[FED_DATA_LENGTH + 1];
    bool loop = false;
    socklen_t len;
    struct sockaddr_in serv_addr;
    struct hostent *server;

    sockfd = socket(AF_INET, SOCK_STREAM, 0);

    if (sockfd < 0) {
        server_logger.log("Cannot accept connection", "error");
        return 0;
    }

    if (host.find('@') != std::string::npos) {
        host = utils.split(host, '@')[1];
    }

    server = gethostbyname(host.c_str());
    if (server == NULL) {
        server_logger.log("ERROR, can not find the host", "error");
    }

    bzero((char *) &serv_addr, sizeof(serv_addr));
    serv_addr.sin_family = AF_INET;
    bcopy((char *) server->h_addr,
          (char *) &serv_addr.sin_addr.s_addr,
          server->h_length);
    serv_addr.sin_port = htons(port);
    if (Utils::connect_wrapper(sockfd, (struct sockaddr *) &serv_addr, sizeof(serv_addr)) < 0) {
        server_logger.log("ERROR connecting", "error");
        //TODO::exit
    }

    bzero(data, FED_DATA_LENGTH);
    int result_wr = write(sockfd, JasmineGraphInstanceProtocol::HANDSHAKE.c_str(), JasmineGraphInstanceProtocol::HANDSHAKE.size());
    if(result_wr < 0) {
        server_logger.log("Error writing to socket", "error");
    }

    server_logger.log("Sent : " + JasmineGraphInstanceProtocol::HANDSHAKE, "info");
    bzero(data, FED_DATA_LENGTH);
    read(sockfd, data, FED_DATA_LENGTH);
    string response = (data);

    response = utils.trim_copy(response, " \f\n\r\t\v");

    if (response.compare(JasmineGraphInstanceProtocol::HANDSHAKE_OK) == 0) {
        server_logger.log("Received : " + JasmineGraphInstanceProtocol::HANDSHAKE_OK, "info");
        string server_host = utils.getJasmineGraphProperty("org.jasminegraph.server.host");
        result_wr = write(sockfd, server_host.c_str(), server_host.size());
        server_logger.log("Sent : " + server_host, "info");
        if(result_wr < 0) {
            server_logger.log("Error writing to socket", "error");
        }

        bzero(data, 301);
        read(sockfd, data, 300);
        response = (data);
        response = utils.trim_copy(response, " \f\n\r\t\v");

        if (response.compare(JasmineGraphInstanceProtocol::HOST_OK) == 0) {
            server_logger.log("Received : " + JasmineGraphInstanceProtocol::HOST_OK, "info");
        } else {
            server_logger.log("Received : " + response, "error");
        }

        write(sockfd, JasmineGraphInstanceProtocol::INITIATE_FILES.c_str(),
              JasmineGraphInstanceProtocol::INITIATE_FILES.size());
        server_logger.log("Sent : " + JasmineGraphInstanceProtocol::INITIATE_FILES, "info");
        bzero(data, FED_DATA_LENGTH);
        read(sockfd, data, FED_DATA_LENGTH);
        response = (data);
        response = utils.trim_copy(response, " \f\n\r\t\v");
        if (response.compare(JasmineGraphInstanceProtocol::OK) == 0) {
            server_logger.log("Received : " + JasmineGraphInstanceProtocol::OK, "info");
            write(sockfd, (trainingArgs).c_str(), (trainingArgs).size());
            server_logger.log("Sent : args " + trainingArgs, "info");
            bzero(data, FED_DATA_LENGTH);
            return 0;
            }
    } else {
        server_logger.log("There was an error in the invoking training process and the response is :: " + response,
                        "error");
    }

    close(sockfd);
    return 0;
}

bool JasmineGraphServer::initiateServer(std::string host, int port, int dataPort,std::string trainingArgs,int iteration) {

    Utils utils;
    bool result = true;
    int sockfd;
    char data[FED_DATA_LENGTH];
    bool loop = false;
    socklen_t len;
    struct sockaddr_in serv_addr;
    struct hostent *server;

    sockfd = socket(AF_INET, SOCK_STREAM, 0);

    if (sockfd < 0) {
        server_logger.log("Cannot accept connection", "error");
        return 0;
    }

    if (host.find('@') != std::string::npos) {
        host = utils.split(host, '@')[1];
    }

    server = gethostbyname(host.c_str());
    if (server == NULL) {
        server_logger.log("ERROR, can not find the host", "error");
    }

    bzero((char *) &serv_addr, sizeof(serv_addr));
    serv_addr.sin_family = AF_INET;
    bcopy((char *) server->h_addr,
          (char *) &serv_addr.sin_addr.s_addr,
          server->h_length);
    serv_addr.sin_port = htons(port);
    if (Utils::connect_wrapper(sockfd, (struct sockaddr *) &serv_addr, sizeof(serv_addr)) < 0) {
        server_logger.log("ERROR connecting", "error");
        //TODO::exit
    }

    bzero(data, FED_DATA_LENGTH);
    write(sockfd, JasmineGraphInstanceProtocol::HANDSHAKE.c_str(), JasmineGraphInstanceProtocol::HANDSHAKE.size());
    server_logger.log("Sent fed : " + JasmineGraphInstanceProtocol::HANDSHAKE, "info");
    bzero(data, FED_DATA_LENGTH);
    read(sockfd, data, FED_DATA_LENGTH);
    string response = (data);

    response = utils.trim_copy(response, " \f\n\r\t\v");

    if (response.compare(JasmineGraphInstanceProtocol::HANDSHAKE_OK) == 0) {
        server_logger.log("Received fed : " + JasmineGraphInstanceProtocol::HANDSHAKE_OK, "info");
        string server_host = utils.getJasmineGraphProperty("org.jasminegraph.server.host");
        write(sockfd, server_host.c_str(), server_host.size());
        server_logger.log("Sent fed : " + server_host, "info");
        bzero(data, 301);
        read(sockfd, data, 300);
        response = (data);
        response = utils.trim_copy(response, " \f\n\r\t\v");

        if (response.compare(JasmineGraphInstanceProtocol::HOST_OK) == 0) {
            server_logger.log("Received : " + JasmineGraphInstanceProtocol::HOST_OK, "info");
        }

        bzero(data, 301);
        read(sockfd, data, 300);
        response = (data);
        if (response.compare(JasmineGraphInstanceProtocol::HOST_OK) == 0) {
            server_logger.log("Received : " + JasmineGraphInstanceProtocol::HOST_OK, "info");
        } else {
            server_logger.log("Received : " + response, "error");
        }

        write(sockfd, JasmineGraphInstanceProtocol::INITIATE_SERVER.c_str(),
              JasmineGraphInstanceProtocol::INITIATE_SERVER.size());
        server_logger.log("Sent fed : " + JasmineGraphInstanceProtocol::INITIATE_SERVER, "info");
        bzero(data, FED_DATA_LENGTH);
        read(sockfd, data, FED_DATA_LENGTH);
        response = (data);
        response = utils.trim_copy(response, " \f\n\r\t\v");
        if (response.compare(JasmineGraphInstanceProtocol::OK) == 0) {
            server_logger.log("Received fed : " + JasmineGraphInstanceProtocol::OK, "info");
            write(sockfd, (trainingArgs).c_str(), (trainingArgs).size());
            server_logger.log("Sent fed : training args " + trainingArgs, "info");
            bzero(data, FED_DATA_LENGTH);
            return 0;
            }
    } else {
        server_logger.log("There was an error in the invoking training process and the response is :: " + response,
                        "error");
    }

    close(sockfd);
    return 0;
}

//todo Remove partCount from parameters as the partition id is being parsed within the training args
bool JasmineGraphServer::initiateClient(std::string host, int port, int dataPort,std::string trainingArgs,int iteration, string partCount) {
    Utils utils;
    bool result = true;
    int sockfd;
    char data[FED_DATA_LENGTH];
    bool loop = false;
    socklen_t len;
    struct sockaddr_in serv_addr;
    struct hostent *server;

    sockfd = socket(AF_INET, SOCK_STREAM, 0);

    if (sockfd < 0) {
        server_logger.log("Cannot accept connection", "error");
        return 0;
    }

    if (host.find('@') != std::string::npos) {
        host = utils.split(host, '@')[1];
    }

    server = gethostbyname(host.c_str());
    if (server == NULL) {
        server_logger.log("ERROR, can not find the host", "error");
    }

    bzero((char *) &serv_addr, sizeof(serv_addr));
    serv_addr.sin_family = AF_INET;
    bcopy((char *) server->h_addr,
          (char *) &serv_addr.sin_addr.s_addr,
          server->h_length);
    serv_addr.sin_port = htons(port);
    if (Utils::connect_wrapper(sockfd, (struct sockaddr *) &serv_addr, sizeof(serv_addr)) < 0) {
        server_logger.log("ERROR connecting", "error");
        //TODO::exit
    }

    bzero(data, FED_DATA_LENGTH);
    write(sockfd, JasmineGraphInstanceProtocol::HANDSHAKE.c_str(), JasmineGraphInstanceProtocol::HANDSHAKE.size());
    server_logger.log("Sent : " + JasmineGraphInstanceProtocol::HANDSHAKE, "info");
    bzero(data, FED_DATA_LENGTH);
    read(sockfd, data, FED_DATA_LENGTH);
    string response = (data);

    response = utils.trim_copy(response, " \f\n\r\t\v");

    if (response.compare(JasmineGraphInstanceProtocol::HANDSHAKE_OK) == 0) {
        server_logger.log("Received fed : " + JasmineGraphInstanceProtocol::HANDSHAKE_OK, "info");
        string server_host = utils.getJasmineGraphProperty("org.jasminegraph.server.host");
        write(sockfd, server_host.c_str(), server_host.size());
        server_logger.log("Sent fed : " + server_host, "info");
        bzero(data, 301);
        read(sockfd, data, 300);
        response = (data);
        response = utils.trim_copy(response, " \f\n\r\t\v");

        if (response.compare(JasmineGraphInstanceProtocol::HOST_OK) == 0) {
            server_logger.log("Received : " + JasmineGraphInstanceProtocol::HOST_OK, "info");
        }

        bzero(data, 301);
        read(sockfd, data, 300);
        response = (data);
        if (response.compare(JasmineGraphInstanceProtocol::HOST_OK) == 0) {
            server_logger.log("Received : " + JasmineGraphInstanceProtocol::HOST_OK, "info");
        } else {
            server_logger.log("Received : " + response, "error");
        }

        write(sockfd, JasmineGraphInstanceProtocol::INITIATE_CLIENT.c_str(),
              JasmineGraphInstanceProtocol::INITIATE_CLIENT.size());
        server_logger.log("Sent fed : " + JasmineGraphInstanceProtocol::INITIATE_CLIENT, "info");
        bzero(data, FED_DATA_LENGTH);
        read(sockfd, data, FED_DATA_LENGTH);
        response = (data);
        response = utils.trim_copy(response, " \f\n\r\t\v");
        if (response.compare(JasmineGraphInstanceProtocol::OK) == 0) {
            server_logger.log(to_string(pthread_self()) + " Received fed : " + JasmineGraphInstanceProtocol::OK, "info");
            write(sockfd, (trainingArgs).c_str(), (trainingArgs).size());
            server_logger.log(to_string(pthread_self()) + " Sent fed : training args " + trainingArgs, "info");
            bzero(data, FED_DATA_LENGTH);
            return 0;
            }
    } else {
        server_logger.log("There was an error in the invoking training process and the response is :: " + response,
                        "error");
    }

    close(sockfd);
    return 0;
}

bool JasmineGraphServer::initiateAggregator(std::string host, int port, int dataPort,std::string trainingArgs,int iteration, string partCount) {
    Utils utils;
    bool result = true;
    int sockfd;
    char data[FED_DATA_LENGTH];
    bool loop = false;
    socklen_t len;
    struct sockaddr_in serv_addr;
    struct hostent *server;

    sockfd = socket(AF_INET, SOCK_STREAM, 0);

    if (sockfd < 0) {
        server_logger.log("Cannot accept connection", "error");
        return 0;
    }

    if (host.find('@') != std::string::npos) {
        host = utils.split(host, '@')[1];
    }

    server = gethostbyname(host.c_str());
    if (server == NULL) {
        server_logger.log("ERROR, can not find the host", "error");
    }

    bzero((char *) &serv_addr, sizeof(serv_addr));
    serv_addr.sin_family = AF_INET;
    bcopy((char *) server->h_addr,
          (char *) &serv_addr.sin_addr.s_addr,
          server->h_length);
    serv_addr.sin_port = htons(port);
    if (Utils::connect_wrapper(sockfd, (struct sockaddr *) &serv_addr, sizeof(serv_addr)) < 0) {
        server_logger.log("ERROR connecting", "error");
        //TODO::exit
    }

    bzero(data, FED_DATA_LENGTH);
    write(sockfd, JasmineGraphInstanceProtocol::HANDSHAKE.c_str(), JasmineGraphInstanceProtocol::HANDSHAKE.size());
    server_logger.log("Sent : " + JasmineGraphInstanceProtocol::HANDSHAKE, "info");
    bzero(data, FED_DATA_LENGTH);
    read(sockfd, data, FED_DATA_LENGTH);
    string response = (data);

    response = utils.trim_copy(response, " \f\n\r\t\v");

    if (response.compare(JasmineGraphInstanceProtocol::HANDSHAKE_OK) == 0) {
        server_logger.log("Received : " + JasmineGraphInstanceProtocol::HANDSHAKE_OK, "info");
        string server_host = utils.getJasmineGraphProperty("org.jasminegraph.server.host");
        write(sockfd, server_host.c_str(), server_host.size());
        server_logger.log("Sent host : " + server_host, "info");

        bzero(data, 301);
        read(sockfd, data, 300);
        response = (data);
        if (response.compare(JasmineGraphInstanceProtocol::HOST_OK) == 0) {
            server_logger.log("Received : " + JasmineGraphInstanceProtocol::HOST_OK, "info");
        } else {
            server_logger.log("Received : " + response, "error");
        }

        write(sockfd, JasmineGraphInstanceProtocol::INITIATE_AGG.c_str(),
              JasmineGraphInstanceProtocol::INITIATE_AGG.size());
        server_logger.log("Sent : " + JasmineGraphInstanceProtocol::INITIATE_AGG, "info");
        bzero(data, FED_DATA_LENGTH);
        read(sockfd, data, FED_DATA_LENGTH);
        response = (data);
        response = utils.trim_copy(response, " \f\n\r\t\v");
        if (response.compare(JasmineGraphInstanceProtocol::OK) == 0) {

            write(sockfd, (trainingArgs).c_str(), (trainingArgs).size());
            bzero(data, FED_DATA_LENGTH);
            return 0;
            }
    } else {
        server_logger.log("There was an error in the invoking training process and the response is :: " + response,
                        "error");
    }

    close(sockfd);
    return 0;
}

bool JasmineGraphServer::initiateOrgServer(std::string host, int port, int dataPort,std::string trainingArgs,int iteration, string partCount) {

    Utils utils;
    bool result = true;
    int sockfd;
    char data[FED_DATA_LENGTH];
    bool loop = false;
    socklen_t len;
    struct sockaddr_in serv_addr;
    struct hostent *server;

    sockfd = socket(AF_INET, SOCK_STREAM, 0);

    if (sockfd < 0) {
        server_logger.log("Cannot accept connection", "error");
        return 0;
    }

    if (host.find('@') != std::string::npos) {
        host = utils.split(host, '@')[1];
    }

    server = gethostbyname(host.c_str());
    if (server == NULL) {
        server_logger.log("ERROR, can not find the host", "error");
    }

    bzero((char *) &serv_addr, sizeof(serv_addr));
    serv_addr.sin_family = AF_INET;
    bcopy((char *) server->h_addr,
          (char *) &serv_addr.sin_addr.s_addr,
          server->h_length);
    serv_addr.sin_port = htons(port);
    if (Utils::connect_wrapper(sockfd, (struct sockaddr *) &serv_addr, sizeof(serv_addr)) < 0) {
        server_logger.log("Error connecting", "error");
        //TODO::exit
    }

    bzero(data, FED_DATA_LENGTH);
    write(sockfd, JasmineGraphInstanceProtocol::HANDSHAKE.c_str(), JasmineGraphInstanceProtocol::HANDSHAKE.size());
    server_logger.log("Sent fed : " + JasmineGraphInstanceProtocol::HANDSHAKE, "info");
    bzero(data, FED_DATA_LENGTH);
    read(sockfd, data, FED_DATA_LENGTH);
    string response = (data);

    response = utils.trim_copy(response, " \f\n\r\t\v");

    if (response.compare(JasmineGraphInstanceProtocol::HANDSHAKE_OK) == 0) {
        server_logger.log("Received fed : " + JasmineGraphInstanceProtocol::HANDSHAKE_OK, "info");
        string server_host = utils.getJasmineGraphProperty("org.jasminegraph.server.host");
        write(sockfd, server_host.c_str(), server_host.size());
        server_logger.log("Sent fed : " + server_host, "info");

        write(sockfd, JasmineGraphInstanceProtocol::INITIATE_ORG_SERVER.c_str(),
              JasmineGraphInstanceProtocol::INITIATE_ORG_SERVER.size());
        server_logger.log("Sent fed : " + JasmineGraphInstanceProtocol::INITIATE_ORG_SERVER, "info");
        bzero(data, FED_DATA_LENGTH);
        read(sockfd, data, FED_DATA_LENGTH);
        response = (data);
        response = utils.trim_copy(response, " \f\n\r\t\v");
        if (response.compare(JasmineGraphInstanceProtocol::OK) == 0) {
            server_logger.log("Received fed : " + JasmineGraphInstanceProtocol::OK, "info");
            write(sockfd, (trainingArgs).c_str(), (trainingArgs).size());
            server_logger.log("Sent fed : training args " + trainingArgs, "info");
            bzero(data, FED_DATA_LENGTH);
            return 0;
            }
    } else {
        server_logger.log("There was an error in the invoking training process and the response is :: " + response,
                        "error");
    }

    close(sockfd);
    return 0;
}

bool JasmineGraphServer::receiveGlobalWeights(std::string host, int port, std::string trainingArgs, int iteration, std::string partCount) {

    int HEADER_LENGTH = 10;
    Utils utils;
    bool result = true;
    int sockfd;

    bool loop = false;
    socklen_t len;
    struct sockaddr_in serv_addr;
    struct hostent *server;

    std::string weights_file = utils.getJasmineGraphProperty("org.jasminegraph.fl.weights.file");
    std::string flagPath = utils.getJasmineGraphProperty("org.jasminegraph.fl.flag.file");

    sockfd = socket(AF_INET, SOCK_STREAM, 0);

    if (sockfd < 0) {
        server_logger.log("Cannot accept connection", "error");
        return 0;
    }
    if (host.find('@') != std::string::npos) {
        host = utils.split(host, '@')[1];
    }
    server = gethostbyname(host.c_str());
    if (server == NULL) {
        server_logger.log("ERROR, can not find the host", "error");
    }

    bzero((char *) &serv_addr, sizeof(serv_addr));
    serv_addr.sin_family = AF_INET;
    bcopy((char *) server->h_addr,
          (char *) &serv_addr.sin_addr.s_addr,
          server->h_length);
    serv_addr.sin_port = htons(port);


    while (true){

        if (!(Utils::connect_wrapper(sockfd, (struct sockaddr *) &serv_addr, sizeof(serv_addr)) < 0)) {
            break;
        }
    }

    bool isTrue = false;
    int count = 0;

    while (true) {

        char data[WEIGHTS_DATA_LENGTH];
        read(sockfd, data, WEIGHTS_DATA_LENGTH);
        std::string length = "";

        for (int i=0; i< HEADER_LENGTH; i++) {
            if (data[i]){
                length += data[i];
            }
        }
        server_logger.log("message length : " + length, "info");
        char content[stoi(length)];
        int full_size = stoi(length) + HEADER_LENGTH;

        for (int i=0; i < full_size; i++) {

            content[i] = data[i];
        }

        ofstream stream;
        std::ofstream file(weights_file, std::ios::out);
        file.write(content, full_size);
        utils.editFlagZero(flagPath);
        server_logger.log("Done writting to the weight file", "info");
        std::string path = weights_file+ to_string(count) + ".txt";
        count++;
        std::ofstream file1(path, std::ios::out | std::ios::out);
        file1.write(content, full_size);

        while (true) {
            sleep(DELAY);
            if (utils.checkFlag(flagPath) == "1"){

                ifstream infile {weights_file };
                server_logger.log("Weight file opened", "info");
                string file_contents { istreambuf_iterator<char>(infile), istreambuf_iterator<char>() };
                server_logger.log("Reading weights", "info");
                write(sockfd, file_contents.c_str(), file_contents.size());
                server_logger.log("Writing to the socket", "info");
                break;

            } else if (utils.checkFlag(flagPath) == "STOP"){

                isTrue = true;
                break;
            }
        }
        server_logger.log("Round completed", "info");
        sleep(DELAY);

        if (isTrue==true) {
            break;
        }
    }
    close(sockfd);
    return 0;
}

bool JasmineGraphServer::mergeFiles(std::string host, int port, int dataPort,std::string trainingArgs,int iteration, string partCount) {
    Utils utils;
    bool result = true;
    int sockfd;
    char data[FED_DATA_LENGTH + 1];
    bool loop = false;
    socklen_t len;
    struct sockaddr_in serv_addr;
    struct hostent *server;

    sockfd = socket(AF_INET, SOCK_STREAM, 0);

    if (sockfd < 0) {
        server_logger.log("Cannot accept connection", "error");
        return 0;
    }

    if (host.find('@') != std::string::npos) {
        host = utils.split(host, '@')[1];
    }

    server = gethostbyname(host.c_str());
    if (server == NULL) {
        server_logger.log("ERROR, can not find the host", "error");
    }

    bzero((char *) &serv_addr, sizeof(serv_addr));
    serv_addr.sin_family = AF_INET;
    bcopy((char *) server->h_addr,
          (char *) &serv_addr.sin_addr.s_addr,
          server->h_length);
    serv_addr.sin_port = htons(port);
    if (Utils::connect_wrapper(sockfd, (struct sockaddr *) &serv_addr, sizeof(serv_addr)) < 0) {
        server_logger.log("ERROR connecting", "error");
        //TODO::exit
    }

    bzero(data, FED_DATA_LENGTH);
    write(sockfd, JasmineGraphInstanceProtocol::HANDSHAKE.c_str(), JasmineGraphInstanceProtocol::HANDSHAKE.size());
    server_logger.log("Sent : " + JasmineGraphInstanceProtocol::HANDSHAKE, "info");
    bzero(data, FED_DATA_LENGTH);
    read(sockfd, data, FED_DATA_LENGTH);
    string response = (data);

    response = utils.trim_copy(response, " \f\n\r\t\v");

    if (response.compare(JasmineGraphInstanceProtocol::HANDSHAKE_OK) == 0) {
        server_logger.log("Received merge : " + JasmineGraphInstanceProtocol::HANDSHAKE_OK, "info");
        string server_host = utils.getJasmineGraphProperty("org.jasminegraph.server.host");
        write(sockfd, server_host.c_str(), server_host.size());
        server_logger.log("Sent merge : " + server_host, "info");

        bzero(data, 301);
        read(sockfd, data, 300);
        response = (data);
        response = utils.trim_copy(response, " \f\n\r\t\v");

        if (response.compare(JasmineGraphInstanceProtocol::HOST_OK) == 0) {
            server_logger.log("Received : " + JasmineGraphInstanceProtocol::HOST_OK, "info");
        }

        write(sockfd, JasmineGraphInstanceProtocol::MERGE_FILES.c_str(),
              JasmineGraphInstanceProtocol::MERGE_FILES.size());
        server_logger.log("Sent merge : " + JasmineGraphInstanceProtocol::MERGE_FILES, "info");
        bzero(data, FED_DATA_LENGTH);
        read(sockfd, data, FED_DATA_LENGTH);
        response = (data);
        response = utils.trim_copy(response, " \f\n\r\t\v");
        if (response.compare(JasmineGraphInstanceProtocol::OK) == 0) {
            server_logger.log("Received merge : " + JasmineGraphInstanceProtocol::OK, "info");
            write(sockfd, (trainingArgs).c_str(), (trainingArgs).size());
            server_logger.log("Sent merge : training args " + trainingArgs, "info");
            bzero(data, FED_DATA_LENGTH);
            return 0;
            }
    } else {
        server_logger.log("There was an error in the invoking training process and the response is :: " + response,
                        "error");
    }

    close(sockfd);
    return 0;
}

bool JasmineGraphServer::sendTrainCommand(std::string host, int port, std::string trainingArgs) {
    Utils utils;
    bool result = true;
    int sockfd;
    char data[FED_DATA_LENGTH];
    bool loop = false;
    socklen_t len;
    struct sockaddr_in serv_addr;
    struct hostent *server;

    sockfd = socket(AF_INET, SOCK_STREAM, 0);

    if (sockfd < 0) {
        server_logger.log("Cannot accept connection", "error");
        return 0;
    }

    if (host.find('@') != std::string::npos) {
        host = utils.split(host, '@')[1];
    }

    server = gethostbyname(host.c_str());
    if (server == NULL) {
        server_logger.log("ERROR, can not find the host", "error");
    }

    bzero((char *) &serv_addr, sizeof(serv_addr));
    serv_addr.sin_family = AF_INET;
    bcopy((char *) server->h_addr,
          (char *) &serv_addr.sin_addr.s_addr,
          server->h_length);
    serv_addr.sin_port = htons(port);
    if (Utils::connect_wrapper(sockfd, (struct sockaddr *) &serv_addr, sizeof(serv_addr)) < 0) {
        server_logger.log("ERROR connecting", "error");
        //TODO::exit
    }

    bzero(data, FED_DATA_LENGTH);
    write(sockfd, JasmineGraphInstanceProtocol::INITIATE_TRAIN.c_str(), JasmineGraphInstanceProtocol::INITIATE_TRAIN.size());
    bzero(data, FED_DATA_LENGTH);
    read(sockfd, data, FED_DATA_LENGTH);
    std::string command = trainingArgs;
    write(sockfd, command.c_str(), command.size());
    close(sockfd);
    return 0;
}<|MERGE_RESOLUTION|>--- conflicted
+++ resolved
@@ -3075,9 +3075,18 @@
     int count = 0;
     JasmineGraphTrainingSchedular *schedular = new JasmineGraphTrainingSchedular();
     map<string, map<int, int>> scheduleForAllHosts = schedular->schedulePartitionTraining(graphID);
-    std::map<std::string, JasmineGraphServer::workerPartition> graphPartitionedHosts = this->getWorkerPartitions(
+    std::map<std::string, JasmineGraphServer::workerPartitions> graphPartitionedHosts = this->getGraphPartitionedHosts(
             graphID);
-    int partition_count = graphPartitionedHosts.size();
+    int partition_count = 0;
+    std::map<std::string, JasmineGraphServer::workerPartitions>::iterator mapIterator;
+    for (mapIterator = graphPartitionedHosts.begin(); mapIterator != graphPartitionedHosts.end(); mapIterator++) {
+        JasmineGraphServer::workerPartitions workerPartition = mapIterator->second;
+        std::vector<std::string> partitions = workerPartition.partitionID;
+        std::vector<std::string>::iterator it;
+        for (it = partitions.begin(); it < partitions.end(); it++) {
+            partition_count++;
+        }
+    }
 
     std::thread *workerThreads = new std::thread[partition_count];
 
@@ -3085,14 +3094,20 @@
     string prefix = utils.getJasmineGraphProperty("org.jasminegraph.server.instance.trainedmodelfolder");
     string attr_prefix = utils.getJasmineGraphProperty("org.jasminegraph.server.instance.datafolder");
     trainingArgs = trainingArgs;
-    std::map<std::string, JasmineGraphServer::workerPartition>::iterator j;
+    std::map<std::string, JasmineGraphServer::workerPartitions>::iterator j;
     for (j = graphPartitionedHosts.begin(); j != graphPartitionedHosts.end(); j++) {
-        JasmineGraphServer::workerPartition workerPartition = j->second;
-            server_logger.log("WorkerID: " + j->first, "info");
-            workerThreads[count] = std::thread(initiateTrain, workerPartition.hostname, workerPartition.port, workerPartition.dataPort,
-                                                trainingArgs + " " + j->first, partition_count);
+        JasmineGraphServer::workerPartitions workerPartition = j->second;
+        std::vector<std::string> partitions = workerPartition.partitionID;
+        string partitionCount = std::to_string(partitions.size());
+        std::vector<std::string>::iterator k;
+        map<int, int> scheduleOfHost = scheduleForAllHosts[j->first];
+        for (k = partitions.begin(); k != partitions.end(); k++) {
+            int iterationOfPart = scheduleOfHost[stoi(*k)];
+            workerThreads[count] = std::thread(initiateTrain, j->first, workerPartition.port, workerPartition.dataPort,
+                                                trainingArgs + " " + *k, iterationOfPart, partitionCount);
             count++;
             sleep(3);
+        }
     }
 
     for (int threadCount = 0; threadCount < count; threadCount++) {
@@ -3104,23 +3119,19 @@
 
 void JasmineGraphServer::initiateCommunication(std::string graphID, std::string trainingArgs, SQLiteDBInterface sqlite) {
 
-    int count = 0;
-    JasmineGraphTrainingSchedular *schedular = new JasmineGraphTrainingSchedular();
-    map<string, map<int, int>> scheduleForAllWorkers = schedular->schedulePartitionTraining(graphID);
-    std::map<std::string, JasmineGraphServer::workerPartition> graphPartitionedHosts = this->getWorkerPartitions(
-            graphID);
-    int partition_count = graphPartitionedHosts.size();
-
     Utils utils;
+    int fl_clients = stoi(utils.getJasmineGraphProperty("org.jasminegraph.fl_clients"));
+    int threadLimit = fl_clients + 1;
+    std::thread *workerThreads = new std::thread[threadLimit];
+
+    Utils::worker workerInstance;
+    vector<Utils::worker> workerVector = utils.getWorkerList(sqlite);
+
     trainingArgs = trainingArgs;
-
-<<<<<<< HEAD
-    int fl_clients = stoi(utils.getJasmineGraphProperty("org.jasminegraph.fl_clients"));
-
-    count = 1;
-    std::map<std::string, JasmineGraphServer::workerPartition>::iterator j = graphPartitionedHosts.begin();
-    JasmineGraphServer::workerPartition workerPartition = j->second;
-=======
+    int threadID = 0;
+
+    for (int i = 0; i < workerVector.size(); i++) {
+
         workerInstance = workerVector[i];
 
         int serverPort = stoi(workerInstance.port);
@@ -3136,19 +3147,16 @@
         workerThreads[threadID] = std::thread(initiateClient,workerInstance.hostname, serverPort, serverDataPort,trainingArgs +
                                                     " " + to_string(i), fl_clients, to_string(i));
         threadID++;
->>>>>>> a107a5b9
-
-    initiateServer(workerPartition.hostname, workerPartition.port,
-                   workerPartition.dataPort, trainingArgs,fl_clients);
-    for (; j != graphPartitionedHosts.end(); j++) {
-        workerPartition = j->second;
-        map<int, int> scheduleOfHost = scheduleForAllWorkers[workerPartition.hostname];
-        int iterationOfPart = scheduleOfHost[stoi(workerPartition.partitionID)];   // todo check why schedule was not being used in the original implementation
-
-        initiateClient(workerPartition.hostname, workerPartition.port,
-                       workerPartition.dataPort, trainingArgs + " " + workerPartition.partitionID, iterationOfPart, std::to_string(partition_count));
-        count++;
-    }
+
+    }
+
+    workerThreads[0].join();
+
+    for (int threadCount = 1; threadCount < threadLimit; threadCount++) {
+        workerThreads[threadCount].join();
+    }
+
+    server_logger.log("Federated learning commands sent", "info");
 
 }
 
@@ -3172,7 +3180,7 @@
 
         std::thread *orgAggThread = new std::thread[1];
         orgAggThread[0] = std::thread(initiateAggregator,"localhost",  stoi(workerVector[0].port),
-                                      stoi(workerVector[0].dataPort),trainingArgs,fl_clients, "1");
+                                        stoi(workerVector[0].dataPort),trainingArgs,fl_clients, "1");
         orgAggThread[0].join();
 
     }
@@ -3218,12 +3226,12 @@
         if (i==0) {
 
             workerThreads[threadID] = std::thread(initiateOrgServer,"localhost", serverPort,
-                                                  serverDataPort,trainingArgs,fl_clients, to_string(i));
+                                                    serverDataPort,trainingArgs,fl_clients, to_string(i));
             threadID++;
         }
 
         workerThreads[threadID] = std::thread(initiateClient,"localhost", serverPort, serverDataPort,trainingArgs +
-                                                                                                     " " + to_string(i), fl_clients, to_string(i));
+                                                    " " + to_string(i), fl_clients, to_string(i));
         threadID++;
 
     }
@@ -3246,7 +3254,17 @@
     map<string, map<int, int>> scheduleForAllHosts = schedular->schedulePartitionTraining(graphID);
     std::map<std::string, JasmineGraphServer::workerPartition> graphPartitionedHosts = this->getWorkerPartitions(
             graphID);
-    int partition_count = graphPartitionedHosts.size();
+    int partition_count = 0;
+    std::map<std::string, JasmineGraphServer::workerPartition>::iterator mapIterator;
+    for (mapIterator = graphPartitionedHosts.begin(); mapIterator != graphPartitionedHosts.end(); mapIterator++) {
+        JasmineGraphServer::workerPartition workerPartition = mapIterator->second;
+        std::vector<std::string> partitions;
+        partitions.push_back(workerPartition.partitionID);
+        std::vector<std::string>::iterator it;
+        for (it = partitions.begin(); it < partitions.end(); it++) {
+            partition_count++;
+        }
+    }
 
     std::thread *workerThreads = new std::thread[partition_count+1];
 
@@ -3257,8 +3275,16 @@
     std::map<std::string, JasmineGraphServer::workerPartition>::iterator j;
     for (j = graphPartitionedHosts.begin(); j != graphPartitionedHosts.end(); j++) {
         JasmineGraphServer::workerPartition workerPartition = j->second;
-            workerThreads[count] = std::thread(mergeFiles,workerPartition.hostname, workerPartition.port,
-                                    workerPartition.dataPort,trainingArgs + " " + j->first, fl_clients, to_string(partition_count));
+        std::vector<std::string> partitions;
+        partitions.push_back(workerPartition.partitionID);
+        string partitionCount = std::to_string(partitions.size());
+        std::vector<std::string>::iterator k;
+        map<int, int> scheduleOfHost = scheduleForAllHosts[j->first];
+        for (k = partitions.begin(); k != partitions.end(); k++) {
+            int iterationOfPart = scheduleOfHost[stoi(*k)];
+
+            workerThreads[count] = std::thread(mergeFiles, workerPartition.hostname, workerPartition.port,
+                                    workerPartition.dataPort,trainingArgs + " " + *k, fl_clients, *k);
             count++;
     }
 
@@ -3271,7 +3297,7 @@
     server_logger.log("Merge Commands Sent", "info");
 }
 
-bool JasmineGraphServer::initiateTrain(std::string host, int port, int dataPort,std::string trainingArgs,int iteration) {
+bool JasmineGraphServer::initiateTrain(std::string host, int port, int dataPort,std::string trainingArgs,int iteration, string partCount) {
     Utils utils;
     bool result = true;
     int sockfd;
