--- conflicted
+++ resolved
@@ -2622,7 +2622,6 @@
     this->performanceSqlite.runInsert(insertPlaceQuery);
 }
 
-<<<<<<< HEAD
 void JasmineGraphServer::inDegreeDistribution(std::string graphID) {
 
     std::map<std::string, JasmineGraphServer::workerPartition> graphPartitionedHosts =
@@ -2651,7 +2650,349 @@
 
     int sockfd;
     char data[300];
-=======
+    bool loop = false;
+    socklen_t len;
+    struct sockaddr_in serv_addr;
+    struct hostent *server;
+
+    sockfd = socket(AF_INET, SOCK_STREAM, 0);
+
+    if (sockfd < 0) {
+        std::cout << "Cannot accept connection" << std::endl;
+    }
+    server = gethostbyname(host.c_str());
+    if (server == NULL) {
+        std::cout << "ERROR, no host named " << server << std::endl;
+    }
+
+    bzero((char *) &serv_addr, sizeof(serv_addr));
+    serv_addr.sin_family = AF_INET;
+    bcopy((char *) server->h_addr,
+          (char *) &serv_addr.sin_addr.s_addr,
+          server->h_length);
+    serv_addr.sin_port = htons(port);
+    if (connect(sockfd, (struct sockaddr *) &serv_addr, sizeof(serv_addr)) < 0) {
+        std::cout << "ERROR connecting" << std::endl;
+        //TODO::exit
+    }
+
+    bzero(data, 301);
+    int result_wr = write(sockfd, JasmineGraphInstanceProtocol::IN_DEGREE_DISTRIBUTION.c_str(), JasmineGraphInstanceProtocol::IN_DEGREE_DISTRIBUTION.size());
+    if(result_wr < 0) {
+        server_logger.log("Error writing to socket", "error");
+    }
+
+    server_logger.log("Sent : " + JasmineGraphInstanceProtocol::IN_DEGREE_DISTRIBUTION, "info");
+    bzero(data, 301);
+    read(sockfd, data, 300);
+    string response = (data);
+    response = utils.trim_copy(response, " \f\n\r\t\v");
+
+
+    if (response.compare(JasmineGraphInstanceProtocol::OK) == 0) {
+        server_logger.log("Received : " + JasmineGraphInstanceProtocol::OK, "info");
+
+        result_wr = write(sockfd, graphID.c_str(), graphID.size());
+
+        if (result_wr < 0) {
+            server_logger.log("Error writing to socket", "error");
+        }
+        server_logger.log("Sent : Graph ID " + graphID, "info");
+
+        bzero(data, 301);
+        read(sockfd, data, 300);
+        string response = (data);
+        response = utils.trim_copy(response, " \f\n\r\t\v");
+
+        if (response.compare(JasmineGraphInstanceProtocol::OK) == 0) {
+            server_logger.log("Received : " + JasmineGraphInstanceProtocol::OK, "info");
+            int partitionID = stoi(partition);
+            result_wr = write(sockfd, std::to_string(partitionID).c_str(), std::to_string(partitionID).size());
+
+            if (result_wr < 0) {
+                server_logger.log("Error writing to socket", "error");
+            }
+
+            server_logger.log("Sent : Partition ID " + std::to_string(partitionID), "info");
+
+            bzero(data, 301);
+            read(sockfd, data, 300);
+            string response = (data);
+            response = utils.trim_copy(response, " \f\n\r\t\v");
+
+            if (response.compare(JasmineGraphInstanceProtocol::OK) == 0) {
+                server_logger.log("Received : " + JasmineGraphInstanceProtocol::OK, "info");
+                result_wr = write(sockfd, workerList.c_str(), workerList.size());
+
+                if (result_wr < 0) {
+                    server_logger.log("Error writing to socket", "error");
+                }
+
+                server_logger.log("Sent : Host List ", "info");
+            }
+        }
+    }
+
+}
+
+void JasmineGraphServer::outDegreeDistribution(std::string graphID) {
+
+    std::map<std::string, JasmineGraphServer::workerPartition> graphPartitionedHosts =
+            JasmineGraphServer::getWorkerPartitions(graphID);
+    int partition_count = 0;
+    string partition;
+    string host;
+    int port;
+    std::string workerList;
+    Utils utils;
+    std::map<std::string, JasmineGraphServer::workerPartition>::iterator workerit;
+    for (workerit = graphPartitionedHosts.begin(); workerit != graphPartitionedHosts.end(); workerit++) {
+        JasmineGraphServer::workerPartition workerPartition = workerit->second;
+        partition = workerPartition.partitionID;
+        host = workerPartition.hostname;
+        port = workerPartition.port;
+
+        if (host.find('@') != std::string::npos) {
+            host = utils.split(host, '@')[1];
+        }
+
+        workerList.append(host + ":" + std::to_string(port) + ":" + partition + ",");
+    }
+
+    workerList.pop_back();
+
+    int sockfd;
+    char data[300];
+    bool loop = false;
+    socklen_t len;
+    struct sockaddr_in serv_addr;
+    struct hostent *server;
+
+    sockfd = socket(AF_INET, SOCK_STREAM, 0);
+
+    if (sockfd < 0) {
+        std::cout << "Cannot accept connection" << std::endl;
+    }
+    server = gethostbyname(host.c_str());
+    if (server == NULL) {
+        std::cout << "ERROR, no host named " << server << std::endl;
+    }
+
+    bzero((char *) &serv_addr, sizeof(serv_addr));
+    serv_addr.sin_family = AF_INET;
+    bcopy((char *) server->h_addr,
+          (char *) &serv_addr.sin_addr.s_addr,
+          server->h_length);
+    serv_addr.sin_port = htons(port);
+    if (connect(sockfd, (struct sockaddr *) &serv_addr, sizeof(serv_addr)) < 0) {
+        std::cout << "ERROR connecting" << std::endl;
+        //TODO::exit
+    }
+
+    bzero(data, 301);
+    int result_wr = write(sockfd, JasmineGraphInstanceProtocol::OUT_DEGREE_DISTRIBUTION.c_str(), JasmineGraphInstanceProtocol::OUT_DEGREE_DISTRIBUTION.size());
+    if(result_wr < 0) {
+        server_logger.log("Error writing to socket", "error");
+    }
+
+    server_logger.log("Sent : " + JasmineGraphInstanceProtocol::OUT_DEGREE_DISTRIBUTION, "info");
+    bzero(data, 301);
+    read(sockfd, data, 300);
+    string response = (data);
+    response = utils.trim_copy(response, " \f\n\r\t\v");
+
+    if (response.compare(JasmineGraphInstanceProtocol::OK) == 0) {
+        server_logger.log("Received : " + JasmineGraphInstanceProtocol::OK, "info");
+
+        result_wr = write(sockfd, graphID.c_str(), graphID.size());
+
+        if (result_wr < 0) {
+            server_logger.log("Error writing to socket", "error");
+        }
+        server_logger.log("Sent : Graph ID " + graphID, "info");
+
+        bzero(data, 301);
+        read(sockfd, data, 300);
+        string response = (data);
+        response = utils.trim_copy(response, " \f\n\r\t\v");
+
+        if (response.compare(JasmineGraphInstanceProtocol::OK) == 0) {
+            server_logger.log("Received : " + JasmineGraphInstanceProtocol::OK, "info");
+            int partitionID = stoi(partition);
+            result_wr = write(sockfd, std::to_string(partitionID).c_str(), std::to_string(partitionID).size());
+
+            if (result_wr < 0) {
+                server_logger.log("Error writing to socket", "error");
+            }
+            server_logger.log("Sent : Partition ID " + std::to_string(partitionID), "info");
+
+            bzero(data, 301);
+            read(sockfd, data, 300);
+            string response = (data);
+            response = utils.trim_copy(response, " \f\n\r\t\v");
+
+            if (response.compare(JasmineGraphInstanceProtocol::OK) == 0) {
+                server_logger.log("Received : " + JasmineGraphInstanceProtocol::OK, "info");
+                result_wr = write(sockfd, workerList.c_str(), workerList.size());
+
+                if (result_wr < 0) {
+                    server_logger.log("Error writing to socket", "error");
+                }
+                server_logger.log("Sent : Host List ", "info");
+            }
+        }
+    }
+}
+
+long JasmineGraphServer::getGraphVertexCount(std::string graphID) {
+    SQLiteDBInterface refToSqlite = *new SQLiteDBInterface();
+    refToSqlite.init();
+    vector<vector<pair<string, string>>> output = refToSqlite.runSelect(
+            "SELECT vertexcount FROM graph WHERE idgraph = '" + graphID + "'");
+
+    long vertexCount = std::stoi(output[0][0].second);
+    return vertexCount;
+}
+
+void JasmineGraphServer::duplicateCentralStore(std::string graphID) {
+
+    std::map<std::string, JasmineGraphServer::workerPartition> graphPartitionedHosts =
+            JasmineGraphServer::getWorkerPartitions(graphID);
+    int partition_count = 0;
+    string partition;
+    string host;
+    int port;
+    int dport;
+    std::string workerList;
+    Utils utils;
+    std::map<std::string, JasmineGraphServer::workerPartition>::iterator workerit;
+    for (workerit = graphPartitionedHosts.begin(); workerit != graphPartitionedHosts.end(); workerit++) {
+        JasmineGraphServer::workerPartition workerPartition = workerit->second;
+        partition = workerPartition.partitionID;
+        host = workerPartition.hostname;
+        port = workerPartition.port;
+        dport = workerPartition.dataPort;
+
+        if (host.find('@') != std::string::npos) {
+            host = utils.split(host, '@')[1];
+        }
+
+        workerList.append(host + ":" + std::to_string(port) + ":" + partition + ":" + to_string(dport) + ",");
+    }
+    workerList.pop_back();
+
+    for (workerit = graphPartitionedHosts.begin(); workerit != graphPartitionedHosts.end(); workerit++) {
+        JasmineGraphServer::workerPartition workerPartition = workerit->second;
+        partition = workerPartition.partitionID;
+        host = workerPartition.hostname;
+        port = workerPartition.port;
+
+        if (host.find('@') != std::string::npos) {
+            host = utils.split(host, '@')[1];
+        }
+
+        int sockfd;
+        char data[300];
+        bool loop = false;
+        socklen_t len;
+        struct sockaddr_in serv_addr;
+        struct hostent *server;
+
+        sockfd = socket(AF_INET, SOCK_STREAM, 0);
+
+        if (sockfd < 0) {
+            std::cout << "Cannot accept connection" << std::endl;
+        }
+        server = gethostbyname(host.c_str());
+        if (server == NULL) {
+            std::cout << "ERROR, no host named " << server << std::endl;
+        }
+
+        bzero((char *) &serv_addr, sizeof(serv_addr));
+        serv_addr.sin_family = AF_INET;
+        bcopy((char *) server->h_addr,
+              (char *) &serv_addr.sin_addr.s_addr,
+              server->h_length);
+        serv_addr.sin_port = htons(port);
+        if (connect(sockfd, (struct sockaddr *) &serv_addr, sizeof(serv_addr)) < 0) {
+            std::cout << "ERROR connecting" << std::endl;
+            //TODO::exit
+        }
+
+        bzero(data, 301);
+        int result_wr = write(sockfd, JasmineGraphInstanceProtocol::DP_CENTRALSTORE.c_str(),
+                              JasmineGraphInstanceProtocol::DP_CENTRALSTORE.size());
+        if (result_wr < 0) {
+            server_logger.log("Error writing to socket", "error");
+        }
+
+        server_logger.log("Sent : " + JasmineGraphInstanceProtocol::DP_CENTRALSTORE, "info");
+        bzero(data, 301);
+        read(sockfd, data, 300);
+        string response = (data);
+        response = utils.trim_copy(response, " \f\n\r\t\v");
+
+        if (response.compare(JasmineGraphInstanceProtocol::OK) == 0) {
+            server_logger.log("Received : " + JasmineGraphInstanceProtocol::OK, "info");
+        } else {
+            server_logger.log("Error reading from socket", "error");
+        }
+
+        result_wr = write(sockfd, graphID.c_str(), graphID.size());
+
+        if (result_wr < 0) {
+            server_logger.log("Error writing to socket", "error");
+        }
+        server_logger.log("Sent : Graph ID " + graphID, "info");
+
+        bzero(data, 301);
+        read(sockfd, data, 300);
+        response = (data);
+        response = utils.trim_copy(response, " \f\n\r\t\v");
+
+        if (response.compare(JasmineGraphInstanceProtocol::OK) == 0) {
+            server_logger.log("Received : " + JasmineGraphInstanceProtocol::OK, "info");
+        } else {
+            server_logger.log("Error reading from socket", "error");
+        }
+
+        int partitionID = stoi(partition);
+
+        result_wr = write(sockfd, std::to_string(partitionID).c_str(), std::to_string(partitionID).size());
+
+        if (result_wr < 0) {
+            server_logger.log("Error writing to socket", "error");
+        }
+
+        server_logger.log("Sent : Partition ID " + std::to_string(partitionID), "info");
+
+        bzero(data, 301);
+        read(sockfd, data, 300);
+        response = (data);
+        response = utils.trim_copy(response, " \f\n\r\t\v");
+
+        if (response.compare(JasmineGraphInstanceProtocol::OK) == 0) {
+            server_logger.log("Received : " + JasmineGraphInstanceProtocol::OK, "info");
+        } else {
+            server_logger.log("Error reading from socket", "error");
+        }
+
+        result_wr = write(sockfd, workerList.c_str(), workerList.size());
+
+        if (result_wr < 0) {
+            server_logger.log("Error writing to socket", "error");
+        }
+
+        server_logger.log("Sent : Host List ", "info");
+
+        if (response.compare(JasmineGraphInstanceProtocol::OK) == 0) {
+            server_logger.log("Received : " + JasmineGraphInstanceProtocol::OK, "info");
+        } else {
+            server_logger.log("Error reading from socket", "error");
+        }
+    }
+}
+
 void JasmineGraphServer::initiateFiles(std::string graphID, std::string trainingArgs) {
 
     int count = 0;
@@ -2721,17 +3062,17 @@
 
         if (i==0) {
 
-            workerThreads[threadID] = std::thread(initiateServer,"localhost", serverPort, 
+            workerThreads[threadID] = std::thread(initiateServer,"localhost", serverPort,
                                                     serverDataPort,trainingArgs,fl_clients, to_string(i));
             threadID++;
         }
 
-        workerThreads[threadID] = std::thread(initiateClient,"localhost", serverPort, serverDataPort,trainingArgs + 
+        workerThreads[threadID] = std::thread(initiateClient,"localhost", serverPort, serverDataPort,trainingArgs +
                                                     " " + to_string(i), fl_clients, to_string(i));
         threadID++;
 
     }
-   
+
     workerThreads[0].join();
 
     for (int threadCount = 1; threadCount < threadLimit; threadCount++) {
@@ -2759,9 +3100,9 @@
     std::thread *trainThreads = new std::thread[orgs_count];
 
     if (utils.getJasmineGraphProperty("org.jasminegraph.fl.aggregator") == "true"){
-   
+
         std::thread *orgAggThread = new std::thread[1];
-        orgAggThread[0] = std::thread(initiateAggregator,"localhost",  stoi(workerVector[0].port), 
+        orgAggThread[0] = std::thread(initiateAggregator,"localhost",  stoi(workerVector[0].port),
                                         stoi(workerVector[0].dataPort),trainingArgs,fl_clients, "1");
         orgAggThread[0].join();
 
@@ -2788,7 +3129,7 @@
             server_logger.log("Organizational details loading successful", "info");
 
         }
-    } else { 
+    } else {
 
         server_logger.log("Error loading organization details", "info");
 
@@ -2807,12 +3148,12 @@
 
         if (i==0) {
 
-            workerThreads[threadID] = std::thread(initiateOrgServer,"localhost", serverPort, 
+            workerThreads[threadID] = std::thread(initiateOrgServer,"localhost", serverPort,
                                                     serverDataPort,trainingArgs,fl_clients, to_string(i));
             threadID++;
         }
 
-        workerThreads[threadID] = std::thread(initiateClient,"localhost", serverPort, serverDataPort,trainingArgs + 
+        workerThreads[threadID] = std::thread(initiateClient,"localhost", serverPort, serverDataPort,trainingArgs +
                                                     " " + to_string(i), fl_clients, to_string(i));
         threadID++;
 
@@ -2863,7 +3204,7 @@
         for (k = partitions.begin(); k != partitions.end(); k++) {
             int iterationOfPart = scheduleOfHost[stoi(*k)];
 
-            workerThreads[count] = std::thread(mergeFiles,"localhost", workerPartition.port, 
+            workerThreads[count] = std::thread(mergeFiles,"localhost", workerPartition.port,
                                     workerPartition.dataPort,trainingArgs + " " + *k, fl_clients, *k);
             count++;
         }
@@ -2883,7 +3224,6 @@
     bool result = true;
     int sockfd;
     char data[FED_DATA_LENGTH];
->>>>>>> f15d02e5
     bool loop = false;
     socklen_t len;
     struct sockaddr_in serv_addr;
@@ -2892,13 +3232,6 @@
     sockfd = socket(AF_INET, SOCK_STREAM, 0);
 
     if (sockfd < 0) {
-<<<<<<< HEAD
-        std::cout << "Cannot accept connection" << std::endl;
-    }
-    server = gethostbyname(host.c_str());
-    if (server == NULL) {
-        std::cout << "ERROR, no host named " << server << std::endl;
-=======
         server_logger.log("Cannot accept connection", "error");
         return 0;
     }
@@ -2910,7 +3243,6 @@
     server = gethostbyname(host.c_str());
     if (server == NULL) {
         server_logger.log("ERROR, can not find the host", "error");
->>>>>>> f15d02e5
     }
 
     bzero((char *) &serv_addr, sizeof(serv_addr));
@@ -2920,99 +3252,6 @@
           server->h_length);
     serv_addr.sin_port = htons(port);
     if (connect(sockfd, (struct sockaddr *) &serv_addr, sizeof(serv_addr)) < 0) {
-<<<<<<< HEAD
-        std::cout << "ERROR connecting" << std::endl;
-        //TODO::exit
-    }
-
-    bzero(data, 301);
-    int result_wr = write(sockfd, JasmineGraphInstanceProtocol::IN_DEGREE_DISTRIBUTION.c_str(), JasmineGraphInstanceProtocol::IN_DEGREE_DISTRIBUTION.size());
-    if(result_wr < 0) {
-        server_logger.log("Error writing to socket", "error");
-    }
-
-    server_logger.log("Sent : " + JasmineGraphInstanceProtocol::IN_DEGREE_DISTRIBUTION, "info");
-    bzero(data, 301);
-    read(sockfd, data, 300);
-    string response = (data);
-    response = utils.trim_copy(response, " \f\n\r\t\v");
-
-
-    if (response.compare(JasmineGraphInstanceProtocol::OK) == 0) {
-        server_logger.log("Received : " + JasmineGraphInstanceProtocol::OK, "info");
-
-        result_wr = write(sockfd, graphID.c_str(), graphID.size());
-
-        if (result_wr < 0) {
-            server_logger.log("Error writing to socket", "error");
-        }
-        server_logger.log("Sent : Graph ID " + graphID, "info");
-
-        bzero(data, 301);
-        read(sockfd, data, 300);
-        string response = (data);
-        response = utils.trim_copy(response, " \f\n\r\t\v");
-
-        if (response.compare(JasmineGraphInstanceProtocol::OK) == 0) {
-            server_logger.log("Received : " + JasmineGraphInstanceProtocol::OK, "info");
-            int partitionID = stoi(partition);
-            result_wr = write(sockfd, std::to_string(partitionID).c_str(), std::to_string(partitionID).size());
-
-            if (result_wr < 0) {
-                server_logger.log("Error writing to socket", "error");
-            }
-
-            server_logger.log("Sent : Partition ID " + std::to_string(partitionID), "info");
-
-            bzero(data, 301);
-            read(sockfd, data, 300);
-            string response = (data);
-            response = utils.trim_copy(response, " \f\n\r\t\v");
-
-            if (response.compare(JasmineGraphInstanceProtocol::OK) == 0) {
-                server_logger.log("Received : " + JasmineGraphInstanceProtocol::OK, "info");
-                result_wr = write(sockfd, workerList.c_str(), workerList.size());
-
-                if (result_wr < 0) {
-                    server_logger.log("Error writing to socket", "error");
-                }
-
-                server_logger.log("Sent : Host List ", "info");
-            }
-        }
-    }
-
-}
-
-void JasmineGraphServer::outDegreeDistribution(std::string graphID) {
-
-    std::map<std::string, JasmineGraphServer::workerPartition> graphPartitionedHosts =
-            JasmineGraphServer::getWorkerPartitions(graphID);
-    int partition_count = 0;
-    string partition;
-    string host;
-    int port;
-    std::string workerList;
-    Utils utils;
-    std::map<std::string, JasmineGraphServer::workerPartition>::iterator workerit;
-    for (workerit = graphPartitionedHosts.begin(); workerit != graphPartitionedHosts.end(); workerit++) {
-        JasmineGraphServer::workerPartition workerPartition = workerit->second;
-        partition = workerPartition.partitionID;
-        host = workerPartition.hostname;
-        port = workerPartition.port;
-
-        if (host.find('@') != std::string::npos) {
-            host = utils.split(host, '@')[1];
-        }
-
-        workerList.append(host + ":" + std::to_string(port) + ":" + partition + ",");
-    }
-
-    workerList.pop_back();
-
-    int sockfd;
-    char data[300];
-=======
         server_logger.log("ERROR connecting", "error");
         //TODO::exit
     }
@@ -3211,7 +3450,6 @@
     bool result = true;
     int sockfd;
     char data[FED_DATA_LENGTH];
->>>>>>> f15d02e5
     bool loop = false;
     socklen_t len;
     struct sockaddr_in serv_addr;
@@ -3220,13 +3458,6 @@
     sockfd = socket(AF_INET, SOCK_STREAM, 0);
 
     if (sockfd < 0) {
-<<<<<<< HEAD
-        std::cout << "Cannot accept connection" << std::endl;
-    }
-    server = gethostbyname(host.c_str());
-    if (server == NULL) {
-        std::cout << "ERROR, no host named " << server << std::endl;
-=======
         server_logger.log("Cannot accept connection", "error");
         return 0;
     }
@@ -3238,7 +3469,6 @@
     server = gethostbyname(host.c_str());
     if (server == NULL) {
         server_logger.log("ERROR, can not find the host", "error");
->>>>>>> f15d02e5
     }
 
     bzero((char *) &serv_addr, sizeof(serv_addr));
@@ -3248,214 +3478,6 @@
           server->h_length);
     serv_addr.sin_port = htons(port);
     if (connect(sockfd, (struct sockaddr *) &serv_addr, sizeof(serv_addr)) < 0) {
-<<<<<<< HEAD
-        std::cout << "ERROR connecting" << std::endl;
-        //TODO::exit
-    }
-
-    bzero(data, 301);
-    int result_wr = write(sockfd, JasmineGraphInstanceProtocol::OUT_DEGREE_DISTRIBUTION.c_str(), JasmineGraphInstanceProtocol::OUT_DEGREE_DISTRIBUTION.size());
-    if(result_wr < 0) {
-        server_logger.log("Error writing to socket", "error");
-    }
-
-    server_logger.log("Sent : " + JasmineGraphInstanceProtocol::OUT_DEGREE_DISTRIBUTION, "info");
-    bzero(data, 301);
-    read(sockfd, data, 300);
-    string response = (data);
-    response = utils.trim_copy(response, " \f\n\r\t\v");
-
-    if (response.compare(JasmineGraphInstanceProtocol::OK) == 0) {
-        server_logger.log("Received : " + JasmineGraphInstanceProtocol::OK, "info");
-
-        result_wr = write(sockfd, graphID.c_str(), graphID.size());
-
-        if (result_wr < 0) {
-            server_logger.log("Error writing to socket", "error");
-        }
-        server_logger.log("Sent : Graph ID " + graphID, "info");
-
-        bzero(data, 301);
-        read(sockfd, data, 300);
-        string response = (data);
-        response = utils.trim_copy(response, " \f\n\r\t\v");
-
-        if (response.compare(JasmineGraphInstanceProtocol::OK) == 0) {
-            server_logger.log("Received : " + JasmineGraphInstanceProtocol::OK, "info");
-            int partitionID = stoi(partition);
-            result_wr = write(sockfd, std::to_string(partitionID).c_str(), std::to_string(partitionID).size());
-
-            if (result_wr < 0) {
-                server_logger.log("Error writing to socket", "error");
-            }
-            server_logger.log("Sent : Partition ID " + std::to_string(partitionID), "info");
-
-            bzero(data, 301);
-            read(sockfd, data, 300);
-            string response = (data);
-            response = utils.trim_copy(response, " \f\n\r\t\v");
-
-            if (response.compare(JasmineGraphInstanceProtocol::OK) == 0) {
-                server_logger.log("Received : " + JasmineGraphInstanceProtocol::OK, "info");
-                result_wr = write(sockfd, workerList.c_str(), workerList.size());
-
-                if (result_wr < 0) {
-                    server_logger.log("Error writing to socket", "error");
-                }
-                server_logger.log("Sent : Host List ", "info");
-            }
-        }
-    }
-}
-
-long JasmineGraphServer::getGraphVertexCount(std::string graphID) {
-    SQLiteDBInterface refToSqlite = *new SQLiteDBInterface();
-    refToSqlite.init();
-    vector<vector<pair<string, string>>> output = refToSqlite.runSelect(
-            "SELECT vertexcount FROM graph WHERE idgraph = '" + graphID + "'");
-
-    long vertexCount = std::stoi(output[0][0].second);
-    return vertexCount;
-}
-
-void JasmineGraphServer::duplicateCentralStore(std::string graphID) {
-
-    std::map<std::string, JasmineGraphServer::workerPartition> graphPartitionedHosts =
-            JasmineGraphServer::getWorkerPartitions(graphID);
-    int partition_count = 0;
-    string partition;
-    string host;
-    int port;
-    int dport;
-    std::string workerList;
-    Utils utils;
-    std::map<std::string, JasmineGraphServer::workerPartition>::iterator workerit;
-    for (workerit = graphPartitionedHosts.begin(); workerit != graphPartitionedHosts.end(); workerit++) {
-        JasmineGraphServer::workerPartition workerPartition = workerit->second;
-        partition = workerPartition.partitionID;
-        host = workerPartition.hostname;
-        port = workerPartition.port;
-        dport = workerPartition.dataPort;
-
-        if (host.find('@') != std::string::npos) {
-            host = utils.split(host, '@')[1];
-        }
-
-        workerList.append(host + ":" + std::to_string(port) + ":" + partition + ":" + to_string(dport) + ",");
-    }
-    workerList.pop_back();
-
-    for (workerit = graphPartitionedHosts.begin(); workerit != graphPartitionedHosts.end(); workerit++) {
-        JasmineGraphServer::workerPartition workerPartition = workerit->second;
-        partition = workerPartition.partitionID;
-        host = workerPartition.hostname;
-        port = workerPartition.port;
-
-        if (host.find('@') != std::string::npos) {
-            host = utils.split(host, '@')[1];
-        }
-
-        int sockfd;
-        char data[300];
-        bool loop = false;
-        socklen_t len;
-        struct sockaddr_in serv_addr;
-        struct hostent *server;
-
-        sockfd = socket(AF_INET, SOCK_STREAM, 0);
-
-        if (sockfd < 0) {
-            std::cout << "Cannot accept connection" << std::endl;
-        }
-        server = gethostbyname(host.c_str());
-        if (server == NULL) {
-            std::cout << "ERROR, no host named " << server << std::endl;
-        }
-
-        bzero((char *) &serv_addr, sizeof(serv_addr));
-        serv_addr.sin_family = AF_INET;
-        bcopy((char *) server->h_addr,
-              (char *) &serv_addr.sin_addr.s_addr,
-              server->h_length);
-        serv_addr.sin_port = htons(port);
-        if (connect(sockfd, (struct sockaddr *) &serv_addr, sizeof(serv_addr)) < 0) {
-            std::cout << "ERROR connecting" << std::endl;
-            //TODO::exit
-        }
-
-        bzero(data, 301);
-        int result_wr = write(sockfd, JasmineGraphInstanceProtocol::DP_CENTRALSTORE.c_str(),
-                              JasmineGraphInstanceProtocol::DP_CENTRALSTORE.size());
-        if (result_wr < 0) {
-            server_logger.log("Error writing to socket", "error");
-        }
-
-        server_logger.log("Sent : " + JasmineGraphInstanceProtocol::DP_CENTRALSTORE, "info");
-        bzero(data, 301);
-        read(sockfd, data, 300);
-        string response = (data);
-        response = utils.trim_copy(response, " \f\n\r\t\v");
-
-        if (response.compare(JasmineGraphInstanceProtocol::OK) == 0) {
-            server_logger.log("Received : " + JasmineGraphInstanceProtocol::OK, "info");
-        } else {
-            server_logger.log("Error reading from socket", "error");
-        }
-
-        result_wr = write(sockfd, graphID.c_str(), graphID.size());
-
-        if (result_wr < 0) {
-            server_logger.log("Error writing to socket", "error");
-        }
-        server_logger.log("Sent : Graph ID " + graphID, "info");
-
-        bzero(data, 301);
-        read(sockfd, data, 300);
-        response = (data);
-        response = utils.trim_copy(response, " \f\n\r\t\v");
-
-        if (response.compare(JasmineGraphInstanceProtocol::OK) == 0) {
-            server_logger.log("Received : " + JasmineGraphInstanceProtocol::OK, "info");
-        } else {
-            server_logger.log("Error reading from socket", "error");
-        }
-
-        int partitionID = stoi(partition);
-
-        result_wr = write(sockfd, std::to_string(partitionID).c_str(), std::to_string(partitionID).size());
-
-        if (result_wr < 0) {
-            server_logger.log("Error writing to socket", "error");
-        }
-
-        server_logger.log("Sent : Partition ID " + std::to_string(partitionID), "info");
-
-        bzero(data, 301);
-        read(sockfd, data, 300);
-        response = (data);
-        response = utils.trim_copy(response, " \f\n\r\t\v");
-
-        if (response.compare(JasmineGraphInstanceProtocol::OK) == 0) {
-            server_logger.log("Received : " + JasmineGraphInstanceProtocol::OK, "info");
-        } else {
-            server_logger.log("Error reading from socket", "error");
-        }
-
-        result_wr = write(sockfd, workerList.c_str(), workerList.size());
-
-        if (result_wr < 0) {
-            server_logger.log("Error writing to socket", "error");
-        }
-
-        server_logger.log("Sent : Host List ", "info");
-
-        if (response.compare(JasmineGraphInstanceProtocol::OK) == 0) {
-            server_logger.log("Received : " + JasmineGraphInstanceProtocol::OK, "info");
-        } else {
-            server_logger.log("Error reading from socket", "error");
-        }
-    }
-=======
         server_logger.log("ERROR connecting", "error");
         //TODO::exit
     }
@@ -3575,12 +3597,12 @@
 }
 
 bool JasmineGraphServer::receiveGlobalWeights(std::string host, int port, std::string trainingArgs, int iteration, std::string partCount) {
-    
+
     int HEADER_LENGTH = 10;
     Utils utils;
     bool result = true;
     int sockfd;
-    
+
     bool loop = false;
     socklen_t len;
     struct sockaddr_in serv_addr;
@@ -3649,7 +3671,7 @@
         std::string path = weights_file+ to_string(count) + ".txt";
         count++;
         std::ofstream file1(path, std::ios::out | std::ios::out);
-        file1.write(content, full_size);      
+        file1.write(content, full_size);
 
         while (true) {
             sleep(DELAY);
@@ -3800,5 +3822,4 @@
     write(sockfd, command.c_str(), command.size());
     close(sockfd);
     return 0;
->>>>>>> f15d02e5
 }