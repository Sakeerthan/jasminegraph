/**
Copyright 2018 JasminGraph Team
Licensed under the Apache License, Version 2.0 (the "License");
you may not use this file except in compliance with the License.
You may obtain a copy of the License at
    http://www.apache.org/licenses/LICENSE-2.0
Unless required by applicable law or agreed to in writing, software
distributed under the License is distributed on an "AS IS" BASIS,
WITHOUT WARRANTIES OR CONDITIONS OF ANY KIND, either express or implied.
See the License for the specific language governing permissions and
limitations under the License.
 */

#include "JasmineGraphInstanceService.h"

#include <cctype>
#include <cmath>
#include <string>
#include <algorithm>

#include "../server/JasmineGraphServer.h"
#include "../util/logger/Logger.h"
#include "JasmineGraphInstance.h"
#include "../server/JasmineGraphServer.h"
#include <stdio.h>

using namespace std;
Logger instance_logger;
pthread_mutex_t file_lock;
pthread_mutex_t map_lock;
StatisticCollector collector;
int JasmineGraphInstanceService::partitionCounter = 0;
std::map<int, std::vector<std::string>> JasmineGraphInstanceService::iterationData;
const string JasmineGraphInstanceService::END_OF_MESSAGE = "eom";
int highestPriority = Conts::DEFAULT_THREAD_PRIORITY;
std::atomic<int> workerHighPriorityTaskCount;
std::mutex threadPriorityMutex;
std::vector<std::string> loadAverageVector;
bool collectValid = false;
std::thread JasmineGraphInstanceService::workerThread;


char *converter(const std::string &s) {
    char *pc = new char[s.size() + 1];
    std::strcpy(pc, s.c_str());
    return pc;
}

void *instanceservicesession(void *dummyPt) {
    instanceservicesessionargs *sessionargs = (instanceservicesessionargs *)dummyPt;
    int connFd = sessionargs->connFd;
    std::map<std::string, JasmineGraphHashMapLocalStore> graphDBMapLocalStores = sessionargs->graphDBMapLocalStores;
    std::map<std::string, JasmineGraphHashMapCentralStore> graphDBMapCentralStores =
        sessionargs->graphDBMapCentralStores;
    std::map<std::string, JasmineGraphHashMapDuplicateCentralStore> graphDBMapDuplicateCentralStores =
        sessionargs->graphDBMapDuplicateCentralStores;
    std::map<std::string, JasmineGraphIncrementalLocalStore*> incrementalLocalStoreMap =
        sessionargs->incrementalLocalStore;

    string serverName = sessionargs->host;
    string masterHost = sessionargs->masterHost;
    string profile = sessionargs->profile;
    int serverPort = sessionargs->port;
    int serverDataPort = sessionargs->dataPort;

    instance_logger.log("New service session started on thread " + to_string(pthread_self()), "info");
    Utils utils;
    collector.init();

    utils.createDirectory(utils.getJasmineGraphProperty("org.jasminegraph.server.instance.datafolder"));

    char data[INSTANCE_DATA_LENGTH + 1];
    bool loop = false;
    while (!loop) {
        bzero(data, INSTANCE_DATA_LENGTH + 1);
        read(connFd, data, INSTANCE_DATA_LENGTH);

        string line = (data);
        if (line.length() == 0) {
            continue;
        }
        line = utils.trim_copy(line, " \f\n\r\t\v");

        Utils utils;
        line = utils.trim_copy(line, " \f\n\r\t\v");

        if (line.compare(JasmineGraphInstanceProtocol::HANDSHAKE) == 0) {
            instance_logger.log("Received : " + JasmineGraphInstanceProtocol::HANDSHAKE, "info");
            write(connFd, JasmineGraphInstanceProtocol::HANDSHAKE_OK.c_str(),
                  JasmineGraphInstanceProtocol::HANDSHAKE_OK.size());
            instance_logger.log("Sent : " + JasmineGraphInstanceProtocol::HANDSHAKE_OK, "info");
            bzero(data, INSTANCE_DATA_LENGTH + 1);
            read(connFd, data, INSTANCE_DATA_LENGTH);
            line = (data);
            line = utils.trim_copy(line, " \f\n\r\t\v");
            string server_hostname = line;
            instance_logger.log("Received hostname : " + line, "info");

            instance_logger.log("Sending : " + JasmineGraphInstanceProtocol::HOST_OK, "info");
            write(connFd, JasmineGraphInstanceProtocol::HOST_OK.c_str(), JasmineGraphInstanceProtocol::HOST_OK.size());
            std::cout << "ServerName : " << server_hostname << std::endl;
        } else if (line.compare(JasmineGraphInstanceProtocol::CLOSE) == 0) {
            write(connFd, JasmineGraphInstanceProtocol::CLOSE_ACK.c_str(),
                  JasmineGraphInstanceProtocol::CLOSE_ACK.size());
            close(connFd);
        } else if (line.compare(JasmineGraphInstanceProtocol::SHUTDOWN) == 0) {
            write(connFd, JasmineGraphInstanceProtocol::SHUTDOWN_ACK.c_str(),
                  JasmineGraphInstanceProtocol::SHUTDOWN_ACK.size());
            close(connFd);
            exit(0);
        } else if (line.compare(JasmineGraphInstanceProtocol::READY) == 0) {
            write(connFd, JasmineGraphInstanceProtocol::OK.c_str(), JasmineGraphInstanceProtocol::OK.size());
        } else if (line.compare(JasmineGraphInstanceProtocol::BATCH_UPLOAD) == 0) {
            instance_logger.log("Received : " + JasmineGraphInstanceProtocol::BATCH_UPLOAD, "info");
            write(connFd, JasmineGraphInstanceProtocol::OK.c_str(), JasmineGraphInstanceProtocol::OK.size());
            instance_logger.log("Sent : " + JasmineGraphInstanceProtocol::OK, "info");
            bzero(data, INSTANCE_DATA_LENGTH + 1);
            read(connFd, data, INSTANCE_DATA_LENGTH);
            string graphID = (data);
            graphID = utils.trim_copy(graphID, " \f\n\r\t\v");
            instance_logger.log("Received Graph ID: " + graphID, "info");
            write(connFd, JasmineGraphInstanceProtocol::SEND_FILE_NAME.c_str(),
                  JasmineGraphInstanceProtocol::SEND_FILE_NAME.size());
            instance_logger.log("Sent : " + JasmineGraphInstanceProtocol::SEND_FILE_NAME, "info");
            bzero(data, INSTANCE_DATA_LENGTH + 1);
            read(connFd, data, INSTANCE_DATA_LENGTH);
            string fileName = (data);
            instance_logger.log("Received File name: " + fileName, "info");
            write(connFd, JasmineGraphInstanceProtocol::SEND_FILE_LEN.c_str(),
                  JasmineGraphInstanceProtocol::SEND_FILE_LEN.size());
            instance_logger.log("Sent : " + JasmineGraphInstanceProtocol::SEND_FILE_LEN, "info");
            bzero(data, INSTANCE_DATA_LENGTH + 1);
            read(connFd, data, INSTANCE_DATA_LENGTH);
            string size = (data);
            // int fileSize = atoi(size.c_str());
            instance_logger.log("Received file size in bytes: " + size, "info");
            write(connFd, JasmineGraphInstanceProtocol::SEND_FILE_CONT.c_str(),
                  JasmineGraphInstanceProtocol::SEND_FILE_CONT.size());
            instance_logger.log("Sent : " + JasmineGraphInstanceProtocol::SEND_FILE_CONT, "info");
            string fullFilePath =
                utils.getJasmineGraphProperty("org.jasminegraph.server.instance.datafolder") + "/" + fileName;
            int fileSize = atoi(size.c_str());
            while (true) {
                if (utils.fileExists(fullFilePath)) {
                    while (utils.getFileSize(fullFilePath) < fileSize) {
                        bzero(data, INSTANCE_DATA_LENGTH + 1);
                        read(connFd, data, INSTANCE_DATA_LENGTH);
                        line = (data);
                        if (line.compare(JasmineGraphInstanceProtocol::FILE_RECV_CHK) == 0) {
                            write(connFd, JasmineGraphInstanceProtocol::FILE_RECV_WAIT.c_str(),
                                  JasmineGraphInstanceProtocol::FILE_RECV_WAIT.size());
                        }
                    }
                    break;
                } else {
                    sleep(1);
                    continue;
                }
            }
            bzero(data, INSTANCE_DATA_LENGTH + 1);
            read(connFd, data, INSTANCE_DATA_LENGTH);
            line = (data);

            if (line.compare(JasmineGraphInstanceProtocol::FILE_RECV_CHK) == 0) {
                instance_logger.log("Received : " + JasmineGraphInstanceProtocol::FILE_RECV_CHK, "info");
                write(connFd, JasmineGraphInstanceProtocol::FILE_ACK.c_str(),
                      JasmineGraphInstanceProtocol::FILE_ACK.size());
                instance_logger.log("Sent : " + JasmineGraphInstanceProtocol::FILE_ACK, "info");
            }

            instance_logger.log("File received and saved to " + fullFilePath, "info");
            loop = true;

            utils.unzipFile(fullFilePath);
            size_t lastindex = fileName.find_last_of(".");
            string rawname = fileName.substr(0, lastindex);
            fullFilePath = utils.getJasmineGraphProperty("org.jasminegraph.server.instance.datafolder") + "/" + rawname;

            string partitionID = rawname.substr(rawname.find_last_of("_") + 1);
            pthread_mutex_lock(&file_lock);
            writeCatalogRecord(graphID + ":" + partitionID);
            pthread_mutex_unlock(&file_lock);

            while (!utils.fileExists(fullFilePath)) {
                bzero(data, INSTANCE_DATA_LENGTH + 1);
                read(connFd, data, INSTANCE_DATA_LENGTH);
                string response = (data);
                response = utils.trim_copy(response, " \f\n\r\t\v");
                if (response.compare(JasmineGraphInstanceProtocol::BATCH_UPLOAD_CHK) == 0) {
                    instance_logger.log("Received : " + JasmineGraphInstanceProtocol::BATCH_UPLOAD_CHK, "info");
                    write(connFd, JasmineGraphInstanceProtocol::BATCH_UPLOAD_WAIT.c_str(),
                          JasmineGraphInstanceProtocol::BATCH_UPLOAD_WAIT.size());
                    instance_logger.log("Sent : " + JasmineGraphInstanceProtocol::BATCH_UPLOAD_WAIT, "info");
                }
            }
            bzero(data, INSTANCE_DATA_LENGTH + 1);
            read(connFd, data, INSTANCE_DATA_LENGTH);
            line = (data);
            if (line.compare(JasmineGraphInstanceProtocol::BATCH_UPLOAD_CHK) == 0) {
                instance_logger.log("Received : " + JasmineGraphInstanceProtocol::BATCH_UPLOAD_CHK, "info");
                write(connFd, JasmineGraphInstanceProtocol::BATCH_UPLOAD_ACK.c_str(),
                      JasmineGraphInstanceProtocol::BATCH_UPLOAD_ACK.size());
                instance_logger.log("Sent : " + JasmineGraphInstanceProtocol::BATCH_UPLOAD_ACK, "info");
            }

        } else if (line.compare(JasmineGraphInstanceProtocol::BATCH_UPLOAD_CENTRAL) == 0) {
            instance_logger.log("Received : " + JasmineGraphInstanceProtocol::BATCH_UPLOAD_CENTRAL, "info");
            write(connFd, JasmineGraphInstanceProtocol::OK.c_str(), JasmineGraphInstanceProtocol::OK.size());
            instance_logger.log("Sent : " + JasmineGraphInstanceProtocol::OK, "info");
            bzero(data, INSTANCE_DATA_LENGTH + 1);
            read(connFd, data, INSTANCE_DATA_LENGTH);
            string graphID = (data);
            graphID = utils.trim_copy(graphID, " \f\n\r\t\v");
            instance_logger.log("Received Graph ID: " + graphID, "info");
            write(connFd, JasmineGraphInstanceProtocol::SEND_FILE_NAME.c_str(),
                  JasmineGraphInstanceProtocol::SEND_FILE_NAME.size());
            instance_logger.log("Sent : " + JasmineGraphInstanceProtocol::SEND_FILE_NAME, "info");
            bzero(data, INSTANCE_DATA_LENGTH + 1);
            read(connFd, data, INSTANCE_DATA_LENGTH);
            string fileName = (data);

            instance_logger.log("Received File name: " + fileName, "info");
            write(connFd, JasmineGraphInstanceProtocol::SEND_FILE_LEN.c_str(),
                  JasmineGraphInstanceProtocol::SEND_FILE_LEN.size());
            instance_logger.log("Sent : " + JasmineGraphInstanceProtocol::SEND_FILE_LEN, "info");
            bzero(data, INSTANCE_DATA_LENGTH + 1);
            read(connFd, data, INSTANCE_DATA_LENGTH);
            string size = (data);
            instance_logger.log("Received file size in bytes: " + size, "info");
            write(connFd, JasmineGraphInstanceProtocol::SEND_FILE_CONT.c_str(),
                  JasmineGraphInstanceProtocol::SEND_FILE_CONT.size());
            instance_logger.log("Sent : " + JasmineGraphInstanceProtocol::SEND_FILE_CONT, "info");
            string fullFilePath =
                utils.getJasmineGraphProperty("org.jasminegraph.server.instance.datafolder") + "/" + fileName;

            int fileSize = atoi(size.c_str());
            while (true) {
                if (utils.fileExists(fullFilePath)) {
                    while (utils.getFileSize(fullFilePath) < fileSize) {
                        bzero(data, INSTANCE_DATA_LENGTH + 1);
                        read(connFd, data, INSTANCE_DATA_LENGTH);
                        line = (data);

                        if (line.compare(JasmineGraphInstanceProtocol::FILE_RECV_CHK) == 0) {
                            write(connFd, JasmineGraphInstanceProtocol::FILE_RECV_WAIT.c_str(),
                                  JasmineGraphInstanceProtocol::FILE_RECV_WAIT.size());
                        }
                    }
                    break;
                } else {
                    sleep(1);
                    continue;
                }
            }

            bzero(data, INSTANCE_DATA_LENGTH + 1);
            read(connFd, data, INSTANCE_DATA_LENGTH);
            line = (data);

            if (line.compare(JasmineGraphInstanceProtocol::FILE_RECV_CHK) == 0) {
                instance_logger.log("Received : " + JasmineGraphInstanceProtocol::FILE_RECV_CHK, "info");
                write(connFd, JasmineGraphInstanceProtocol::FILE_ACK.c_str(),
                      JasmineGraphInstanceProtocol::FILE_ACK.size());
                instance_logger.log("Sent : " + JasmineGraphInstanceProtocol::FILE_ACK, "info");
            }

            instance_logger.log("File received and saved to " + fullFilePath, "info");
            loop = true;

            utils.unzipFile(fullFilePath);
            size_t lastindex = fileName.find_last_of(".");
            string rawname = fileName.substr(0, lastindex);
            fullFilePath = utils.getJasmineGraphProperty("org.jasminegraph.server.instance.datafolder") + "/" + rawname;

            while (!utils.fileExists(fullFilePath)) {
                bzero(data, INSTANCE_DATA_LENGTH + 1);
                read(connFd, data, INSTANCE_DATA_LENGTH);
                string response = (data);
                response = utils.trim_copy(response, " \f\n\r\t\v");
                if (response.compare(JasmineGraphInstanceProtocol::BATCH_UPLOAD_CHK) == 0) {
                    instance_logger.log("Received : " + JasmineGraphInstanceProtocol::BATCH_UPLOAD_CHK, "info");
                    write(connFd, JasmineGraphInstanceProtocol::BATCH_UPLOAD_WAIT.c_str(),
                          JasmineGraphInstanceProtocol::BATCH_UPLOAD_WAIT.size());
                    instance_logger.log("Sent : " + JasmineGraphInstanceProtocol::BATCH_UPLOAD_WAIT, "info");
                }
            }
            bzero(data, INSTANCE_DATA_LENGTH + 1);
            read(connFd, data, INSTANCE_DATA_LENGTH);
            line = (data);
            if (line.compare(JasmineGraphInstanceProtocol::BATCH_UPLOAD_CHK) == 0) {
                instance_logger.log("Received : " + JasmineGraphInstanceProtocol::BATCH_UPLOAD_CHK, "info");
                write(connFd, JasmineGraphInstanceProtocol::BATCH_UPLOAD_ACK.c_str(),
                      JasmineGraphInstanceProtocol::BATCH_UPLOAD_ACK.size());
                instance_logger.log("Sent : " + JasmineGraphInstanceProtocol::BATCH_UPLOAD_ACK, "info");
            }
        } else if (line.compare(JasmineGraphInstanceProtocol::BATCH_UPLOAD_COMPOSITE_CENTRAL) == 0) {
            instance_logger.log("Received : " + JasmineGraphInstanceProtocol::BATCH_UPLOAD_COMPOSITE_CENTRAL, "info");
            write(connFd, JasmineGraphInstanceProtocol::OK.c_str(), JasmineGraphInstanceProtocol::OK.size());
            instance_logger.log("Sent : " + JasmineGraphInstanceProtocol::OK, "info");
            bzero(data, INSTANCE_DATA_LENGTH + 1);
            read(connFd, data, INSTANCE_DATA_LENGTH);
            string graphID = (data);
            graphID = utils.trim_copy(graphID, " \f\n\r\t\v");
            instance_logger.log("Received Graph ID: " + graphID, "info");
            write(connFd, JasmineGraphInstanceProtocol::SEND_FILE_NAME.c_str(),
                  JasmineGraphInstanceProtocol::SEND_FILE_NAME.size());
            instance_logger.log("Sent : " + JasmineGraphInstanceProtocol::SEND_FILE_NAME, "info");
            bzero(data, INSTANCE_DATA_LENGTH + 1);
            read(connFd, data, INSTANCE_DATA_LENGTH);
            string fileName = (data);

            instance_logger.log("Received File name: " + fileName, "info");
            write(connFd, JasmineGraphInstanceProtocol::SEND_FILE_LEN.c_str(),
                  JasmineGraphInstanceProtocol::SEND_FILE_LEN.size());
            instance_logger.log("Sent : " + JasmineGraphInstanceProtocol::SEND_FILE_LEN, "info");
            bzero(data, INSTANCE_DATA_LENGTH + 1);
            read(connFd, data, INSTANCE_DATA_LENGTH);
            string size = (data);
            instance_logger.log("Received file size in bytes: " + size, "info");
            write(connFd, JasmineGraphInstanceProtocol::SEND_FILE_CONT.c_str(),
                  JasmineGraphInstanceProtocol::SEND_FILE_CONT.size());
            instance_logger.log("Sent : " + JasmineGraphInstanceProtocol::SEND_FILE_CONT, "info");
            string fullFilePath =
                utils.getJasmineGraphProperty("org.jasminegraph.server.instance.datafolder") + "/" + fileName;

            int fileSize = atoi(size.c_str());
            while (true) {
                if (utils.fileExists(fullFilePath)) {
                    while (utils.getFileSize(fullFilePath) < fileSize) {
                        bzero(data, INSTANCE_DATA_LENGTH + 1);
                        read(connFd, data, INSTANCE_DATA_LENGTH);
                        line = (data);

                        if (line.compare(JasmineGraphInstanceProtocol::FILE_RECV_CHK) == 0) {
                            write(connFd, JasmineGraphInstanceProtocol::FILE_RECV_WAIT.c_str(),
                                  JasmineGraphInstanceProtocol::FILE_RECV_WAIT.size());
                        }
                    }
                    break;
                } else {
                    sleep(1);
                    continue;
                }
            }

            bzero(data, INSTANCE_DATA_LENGTH + 1);
            read(connFd, data, INSTANCE_DATA_LENGTH);
            line = (data);

            if (line.compare(JasmineGraphInstanceProtocol::FILE_RECV_CHK) == 0) {
                instance_logger.log("Received : " + JasmineGraphInstanceProtocol::FILE_RECV_CHK, "info");
                write(connFd, JasmineGraphInstanceProtocol::FILE_ACK.c_str(),
                      JasmineGraphInstanceProtocol::FILE_ACK.size());
                instance_logger.log("Sent : " + JasmineGraphInstanceProtocol::FILE_ACK, "info");
            }

            instance_logger.log("File received and saved to " + fullFilePath, "info");
            loop = true;

            utils.unzipFile(fullFilePath);
            size_t lastindex = fileName.find_last_of(".");
            string rawname = fileName.substr(0, lastindex);
            fullFilePath = utils.getJasmineGraphProperty("org.jasminegraph.server.instance.datafolder") + "/" + rawname;

            while (!utils.fileExists(fullFilePath)) {
                bzero(data, INSTANCE_DATA_LENGTH + 1);
                read(connFd, data, INSTANCE_DATA_LENGTH);
                string response = (data);
                response = utils.trim_copy(response, " \f\n\r\t\v");
                if (response.compare(JasmineGraphInstanceProtocol::BATCH_UPLOAD_CHK) == 0) {
                    instance_logger.log("Received : " + JasmineGraphInstanceProtocol::BATCH_UPLOAD_CHK, "info");
                    write(connFd, JasmineGraphInstanceProtocol::BATCH_UPLOAD_WAIT.c_str(),
                          JasmineGraphInstanceProtocol::BATCH_UPLOAD_WAIT.size());
                    instance_logger.log("Sent : " + JasmineGraphInstanceProtocol::BATCH_UPLOAD_WAIT, "info");
                }
            }
            bzero(data, INSTANCE_DATA_LENGTH + 1);
            read(connFd, data, INSTANCE_DATA_LENGTH);
            line = (data);
            if (line.compare(JasmineGraphInstanceProtocol::BATCH_UPLOAD_CHK) == 0) {
                instance_logger.log("Received : " + JasmineGraphInstanceProtocol::BATCH_UPLOAD_CHK, "info");
                write(connFd, JasmineGraphInstanceProtocol::BATCH_UPLOAD_ACK.c_str(),
                      JasmineGraphInstanceProtocol::BATCH_UPLOAD_ACK.size());
                instance_logger.log("Sent : " + JasmineGraphInstanceProtocol::BATCH_UPLOAD_ACK, "info");
            }
        } else if (line.compare(JasmineGraphInstanceProtocol::UPLOAD_RDF_ATTRIBUTES) == 0) {
            instance_logger.log("Received : " + JasmineGraphInstanceProtocol::UPLOAD_RDF_ATTRIBUTES, "info");
            write(connFd, JasmineGraphInstanceProtocol::OK.c_str(), JasmineGraphInstanceProtocol::OK.size());
            instance_logger.log("Sent : " + JasmineGraphInstanceProtocol::OK, "info");
            bzero(data, INSTANCE_DATA_LENGTH + 1);
            read(connFd, data, INSTANCE_DATA_LENGTH);
            string graphID = (data);
            graphID = utils.trim_copy(graphID, " \f\n\r\t\v");
            instance_logger.log("Received Graph ID: " + graphID, "info");
            write(connFd, JasmineGraphInstanceProtocol::SEND_FILE_NAME.c_str(),
                  JasmineGraphInstanceProtocol::SEND_FILE_NAME.size());
            instance_logger.log("Sent : " + JasmineGraphInstanceProtocol::SEND_FILE_NAME, "info");
            bzero(data, INSTANCE_DATA_LENGTH + 1);
            read(connFd, data, INSTANCE_DATA_LENGTH);
            string fileName = (data);
            // fileName = utils.trim_copy(fileName, " \f\n\r\t\v");
            instance_logger.log("Received File name: " + fileName, "info");
            write(connFd, JasmineGraphInstanceProtocol::SEND_FILE_LEN.c_str(),
                  JasmineGraphInstanceProtocol::SEND_FILE_LEN.size());
            instance_logger.log("Sent : " + JasmineGraphInstanceProtocol::SEND_FILE_LEN, "info");
            bzero(data, INSTANCE_DATA_LENGTH + 1);
            read(connFd, data, INSTANCE_DATA_LENGTH);
            string size = (data);
            instance_logger.log("Received file size in bytes: " + size, "info");
            write(connFd, JasmineGraphInstanceProtocol::SEND_FILE_CONT.c_str(),
                  JasmineGraphInstanceProtocol::SEND_FILE_CONT.size());
            instance_logger.log("Sent : " + JasmineGraphInstanceProtocol::SEND_FILE_CONT, "info");
            string fullFilePath =
                utils.getJasmineGraphProperty("org.jasminegraph.server.instance.datafolder") + "/" + fileName;
            int fileSize = atoi(size.c_str());
            while (true) {
                if (utils.fileExists(fullFilePath)) {
                    while (utils.getFileSize(fullFilePath) < fileSize) {
                        bzero(data, INSTANCE_DATA_LENGTH + 1);
                        read(connFd, data, INSTANCE_DATA_LENGTH);
                        line = (data);
                        if (line.compare(JasmineGraphInstanceProtocol::FILE_RECV_CHK) == 0) {
                            write(connFd, JasmineGraphInstanceProtocol::FILE_RECV_WAIT.c_str(),
                                  JasmineGraphInstanceProtocol::FILE_RECV_WAIT.size());
                        }
                    }
                    break;
                } else {
                    sleep(1);
                    continue;
                }
            }

            bzero(data, INSTANCE_DATA_LENGTH + 1);
            read(connFd, data, INSTANCE_DATA_LENGTH);
            line = (data);

            if (line.compare(JasmineGraphInstanceProtocol::FILE_RECV_CHK) == 0) {
                instance_logger.log("Received : " + JasmineGraphInstanceProtocol::FILE_RECV_CHK, "info");
                write(connFd, JasmineGraphInstanceProtocol::FILE_ACK.c_str(),
                      JasmineGraphInstanceProtocol::FILE_ACK.size());
                instance_logger.log("Sent : " + JasmineGraphInstanceProtocol::FILE_ACK, "info");
            }

            instance_logger.log("File received and saved to " + fullFilePath, "info");
            loop = true;

            utils.unzipFile(fullFilePath);
            size_t lastindex = fileName.find_last_of(".");
            string rawname = fileName.substr(0, lastindex);
            fullFilePath = utils.getJasmineGraphProperty("org.jasminegraph.server.instance.datafolder") + "/" + rawname;

            while (!utils.fileExists(fullFilePath)) {
                bzero(data, INSTANCE_DATA_LENGTH + 1);
                read(connFd, data, INSTANCE_DATA_LENGTH);
                string response = (data);
                response = utils.trim_copy(response, " \f\n\r\t\v");
                if (response.compare(JasmineGraphInstanceProtocol::BATCH_UPLOAD_CHK) == 0) {
                    instance_logger.log("Received : " + JasmineGraphInstanceProtocol::BATCH_UPLOAD_CHK, "info");
                    write(connFd, JasmineGraphInstanceProtocol::BATCH_UPLOAD_WAIT.c_str(),
                          JasmineGraphInstanceProtocol::BATCH_UPLOAD_WAIT.size());
                    instance_logger.log("Sent : " + JasmineGraphInstanceProtocol::BATCH_UPLOAD_WAIT, "info");
                }
            }
            bzero(data, INSTANCE_DATA_LENGTH + 1);
            read(connFd, data, INSTANCE_DATA_LENGTH);
            line = (data);
            if (line.compare(JasmineGraphInstanceProtocol::BATCH_UPLOAD_CHK) == 0) {
                instance_logger.log("Received : " + JasmineGraphInstanceProtocol::BATCH_UPLOAD_CHK, "info");
                write(connFd, JasmineGraphInstanceProtocol::BATCH_UPLOAD_ACK.c_str(),
                      JasmineGraphInstanceProtocol::BATCH_UPLOAD_ACK.size());
                instance_logger.log("Sent : " + JasmineGraphInstanceProtocol::BATCH_UPLOAD_ACK, "info");
            }
        } else if (line.compare(JasmineGraphInstanceProtocol::UPLOAD_RDF_ATTRIBUTES_CENTRAL) == 0) {
            instance_logger.log("Received : " + JasmineGraphInstanceProtocol::UPLOAD_RDF_ATTRIBUTES_CENTRAL, "info");
            write(connFd, JasmineGraphInstanceProtocol::OK.c_str(), JasmineGraphInstanceProtocol::OK.size());
            instance_logger.log("Sent : " + JasmineGraphInstanceProtocol::OK, "info");
            bzero(data, INSTANCE_DATA_LENGTH + 1);
            read(connFd, data, INSTANCE_DATA_LENGTH);
            string graphID = (data);
            graphID = utils.trim_copy(graphID, " \f\n\r\t\v");
            instance_logger.log("Received Graph ID: " + graphID, "info");
            write(connFd, JasmineGraphInstanceProtocol::SEND_FILE_NAME.c_str(),
                  JasmineGraphInstanceProtocol::SEND_FILE_NAME.size());
            instance_logger.log("Sent : " + JasmineGraphInstanceProtocol::SEND_FILE_NAME, "info");
            bzero(data, INSTANCE_DATA_LENGTH + 1);
            read(connFd, data, INSTANCE_DATA_LENGTH);
            string fileName = (data);
            // fileName = utils.trim_copy(fileName, " \f\n\r\t\v");
            instance_logger.log("Received File name: " + fileName, "info");
            write(connFd, JasmineGraphInstanceProtocol::SEND_FILE_LEN.c_str(),
                  JasmineGraphInstanceProtocol::SEND_FILE_LEN.size());
            instance_logger.log("Sent : " + JasmineGraphInstanceProtocol::SEND_FILE_LEN, "info");
            bzero(data, INSTANCE_DATA_LENGTH + 1);
            read(connFd, data, INSTANCE_DATA_LENGTH);
            string size = (data);
            instance_logger.log("Received file size in bytes: " + size, "info");
            write(connFd, JasmineGraphInstanceProtocol::SEND_FILE_CONT.c_str(),
                  JasmineGraphInstanceProtocol::SEND_FILE_CONT.size());
            instance_logger.log("Sent : " + JasmineGraphInstanceProtocol::SEND_FILE_CONT, "info");
            string fullFilePath =
                utils.getJasmineGraphProperty("org.jasminegraph.server.instance.datafolder") + "/" + fileName;
            int fileSize = atoi(size.c_str());
            while (true) {
                if (utils.fileExists(fullFilePath)) {
                    while (utils.getFileSize(fullFilePath) < fileSize) {
                        bzero(data, INSTANCE_DATA_LENGTH + 1);
                        read(connFd, data, INSTANCE_DATA_LENGTH);
                        line = (data);
                        if (line.compare(JasmineGraphInstanceProtocol::FILE_RECV_CHK) == 0) {
                            write(connFd, JasmineGraphInstanceProtocol::FILE_RECV_WAIT.c_str(),
                                  JasmineGraphInstanceProtocol::FILE_RECV_WAIT.size());
                        }
                    }
                    break;
                } else {
                    sleep(1);
                    continue;
                }
            }

            bzero(data, INSTANCE_DATA_LENGTH + 1);
            read(connFd, data, INSTANCE_DATA_LENGTH);
            line = (data);

            if (line.compare(JasmineGraphInstanceProtocol::FILE_RECV_CHK) == 0) {
                instance_logger.log("Received : " + JasmineGraphInstanceProtocol::FILE_RECV_CHK, "info");
                write(connFd, JasmineGraphInstanceProtocol::FILE_ACK.c_str(),
                      JasmineGraphInstanceProtocol::FILE_ACK.size());
                instance_logger.log("Sent : " + JasmineGraphInstanceProtocol::FILE_ACK, "info");
            }

            instance_logger.log("File received and saved to " + fullFilePath, "info");
            loop = true;

            utils.unzipFile(fullFilePath);
            size_t lastindex = fileName.find_last_of(".");
            string rawname = fileName.substr(0, lastindex);
            fullFilePath = utils.getJasmineGraphProperty("org.jasminegraph.server.instance.datafolder") + "/" + rawname;

            while (!utils.fileExists(fullFilePath)) {
                bzero(data, INSTANCE_DATA_LENGTH + 1);
                read(connFd, data, INSTANCE_DATA_LENGTH);
                string response = (data);
                response = utils.trim_copy(response, " \f\n\r\t\v");
                if (response.compare(JasmineGraphInstanceProtocol::BATCH_UPLOAD_CHK) == 0) {
                    instance_logger.log("Received : " + JasmineGraphInstanceProtocol::BATCH_UPLOAD_CHK, "info");
                    write(connFd, JasmineGraphInstanceProtocol::BATCH_UPLOAD_WAIT.c_str(),
                          JasmineGraphInstanceProtocol::BATCH_UPLOAD_WAIT.size());
                    instance_logger.log("Sent : " + JasmineGraphInstanceProtocol::BATCH_UPLOAD_WAIT, "info");
                }
            }
            bzero(data, INSTANCE_DATA_LENGTH + 1);
            read(connFd, data, INSTANCE_DATA_LENGTH);
            line = (data);
            if (line.compare(JasmineGraphInstanceProtocol::BATCH_UPLOAD_CHK) == 0) {
                instance_logger.log("Received : " + JasmineGraphInstanceProtocol::BATCH_UPLOAD_CHK, "info");
                write(connFd, JasmineGraphInstanceProtocol::BATCH_UPLOAD_ACK.c_str(),
                      JasmineGraphInstanceProtocol::BATCH_UPLOAD_ACK.size());
                instance_logger.log("Sent : " + JasmineGraphInstanceProtocol::BATCH_UPLOAD_ACK, "info");
            }
        } else if (line.compare(JasmineGraphInstanceProtocol::DELETE_GRAPH) == 0) {
            instance_logger.log("Received : " + JasmineGraphInstanceProtocol::DELETE_GRAPH, "info");
            write(connFd, JasmineGraphInstanceProtocol::OK.c_str(), JasmineGraphInstanceProtocol::OK.size());
            instance_logger.log("Sent : " + JasmineGraphInstanceProtocol::OK, "info");
            bzero(data, INSTANCE_DATA_LENGTH + 1);
            read(connFd, data, INSTANCE_DATA_LENGTH);
            string graphID = (data);
            graphID = utils.trim_copy(graphID, " \f\n\r\t\v");
            instance_logger.log("Received Graph ID: " + graphID, "info");
            write(connFd, JasmineGraphInstanceProtocol::SEND_PARTITION_ID.c_str(),
                  JasmineGraphInstanceProtocol::SEND_PARTITION_ID.size());
            instance_logger.log("Sent : " + JasmineGraphInstanceProtocol::SEND_PARTITION_ID, "info");
            bzero(data, INSTANCE_DATA_LENGTH + 1);
            read(connFd, data, INSTANCE_DATA_LENGTH);
            string partitionID = (data);
            instance_logger.log("Received partition ID: " + partitionID, "info");
            deleteGraphPartition(graphID, partitionID);
            // pthread_mutex_lock(&file_lock);
            // TODO :: Update catalog file
            // pthread_mutex_unlock(&file_lock);
            string result = "1";
            write(connFd, result.c_str(), result.size());
            instance_logger.log("Sent : " + result, "info");
        } else if (line.compare(JasmineGraphInstanceProtocol::DELETE_GRAPH_FRAGMENT) == 0) {
            // Conditional block for deleting all graph fragments when protocol is used
            instance_logger.log("Received : " + JasmineGraphInstanceProtocol::DELETE_GRAPH_FRAGMENT, "info");
            write(connFd, JasmineGraphInstanceProtocol::OK.c_str(), JasmineGraphInstanceProtocol::OK.size());
            instance_logger.log("Sent : " + JasmineGraphInstanceProtocol::OK, "info");
            bzero(data, INSTANCE_DATA_LENGTH + 1);
            // Read the message
            read(connFd, data, INSTANCE_DATA_LENGTH);
            // Get graph ID from message
            string graphID = (data);
            graphID = utils.trim_copy(graphID, " \f\n\r\t\v");
            instance_logger.log("Received Graph ID: " + graphID, "info");
            // Method call for graph fragment deletion
            removeGraphFragments(graphID);
            // pthread_mutex_lock(&file_lock);
            // TODO :: Update catalog file
            // pthread_mutex_unlock(&file_lock);
            string result = "1";
            write(connFd, result.c_str(), result.size());
            instance_logger.log("Sent : " + result, "info");
        } else if (line.compare(JasmineGraphInstanceProtocol::DP_CENTRALSTORE) == 0) {

            instance_logger.log("Received : DP_CENTRALSTORE from server", "info");
            write(connFd, JasmineGraphInstanceProtocol::OK.c_str(), JasmineGraphInstanceProtocol::OK.size());
            instance_logger.log("Sent : " + JasmineGraphInstanceProtocol::OK, "info");
            bzero(data, INSTANCE_DATA_LENGTH + 1);
            read(connFd, data, INSTANCE_DATA_LENGTH);
            string graphID = (data);
            graphID = utils.trim_copy(graphID, " \f\n\r\t\v");
            instance_logger.log("Received Graph ID: " + graphID, "info");

            write(connFd, JasmineGraphInstanceProtocol::OK.c_str(), JasmineGraphInstanceProtocol::OK.size());
            instance_logger.log("Sent : " + JasmineGraphInstanceProtocol::OK, "info");

            bzero(data, INSTANCE_DATA_LENGTH + 1);
            read(connFd, data, INSTANCE_DATA_LENGTH);
            string partitionID = (data);
            partitionID = utils.trim_copy(partitionID, " \f\n\r\t\v");
            instance_logger.log("Received Partition ID: " + partitionID, "info");

            write(connFd, JasmineGraphInstanceProtocol::OK.c_str(), JasmineGraphInstanceProtocol::OK.size());
            instance_logger.log("Sent : " + JasmineGraphInstanceProtocol::OK, "info");

            bzero(data, INSTANCE_DATA_LENGTH + 1);
            read(connFd, data, INSTANCE_DATA_LENGTH);
            string workerList = (data);
            workerList = utils.trim_copy(workerList, " \f\n\r\t\v");
            instance_logger.log("Received Worker List " + workerList, "info");

            std::vector<string> workerSockets;
            stringstream wl(workerList);
            string intermediate;
            while (getline(wl, intermediate, ',')) {
                workerSockets.push_back(intermediate);
            }

            JasmineGraphInstanceService::duplicateCentralStore(serverPort, stoi(graphID), stoi(partitionID), workerSockets, "localhost");
        } else if (line.compare(JasmineGraphInstanceProtocol::WORKER_IN_DEGREE_DISTRIBUTION) == 0) {
            instance_logger.log("Received : In degree distribution to aggregator", "info");

            write(connFd, JasmineGraphInstanceProtocol::OK.c_str(), JasmineGraphInstanceProtocol::OK.size());
            instance_logger.log("Sent : " + JasmineGraphInstanceProtocol::OK, "info");
            bzero(data, INSTANCE_DATA_LENGTH + 1);
            read(connFd, data, INSTANCE_DATA_LENGTH);
            string graphID = (data);
            graphID = utils.trim_copy(graphID, " \f\n\r\t\v");
            instance_logger.log("Received Graph ID: " + graphID, "info");

            write(connFd, JasmineGraphInstanceProtocol::OK.c_str(), JasmineGraphInstanceProtocol::OK.size());
            instance_logger.log("Sent : " + JasmineGraphInstanceProtocol::OK, "info");

            bzero(data, INSTANCE_DATA_LENGTH + 1);
            read(connFd, data, INSTANCE_DATA_LENGTH);
            string partitionID = (data);
            partitionID = utils.trim_copy(partitionID, " \f\n\r\t\v");
            instance_logger.log("Received Partition ID: " + partitionID, "info");

            write(connFd, JasmineGraphInstanceProtocol::OK.c_str(), JasmineGraphInstanceProtocol::OK.size());
            instance_logger.log("Sent : " + JasmineGraphInstanceProtocol::OK, "info");

            bzero(data, INSTANCE_DATA_LENGTH);
            read(connFd, data, INSTANCE_DATA_LENGTH);
            string workerList = (data);
            workerList = utils.trim_copy(workerList, " \f\n\r\t\v");
            instance_logger.log("Received WorkerList: " + workerList, "info");

            std::vector<string> workerSockets;
            stringstream wl(workerList);
            string intermediate;
            while (getline(wl, intermediate, ',')) {
                workerSockets.push_back(intermediate);
            }

            auto t_start = std::chrono::high_resolution_clock::now();

            map<long, long> degreeDistribution = calculateLocalInDegreeDist(graphID, partitionID,
                                                                            graphDBMapLocalStores,
                                                                            graphDBMapCentralStores);

            instance_logger.log("In Degree Dist size: " + to_string(degreeDistribution.size()), "info");

            for (vector<string>::iterator workerIt = workerSockets.begin(); workerIt != workerSockets.end(); ++workerIt) {
                instance_logger.log("Worker pair " + *workerIt, "info");

                std::vector<string> workerSocketPair;
                stringstream wl(*workerIt);
                string intermediate;
                while (getline(wl, intermediate, ':')) {
                    workerSocketPair.push_back(intermediate);
                }
                string workerPartitionID = workerSocketPair[2];

                JasmineGraphHashMapCentralStore centralDB;

                std::map<std::string, JasmineGraphHashMapCentralStore>::iterator itcen;

                if (JasmineGraphInstanceService::isInstanceCentralStoreExists(graphID, workerPartitionID)) {
                    JasmineGraphInstanceService::loadInstanceCentralStore(graphID, workerPartitionID, graphDBMapCentralStores);
                }
                centralDB = graphDBMapCentralStores[graphID + "_centralstore_" + workerPartitionID];

                map<long, long> degreeDistributionCentral = centralDB.getInDegreeDistributionHashMap();
                std::map<long, long>::iterator itcentral;
                std::map<long, long>::iterator its;


                for (its = degreeDistributionCentral.begin(); its != degreeDistributionCentral.end(); ++its) {
                    bool centralNodeFound = false;
                    map<long, long>::iterator degreeDistributionLocalItr = degreeDistribution.find(its->first);
                    if (degreeDistributionLocalItr != degreeDistribution.end()) {
                        long degreeDistributionValue = degreeDistributionLocalItr->second;
                        degreeDistribution[degreeDistributionLocalItr->first] = degreeDistributionValue + its->second;
                    }
                }

                instance_logger.log("Worker partition idd combined " + workerPartitionID, "info");
            }

            auto t_end = std::chrono::high_resolution_clock::now();
            double elapsed_time_ms = std::chrono::duration<double, std::milli>(t_end-t_start).count();

            instance_logger.log("Elapsed time idd -----------------: " + to_string(elapsed_time_ms), "info");

            string instanceDataFolderLocation = utils.getJasmineGraphProperty("org.jasminegraph.server.instance.datafolder");
            string attributeFilePart = instanceDataFolderLocation + "/" + graphID + "_idd_" + partitionID;
            ofstream partfile;
            partfile.open(attributeFilePart, std::fstream::trunc);
            for (map<long, long>::iterator it = degreeDistribution.begin(); it != degreeDistribution.end(); ++it) {
                partfile << to_string(it -> first) << "\t" << to_string(it -> second) << endl;
            }
            partfile.close();

            loop = true;
        } else if (line.compare(JasmineGraphInstanceProtocol::IN_DEGREE_DISTRIBUTION) == 0) {
            instance_logger.log("Received : in degree distribution from server", "info");

            write(connFd, JasmineGraphInstanceProtocol::OK.c_str(), JasmineGraphInstanceProtocol::OK.size());
            instance_logger.log("Sent : " + JasmineGraphInstanceProtocol::OK, "info");
            bzero(data, INSTANCE_DATA_LENGTH + 1);
            read(connFd, data, INSTANCE_DATA_LENGTH);
            string graphID = (data);
            graphID = utils.trim_copy(graphID, " \f\n\r\t\v");
            instance_logger.log("Received Graph ID: " + graphID, "info");

            write(connFd, JasmineGraphInstanceProtocol::OK.c_str(), JasmineGraphInstanceProtocol::OK.size());
            instance_logger.log("Sent : " + JasmineGraphInstanceProtocol::OK, "info");

            bzero(data, INSTANCE_DATA_LENGTH + 1);
            read(connFd, data, INSTANCE_DATA_LENGTH);
            string partitionID = (data);
            partitionID = utils.trim_copy(partitionID, " \f\n\r\t\v");
            instance_logger.log("Received Partition ID: " + partitionID, "info");

            write(connFd, JasmineGraphInstanceProtocol::OK.c_str(), JasmineGraphInstanceProtocol::OK.size());
            instance_logger.log("Sent : " + JasmineGraphInstanceProtocol::OK, "info");

            bzero(data, INSTANCE_DATA_LENGTH + 1);
            read(connFd, data, INSTANCE_DATA_LENGTH);
            string workerList = (data);
            workerList = utils.trim_copy(workerList, " \f\n\r\t\v");
            instance_logger.log("Received Worker List " + workerList, "info");

            std::vector<string> workerSockets;
            stringstream wl(workerList);
            string intermediate;
            while (getline(wl, intermediate, ',')) {
                workerSockets.push_back(intermediate);
            }

            // Calculate the in degree distribution
            map<long, long> degreeDistribution = calculateInDegreeDist(graphID, partitionID, serverPort,
                                                                       graphDBMapLocalStores,
                                                                       graphDBMapCentralStores, workerSockets, workerList);
            degreeDistribution.clear();
            loop = true;
        } else if (line.compare(
                JasmineGraphInstanceProtocol::WORKER_OUT_DEGREE_DISTRIBUTION) == 0) {
            instance_logger.log("Received : Out degree distribution to aggregator", "info");

            write(connFd, JasmineGraphInstanceProtocol::OK.c_str(), JasmineGraphInstanceProtocol::OK.size());
            instance_logger.log("Sent : " + JasmineGraphInstanceProtocol::OK, "info");
            bzero(data, INSTANCE_DATA_LENGTH + 1);
            read(connFd, data, INSTANCE_DATA_LENGTH);
            string graphID = (data);
            graphID = utils.trim_copy(graphID, " \f\n\r\t\v");
            instance_logger.log("Received Graph ID: " + graphID, "info");

            write(connFd, JasmineGraphInstanceProtocol::OK.c_str(), JasmineGraphInstanceProtocol::OK.size());
            instance_logger.log("Sent : " + JasmineGraphInstanceProtocol::OK, "info");

            bzero(data, INSTANCE_DATA_LENGTH + 1);
            read(connFd, data, INSTANCE_DATA_LENGTH);
            string partitionID = (data);
            partitionID = utils.trim_copy(partitionID, " \f\n\r\t\v");
            instance_logger.log("Received Partition ID: " + partitionID, "info");

            map<long, long> degreeDistribution = calculateLocalOutDegreeDist(graphID, partitionID,
                                                                             graphDBMapLocalStores,
                                                                             graphDBMapCentralStores);
            instance_logger.log("Degree Dist size: " + to_string(degreeDistribution.size()), "info");

            string instanceDataFolderLocation = utils.getJasmineGraphProperty("org.jasminegraph.server.instance.datafolder");
            string attributeFilePart = instanceDataFolderLocation + "/" + graphID + "_odd_" + partitionID;
            ofstream partfile;
            partfile.open(attributeFilePart, std::fstream::trunc);
            for (map<long, long>::iterator it = degreeDistribution.begin(); it != degreeDistribution.end(); ++it) {
                partfile << to_string(it -> first) << "\t" << to_string(it -> second) << endl;
            }
            partfile.close();
        } else if (line.compare(JasmineGraphInstanceProtocol::OUT_DEGREE_DISTRIBUTION) == 0) {
            instance_logger.log("Received : out degree distribution from server", "info");

            write(connFd, JasmineGraphInstanceProtocol::OK.c_str(), JasmineGraphInstanceProtocol::OK.size());
            instance_logger.log("Sent : " + JasmineGraphInstanceProtocol::OK, "info");
            bzero(data, INSTANCE_DATA_LENGTH + 1);
            read(connFd, data, INSTANCE_DATA_LENGTH);
            string graphID = (data);
            graphID = utils.trim_copy(graphID, " \f\n\r\t\v");
            instance_logger.log("Received Graph ID: " + graphID, "info");

            write(connFd, JasmineGraphInstanceProtocol::OK.c_str(), JasmineGraphInstanceProtocol::OK.size());
            instance_logger.log("Sent : " + JasmineGraphInstanceProtocol::OK, "info");

            bzero(data, INSTANCE_DATA_LENGTH + 1);
            read(connFd, data, INSTANCE_DATA_LENGTH);
            string partitionID = (data);
            partitionID = utils.trim_copy(partitionID, " \f\n\r\t\v");
            instance_logger.log("Received Partition ID: " + partitionID, "info");

            write(connFd, JasmineGraphInstanceProtocol::OK.c_str(), JasmineGraphInstanceProtocol::OK.size());
            instance_logger.log("Sent : " + JasmineGraphInstanceProtocol::OK, "info");

            bzero(data, INSTANCE_DATA_LENGTH + 1);
            read(connFd, data, INSTANCE_DATA_LENGTH);
            string workerList = (data);
            workerList = utils.trim_copy(workerList, " \f\n\r\t\v");
            instance_logger.log("Received Worker List " + workerList, "info");

            std::vector<string> workerSockets;
            stringstream wl(workerList);
            string intermediate;
            while (getline(wl, intermediate, ',')) {
                workerSockets.push_back(intermediate);
            }

            // Calculate the out degree distribution in the current super worker.
            map<long, long> degreeDistribution = calculateOutDegreeDist(graphID, partitionID, serverPort,
                                                                        graphDBMapLocalStores,
                                                                        graphDBMapCentralStores,
                                                                        workerSockets);

            degreeDistribution.clear();
            loop = true;
        } else if (line.compare(JasmineGraphInstanceProtocol::PAGE_RANK) == 0) {
            instance_logger.log("Received : page rank from server", "info");

            write(connFd, JasmineGraphInstanceProtocol::OK.c_str(), JasmineGraphInstanceProtocol::OK.size());
            instance_logger.log("Sent : " + JasmineGraphInstanceProtocol::OK, "info");
            bzero(data, INSTANCE_DATA_LENGTH + 1);
            read(connFd, data, INSTANCE_DATA_LENGTH);
            string graphID = (data);
            graphID = utils.trim_copy(graphID, " \f\n\r\t\v");
            instance_logger.log("Received Graph ID: " + graphID, "info");

            write(connFd, JasmineGraphInstanceProtocol::OK.c_str(), JasmineGraphInstanceProtocol::OK.size());
            instance_logger.log("Sent : " + JasmineGraphInstanceProtocol::OK, "info");

            bzero(data, INSTANCE_DATA_LENGTH + 1);
            read(connFd, data, INSTANCE_DATA_LENGTH);
            string partitionID = (data);
            partitionID = utils.trim_copy(partitionID, " \f\n\r\t\v");
            instance_logger.log("Received Partition ID: " + partitionID, "info");

            write(connFd, JasmineGraphInstanceProtocol::OK.c_str(), JasmineGraphInstanceProtocol::OK.size());
            instance_logger.log("Sent : " + JasmineGraphInstanceProtocol::OK, "info");

            bzero(data, INSTANCE_DATA_LENGTH + 1);
            read(connFd, data, INSTANCE_DATA_LENGTH);
            string workerList = (data);
            workerList = utils.trim_copy(workerList, " \f\n\r\t\v");
            instance_logger.log("Received Worker List " + workerList, "info");

            std::vector<string> workerSockets;
            stringstream wl(workerList);
            string intermediate;
            while (getline(wl, intermediate, ',')) {
                workerSockets.push_back(intermediate);
            }

            write(connFd, JasmineGraphInstanceProtocol::OK.c_str(), JasmineGraphInstanceProtocol::OK.size());
            instance_logger.log("Sent : " + JasmineGraphInstanceProtocol::OK, "info");

            bzero(data, INSTANCE_DATA_LENGTH + 1);
            read(connFd, data, INSTANCE_DATA_LENGTH);
            string graphVertexCount = (data);
            graphVertexCount = utils.trim_copy(graphVertexCount, " \f\n\r\t\v");
            instance_logger.log("Received Graph ID:" + graphID + " Vertex Count: " + graphVertexCount, "info");

            write(connFd, JasmineGraphInstanceProtocol::OK.c_str(), JasmineGraphInstanceProtocol::OK.size());
            instance_logger.log("Sent : " + JasmineGraphInstanceProtocol::OK, "info");

            bzero(data, INSTANCE_DATA_LENGTH + 1);
            read(connFd, data, INSTANCE_DATA_LENGTH);
            string alphaValue = (data);
            alphaValue = utils.trim_copy(alphaValue, " \f\n\r\t\v");
            instance_logger.log("Received alpha: " + alphaValue, "info");

            double alpha = std::stod(alphaValue);

            write(connFd, JasmineGraphInstanceProtocol::OK.c_str(), JasmineGraphInstanceProtocol::OK.size());
            instance_logger.log("Sent : " + JasmineGraphInstanceProtocol::OK, "info");

            bzero(data, INSTANCE_DATA_LENGTH + 1);
            read(connFd, data, INSTANCE_DATA_LENGTH);
            string iterationsValue = (data);
            iterationsValue = utils.trim_copy(iterationsValue, " \f\n\r\t\v");
            instance_logger.log("Received iteration count: " + iterationsValue, "info");

            int iterations = std::stoi(iterationsValue);

            write(connFd, JasmineGraphInstanceProtocol::OK.c_str(), JasmineGraphInstanceProtocol::OK.size());
            instance_logger.log("Sent : " + JasmineGraphInstanceProtocol::OK, "info");

            JasmineGraphHashMapLocalStore graphDB;
            JasmineGraphHashMapCentralStore centralDB;

            std::map<std::string, JasmineGraphHashMapLocalStore> graphDBMapLocalStoresPgrnk;
            if (JasmineGraphInstanceService::isGraphDBExists(graphID, partitionID)) {
                JasmineGraphInstanceService::loadLocalStore(graphID, partitionID, graphDBMapLocalStoresPgrnk);
            }


            if (JasmineGraphInstanceService::isInstanceCentralStoreExists(graphID, partitionID)) {
                JasmineGraphInstanceService::loadInstanceCentralStore(graphID, partitionID, graphDBMapCentralStores);
            }

            graphDB = graphDBMapLocalStoresPgrnk[graphID + "_" + partitionID];
            centralDB = graphDBMapCentralStores[graphID + "_centralstore_" + partitionID];

            instance_logger.log("Start : Calculate Local page rank", "info");

            map<long, double> pageRankResults = calculateLocalPageRank(graphID, alpha, partitionID, serverPort, TOP_K_PAGE_RANK,
                                                                       graphVertexCount, graphDB, centralDB,
                                                                       workerSockets, iterations);
            instance_logger.log("Page rank size: " + to_string(pageRankResults.size()), "info");


            map<long, double> pageRankLocalstore;
            map<long, unordered_set<long>> localGraphMap = graphDB.getUnderlyingHashMap();
            map<long, unordered_set<long>>::iterator localGraphMapIterator;
            std::vector<long> vertexVector;
            for (localGraphMapIterator = localGraphMap.begin();
                 localGraphMapIterator != localGraphMap.end(); ++localGraphMapIterator) {
                long startVid = localGraphMapIterator->first;
                unordered_set<long> endVidSet = localGraphMapIterator->second;

                map<long, double>::iterator pageRankValue = pageRankResults.find(startVid);
                if (pageRankValue == pageRankResults.end()) {
                    pageRankLocalstore.insert(std::make_pair(startVid, 0.0));
                } else {
                    double value = pageRankValue->second;
                    pageRankLocalstore.insert(std::make_pair(startVid, value));
                }
            }


            string instanceDataFolderLocation = utils.getJasmineGraphProperty("org.jasminegraph.server.instance.datafolder");
            string attributeFilePart = instanceDataFolderLocation + "/" + graphID + "_pgrnk_" + partitionID;
            ofstream partfile;
            partfile.open(attributeFilePart, std::fstream::trunc);
            for (map<long, double>::iterator it = pageRankLocalstore.begin(); it != pageRankLocalstore.end(); ++it) {
                partfile << to_string(it -> first) << "\t" << to_string(it -> second) << endl;
            }
            partfile.close();

            loop = true;
            pageRankResults.clear();
            localGraphMap.clear();
            pageRankLocalstore.clear();
            graphDBMapCentralStores.clear();
            graphDBMapLocalStoresPgrnk.clear();
            instance_logger.log("Finish : Calculate Local page rank.", "info");
        } else if (line.compare(
                JasmineGraphInstanceProtocol::WORKER_PAGE_RANK_DISTRIBUTION) == 0) {

            write(connFd, JasmineGraphInstanceProtocol::OK.c_str(), JasmineGraphInstanceProtocol::OK.size());
            instance_logger.log("Sent : " + JasmineGraphInstanceProtocol::OK, "info");
            bzero(data, INSTANCE_DATA_LENGTH + 1);
            read(connFd, data, INSTANCE_DATA_LENGTH);
            string graphID = (data);
            graphID = utils.trim_copy(graphID, " \f\n\r\t\v");
            instance_logger.log("Received Graph ID: " + graphID, "info");

            write(connFd, JasmineGraphInstanceProtocol::OK.c_str(), JasmineGraphInstanceProtocol::OK.size());
            instance_logger.log("Sent : " + JasmineGraphInstanceProtocol::OK, "info");

            bzero(data, INSTANCE_DATA_LENGTH + 1);
            read(connFd, data, INSTANCE_DATA_LENGTH);
            string partitionID = (data);
            partitionID = utils.trim_copy(partitionID, " \f\n\r\t\v");
            instance_logger.log("Received Partition ID: " + partitionID, "info");

            write(connFd, JasmineGraphInstanceProtocol::OK.c_str(), JasmineGraphInstanceProtocol::OK.size());
            instance_logger.log("Sent : " + JasmineGraphInstanceProtocol::OK, "info");

            bzero(data, INSTANCE_DATA_LENGTH + 1);
            read(connFd, data, INSTANCE_DATA_LENGTH);
            string workerList = (data);
            workerList = utils.trim_copy(workerList, " \f\n\r\t\v");
            instance_logger.log("Received Worker List " + workerList, "info");

            std::vector<string> workerSockets;
            stringstream wl(workerList);
            string intermediate;
            while (getline(wl, intermediate, ',')) {
                workerSockets.push_back(intermediate);
            }

            write(connFd, JasmineGraphInstanceProtocol::OK.c_str(), JasmineGraphInstanceProtocol::OK.size());
            instance_logger.log("Sent : " + JasmineGraphInstanceProtocol::OK, "info");

            bzero(data, INSTANCE_DATA_LENGTH + 1);
            read(connFd, data, INSTANCE_DATA_LENGTH);
            string graphVertexCount = (data);
            graphVertexCount = utils.trim_copy(graphVertexCount, " \f\n\r\t\v");
            instance_logger.log("Received Graph ID:" + graphID + " Vertex Count: " + graphVertexCount, "info");

            write(connFd, JasmineGraphInstanceProtocol::OK.c_str(), JasmineGraphInstanceProtocol::OK.size());
            instance_logger.log("Sent : " + JasmineGraphInstanceProtocol::OK, "info");

            bzero(data, INSTANCE_DATA_LENGTH + 1);
            read(connFd, data, INSTANCE_DATA_LENGTH);
            string alphaValue = (data);
            alphaValue = utils.trim_copy(alphaValue, " \f\n\r\t\v");
            instance_logger.log("Received alpha: " + alphaValue, "info");

            double alpha = std::stod(alphaValue);

            write(connFd, JasmineGraphInstanceProtocol::OK.c_str(), JasmineGraphInstanceProtocol::OK.size());
            instance_logger.log("Sent : " + JasmineGraphInstanceProtocol::OK, "info");

            bzero(data, INSTANCE_DATA_LENGTH + 1);
            read(connFd, data, INSTANCE_DATA_LENGTH);
            string iterationsValue = (data);
            iterationsValue = utils.trim_copy(iterationsValue, " \f\n\r\t\v");
            instance_logger.log("Received iterations: " + iterationsValue, "info");

            int iterations = std::stoi(iterationsValue);

            write(connFd, JasmineGraphInstanceProtocol::OK.c_str(), JasmineGraphInstanceProtocol::OK.size());
            instance_logger.log("Sent : " + JasmineGraphInstanceProtocol::OK, "info");

            JasmineGraphHashMapLocalStore graphDB;
            JasmineGraphHashMapCentralStore centralDB;

            std::map<std::string, JasmineGraphHashMapLocalStore> graphDBMapLocalStoresPgrnk;
            if (JasmineGraphInstanceService::isGraphDBExists(graphID, partitionID)) {
                JasmineGraphInstanceService::loadLocalStore(graphID, partitionID, graphDBMapLocalStoresPgrnk);
            }

            if (JasmineGraphInstanceService::isInstanceCentralStoreExists(graphID, partitionID)) {
                JasmineGraphInstanceService::loadInstanceCentralStore(graphID, partitionID, graphDBMapCentralStores);
            }

            graphDB = graphDBMapLocalStoresPgrnk[graphID + "_" + partitionID];
            centralDB = graphDBMapCentralStores[graphID + "_centralstore_" + partitionID];

            map<long, double> pageRankResults = calculateLocalPageRank(graphID, alpha, partitionID, serverPort, TOP_K_PAGE_RANK,
                                                                       graphVertexCount, graphDB, centralDB,
                                                                       workerSockets, iterations);

            instance_logger.log("Page rank size: " + to_string(pageRankResults.size()), "info");

            map<long, double> pageRankLocalstore;
            map<long, unordered_set<long>> localGraphMap = graphDB.getUnderlyingHashMap();
            map<long, unordered_set<long>>::iterator localGraphMapIterator;
            std::vector<long> vertexVector;
            for (localGraphMapIterator = localGraphMap.begin();
                 localGraphMapIterator != localGraphMap.end(); ++localGraphMapIterator) {
                long startVid = localGraphMapIterator->first;
                unordered_set<long> endVidSet = localGraphMapIterator->second;

                map<long, double>::iterator pageRankValue = pageRankResults.find(startVid);
                if (pageRankValue == pageRankResults.end()) {
                    pageRankLocalstore.insert(std::make_pair(startVid, 1.0));

                } else {
                    double value = pageRankValue->second;
                    pageRankLocalstore.insert(std::make_pair(startVid, value));
                }
            }

            string instanceDataFolderLocation = utils.getJasmineGraphProperty("org.jasminegraph.server.instance.datafolder");
            string attributeFilePart = instanceDataFolderLocation + "/" + graphID + "_pgrnk_" + partitionID;
            ofstream partfile;
            partfile.open(attributeFilePart, std::fstream::trunc);
            for (map<long, double>::iterator it = pageRankLocalstore.begin(); it != pageRankLocalstore.end(); ++it) {
                partfile << to_string(it -> first) << "\t" << to_string(it -> second) << endl;
            }
            partfile.close();

            pageRankResults.clear();
            pageRankLocalstore.clear();
            localGraphMap.clear();

        } else if (line.compare(JasmineGraphInstanceProtocol::EGONET) == 0) {

            instance_logger.log("Received : EGONET from instance", "info");

            write(connFd, JasmineGraphInstanceProtocol::OK.c_str(), JasmineGraphInstanceProtocol::OK.size());
            instance_logger.log("Sent : " + JasmineGraphInstanceProtocol::OK, "info");
            bzero(data, INSTANCE_DATA_LENGTH + 1);
            read(connFd, data, INSTANCE_DATA_LENGTH);
            string graphID = (data);
            graphID = utils.trim_copy(graphID, " \f\n\r\t\v");
            instance_logger.log("Received Graph ID: " + graphID, "info");

            write(connFd, JasmineGraphInstanceProtocol::OK.c_str(), JasmineGraphInstanceProtocol::OK.size());
            instance_logger.log("Sent : " + JasmineGraphInstanceProtocol::OK, "info");

            bzero(data, INSTANCE_DATA_LENGTH + 1);
            read(connFd, data, INSTANCE_DATA_LENGTH);
            string partitionID = (data);
            partitionID = utils.trim_copy(partitionID, " \f\n\r\t\v");
            instance_logger.log("Received Partition ID: " + partitionID, "info");

            write(connFd, JasmineGraphInstanceProtocol::OK.c_str(), JasmineGraphInstanceProtocol::OK.size());
            instance_logger.log("Sent : " + JasmineGraphInstanceProtocol::OK, "info");

            bzero(data, INSTANCE_DATA_LENGTH + 1);
            read(connFd, data, INSTANCE_DATA_LENGTH);
            string workerList = data;
            workerList = utils.trim_copy(workerList, " \f\n\r\t\v");
            instance_logger.log("Received Worker List " + workerList, "info");

            write(connFd, JasmineGraphInstanceProtocol::OK.c_str(), JasmineGraphInstanceProtocol::OK.size());
            instance_logger.log("Sent : " + JasmineGraphInstanceProtocol::OK, "info");


            JasmineGraphHashMapLocalStore graphDB;
            JasmineGraphHashMapCentralStore centralDB;

            std::map<std::string, JasmineGraphHashMapLocalStore> graphDBMapLocalStoresPgrnk;
            if (JasmineGraphInstanceService::isGraphDBExists(graphID, partitionID)) {
                JasmineGraphInstanceService::loadLocalStore(graphID, partitionID, graphDBMapLocalStoresPgrnk);
            }

            if (JasmineGraphInstanceService::isInstanceCentralStoreExists(graphID, partitionID)) {
                JasmineGraphInstanceService::loadInstanceCentralStore(graphID, partitionID, graphDBMapCentralStores);
            }


            graphDB = graphDBMapLocalStoresPgrnk[graphID + "_" + partitionID];
            centralDB = graphDBMapCentralStores[graphID + "_centralstore_" + partitionID];

            calculateEgoNet(graphID, partitionID, serverPort, graphDB, centralDB, workerList);

        } else if (line.compare(JasmineGraphInstanceProtocol::WORKER_EGO_NET) == 0) {
            instance_logger.log("Received : SEND_EGO_NET_TO_AGGREGATOR from instance", "info");

            write(connFd, JasmineGraphInstanceProtocol::OK.c_str(), JasmineGraphInstanceProtocol::OK.size());
            instance_logger.log("Sent : " + JasmineGraphInstanceProtocol::OK, "info");
            bzero(data, INSTANCE_DATA_LENGTH + 1);
            read(connFd, data, INSTANCE_DATA_LENGTH);
            string graphID = (data);
            graphID = utils.trim_copy(graphID, " \f\n\r\t\v");
            instance_logger.log("Received Graph ID: " + graphID, "info");

            write(connFd, JasmineGraphInstanceProtocol::OK.c_str(), JasmineGraphInstanceProtocol::OK.size());
            instance_logger.log("Sent : " + JasmineGraphInstanceProtocol::OK, "info");

            bzero(data, INSTANCE_DATA_LENGTH + 1);
            read(connFd, data, INSTANCE_DATA_LENGTH);
            string partitionID = (data);
            partitionID = utils.trim_copy(partitionID, " \f\n\r\t\v");
            instance_logger.log("Received Partition ID: " + partitionID, "info");

            write(connFd, JasmineGraphInstanceProtocol::OK.c_str(), JasmineGraphInstanceProtocol::OK.size());
            instance_logger.log("Sent : " + JasmineGraphInstanceProtocol::OK, "info");

            bzero(data, INSTANCE_DATA_LENGTH + 1);
            read(connFd, data, INSTANCE_DATA_LENGTH);
            string workerList = (data);
            workerList = utils.trim_copy(workerList, " \f\n\r\t\v");
            instance_logger.log("Received Worker List " + workerList, "info");

            std::vector<string> workerSockets;
            stringstream wl(workerList);
            string intermediate;
            while (getline(wl, intermediate, ',')) {
                workerSockets.push_back(intermediate);
            }

            write(connFd, JasmineGraphInstanceProtocol::OK.c_str(), JasmineGraphInstanceProtocol::OK.size());
            instance_logger.log("Sent : " + JasmineGraphInstanceProtocol::OK, "info");


            JasmineGraphHashMapLocalStore graphDB;
            JasmineGraphHashMapCentralStore centralDB;

            std::map<std::string, JasmineGraphHashMapLocalStore> graphDBMapLocalStoresPgrnk;
            if (JasmineGraphInstanceService::isGraphDBExists(graphID, partitionID)) {
                JasmineGraphInstanceService::loadLocalStore(graphID, partitionID, graphDBMapLocalStoresPgrnk);
            }

            if (JasmineGraphInstanceService::isInstanceCentralStoreExists(graphID, partitionID)) {
                JasmineGraphInstanceService::loadInstanceCentralStore(graphID, partitionID, graphDBMapCentralStores);
            }

            graphDB = graphDBMapLocalStoresPgrnk[graphID + "_" + partitionID];
            centralDB = graphDBMapCentralStores[graphID + "_centralstore_" + partitionID];

            map<long, map<long, unordered_set<long>>> egonetMap = calculateLocalEgoNet(graphID, partitionID,
                                                                                       serverPort, graphDB, centralDB,
                                                                                       workerSockets);

            Utils utils;
            string instanceDataFolderLocation = utils.getJasmineGraphProperty("org.jasminegraph.server.instance.datafolder");
            string attributeFilePart = instanceDataFolderLocation + "/" + graphID + "_egonet_" + partitionID;
            ofstream partfile;
            partfile.open(attributeFilePart, std::fstream::trunc);
            for (map<long, map<long, unordered_set<long>>>::iterator it = egonetMap.begin(); it != egonetMap.end(); ++it) {
                map<long, unordered_set<long>> egonetInternalMap = it->second;
                for (map<long, unordered_set<long>>::iterator itm = egonetInternalMap.begin(); itm != egonetInternalMap.end(); ++itm) {
                    unordered_set<long> egonetInternalMapEdges = itm->second;
                    for (unordered_set<long>::iterator ite = egonetInternalMapEdges.begin(); ite != egonetInternalMapEdges.end(); ++ite) {
                        partfile << to_string(it->first) << "\t" << to_string(itm->first) << "\t" << to_string(*ite) << endl;
                    }
                }
            }
            partfile.close();

            instance_logger.log("Egonet calculation complete", "info");

        } else if (line.compare(JasmineGraphInstanceProtocol::TRIANGLES) == 0) {
            instance_logger.log("Received : " + JasmineGraphInstanceProtocol::TRIANGLES, "info");
            write(connFd, JasmineGraphInstanceProtocol::OK.c_str(), JasmineGraphInstanceProtocol::OK.size());
            instance_logger.log("Sent : " + JasmineGraphInstanceProtocol::OK, "info");
            bzero(data, INSTANCE_DATA_LENGTH + 1);
            read(connFd, data, INSTANCE_DATA_LENGTH);
            string graphID = (data);
            graphID = utils.trim_copy(graphID, " \f\n\r\t\v");
            instance_logger.log("Received Graph ID: " + graphID, "info");

            write(connFd, JasmineGraphInstanceProtocol::OK.c_str(), JasmineGraphInstanceProtocol::OK.size());
            bzero(data, INSTANCE_DATA_LENGTH + 1);
            read(connFd, data, INSTANCE_DATA_LENGTH);
            string partitionId = (data);
            partitionId = utils.trim_copy(partitionId, " \f\n\r\t\v");
            instance_logger.log("Received Partition ID: " + partitionId, "info");

            write(connFd, JasmineGraphInstanceProtocol::OK.c_str(), JasmineGraphInstanceProtocol::OK.size());
            bzero(data, INSTANCE_DATA_LENGTH + 1);
            read(connFd, data, INSTANCE_DATA_LENGTH);
            string priority = (data);
            priority = utils.trim_copy(priority, " \f\n\r\t\v");
            instance_logger.log("Received Priority : " + priority, "info");

            int threadPriority = std::atoi(priority.c_str());

            if (threadPriority > Conts::DEFAULT_THREAD_PRIORITY) {
                threadPriorityMutex.lock();
                workerHighPriorityTaskCount++;
                highestPriority = threadPriority;
                threadPriorityMutex.unlock();
            }

            long localCount = countLocalTriangles(graphID, partitionId, graphDBMapLocalStores, graphDBMapCentralStores,
                                                  graphDBMapDuplicateCentralStores, threadPriority);

            if (threadPriority > Conts::DEFAULT_THREAD_PRIORITY) {
                threadPriorityMutex.lock();
                workerHighPriorityTaskCount--;

                if (workerHighPriorityTaskCount == 0) {
                    highestPriority = Conts::DEFAULT_THREAD_PRIORITY;
                }
                threadPriorityMutex.unlock();
            }

            std::string result = to_string(localCount);
            write(connFd, result.c_str(), result.size());
        } else if (line.compare(JasmineGraphInstanceProtocol::SEND_CENTRALSTORE_TO_AGGREGATOR) == 0) {
            instance_logger.log("Received : " + JasmineGraphInstanceProtocol::SEND_CENTRALSTORE_TO_AGGREGATOR, "info");
            write(connFd, JasmineGraphInstanceProtocol::SEND_FILE_NAME.c_str(),
                  JasmineGraphInstanceProtocol::SEND_FILE_NAME.size());
            instance_logger.log("Sent : " + JasmineGraphInstanceProtocol::SEND_FILE_NAME, "info");
            bzero(data, INSTANCE_DATA_LENGTH + 1);
            read(connFd, data, INSTANCE_DATA_LENGTH);
            string fileName = (data);

            instance_logger.log("Received File name: " + fileName, "info");
            write(connFd, JasmineGraphInstanceProtocol::SEND_FILE_LEN.c_str(),
                  JasmineGraphInstanceProtocol::SEND_FILE_LEN.size());
            instance_logger.log("Sent : " + JasmineGraphInstanceProtocol::SEND_FILE_LEN, "info");
            bzero(data, INSTANCE_DATA_LENGTH + 1);
            read(connFd, data, INSTANCE_DATA_LENGTH);
            string size = (data);
            instance_logger.log("Received file size in bytes: " + size, "info");
            write(connFd, JasmineGraphInstanceProtocol::SEND_FILE_CONT.c_str(),
                  JasmineGraphInstanceProtocol::SEND_FILE_CONT.size());
            instance_logger.log("Sent : " + JasmineGraphInstanceProtocol::SEND_FILE_CONT, "info");
            string fullFilePath =
                utils.getJasmineGraphProperty("org.jasminegraph.server.instance.datafolder") + "/" + fileName;

            int fileSize = atoi(size.c_str());
            while (true) {
                if (utils.fileExists(fullFilePath)) {
                    while (utils.getFileSize(fullFilePath) < fileSize) {
                        bzero(data, INSTANCE_DATA_LENGTH + 1);
                        read(connFd, data, INSTANCE_DATA_LENGTH);
                        line = (data);

                        if (line.compare(JasmineGraphInstanceProtocol::FILE_RECV_CHK) == 0) {
                            write(connFd, JasmineGraphInstanceProtocol::FILE_RECV_WAIT.c_str(),
                                  JasmineGraphInstanceProtocol::FILE_RECV_WAIT.size());
                        }
                    }
                    break;
                } else {
                    sleep(1);
                    continue;
                }
            }

            bzero(data, INSTANCE_DATA_LENGTH + 1);
            read(connFd, data, INSTANCE_DATA_LENGTH);
            line = (data);

            if (line.compare(JasmineGraphInstanceProtocol::FILE_RECV_CHK) == 0) {
                instance_logger.log("Received : " + JasmineGraphInstanceProtocol::FILE_RECV_CHK, "info");
                write(connFd, JasmineGraphInstanceProtocol::FILE_ACK.c_str(),
                      JasmineGraphInstanceProtocol::FILE_ACK.size());
                instance_logger.log("Sent : " + JasmineGraphInstanceProtocol::FILE_ACK, "info");
            }

            instance_logger.log("File received and saved to " + fullFilePath, "info");
            loop = true;

            utils.unzipFile(fullFilePath);
            size_t lastindex = fileName.find_last_of(".");
            string rawname = fileName.substr(0, lastindex);
            fullFilePath = utils.getJasmineGraphProperty("org.jasminegraph.server.instance.datafolder") + "/" + rawname;
            std::string aggregatorFilePath =
                utils.getJasmineGraphProperty("org.jasminegraph.server.instance.aggregatefolder");

            DIR *dir = opendir(aggregatorFilePath.c_str());

            if (dir) {
                closedir(dir);
            } else {
                std::string createDirCommand = "mkdir -p " + aggregatorFilePath;
                FILE *createDirInput = popen(createDirCommand.c_str(), "r");
                pclose(createDirInput);
            }

            std::string copyCommand = "cp " + fullFilePath + " " + aggregatorFilePath;

            FILE *copyInput = popen(copyCommand.c_str(), "r");
            pclose(copyInput);

            std::string movedFullFilePath = aggregatorFilePath + "/" + rawname;

            while (!utils.fileExists(movedFullFilePath)) {
                bzero(data, INSTANCE_DATA_LENGTH + 1);
                read(connFd, data, INSTANCE_DATA_LENGTH);
                string response = (data);
                response = utils.trim_copy(response, " \f\n\r\t\v");
                if (response.compare(JasmineGraphInstanceProtocol::BATCH_UPLOAD_CHK) == 0) {
                    instance_logger.log("Received : " + JasmineGraphInstanceProtocol::BATCH_UPLOAD_CHK, "info");
                    write(connFd, JasmineGraphInstanceProtocol::BATCH_UPLOAD_WAIT.c_str(),
                          JasmineGraphInstanceProtocol::BATCH_UPLOAD_WAIT.size());
                    instance_logger.log("Sent : " + JasmineGraphInstanceProtocol::BATCH_UPLOAD_WAIT, "info");
                }
            }
            bzero(data, INSTANCE_DATA_LENGTH + 1);
            read(connFd, data, INSTANCE_DATA_LENGTH);
            line = (data);
            if (line.compare(JasmineGraphInstanceProtocol::BATCH_UPLOAD_CHK) == 0) {
                instance_logger.log("Received : " + JasmineGraphInstanceProtocol::BATCH_UPLOAD_CHK, "info");
                write(connFd, JasmineGraphInstanceProtocol::BATCH_UPLOAD_ACK.c_str(),
                      JasmineGraphInstanceProtocol::BATCH_UPLOAD_ACK.size());
                instance_logger.log("Sent : " + JasmineGraphInstanceProtocol::BATCH_UPLOAD_ACK, "info");
            }
        } else if (line.compare(JasmineGraphInstanceProtocol::SEND_COMPOSITE_CENTRALSTORE_TO_AGGREGATOR) == 0) {
            instance_logger.log("Received : " + JasmineGraphInstanceProtocol::SEND_COMPOSITE_CENTRALSTORE_TO_AGGREGATOR,
                                "info");
            write(connFd, JasmineGraphInstanceProtocol::SEND_FILE_NAME.c_str(),
                  JasmineGraphInstanceProtocol::SEND_FILE_NAME.size());
            instance_logger.log("Sent : " + JasmineGraphInstanceProtocol::SEND_FILE_NAME, "info");
            bzero(data, INSTANCE_DATA_LENGTH + 1);
            read(connFd, data, INSTANCE_DATA_LENGTH);
            string fileName = (data);

            instance_logger.log("Received File name: " + fileName, "info");
            write(connFd, JasmineGraphInstanceProtocol::SEND_FILE_LEN.c_str(),
                  JasmineGraphInstanceProtocol::SEND_FILE_LEN.size());
            instance_logger.log("Sent : " + JasmineGraphInstanceProtocol::SEND_FILE_LEN, "info");
            bzero(data, INSTANCE_DATA_LENGTH + 1);
            read(connFd, data, INSTANCE_DATA_LENGTH);
            string size = (data);
            instance_logger.log("Received file size in bytes: " + size, "info");
            write(connFd, JasmineGraphInstanceProtocol::SEND_FILE_CONT.c_str(),
                  JasmineGraphInstanceProtocol::SEND_FILE_CONT.size());
            instance_logger.log("Sent : " + JasmineGraphInstanceProtocol::SEND_FILE_CONT, "info");
            string fullFilePath =
                utils.getJasmineGraphProperty("org.jasminegraph.server.instance.datafolder") + "/" + fileName;

            int fileSize = atoi(size.c_str());
            while (true) {
                if (utils.fileExists(fullFilePath)) {
                    while (utils.getFileSize(fullFilePath) < fileSize) {
                        bzero(data, INSTANCE_DATA_LENGTH + 1);
                        read(connFd, data, INSTANCE_DATA_LENGTH);
                        line = (data);

                        if (line.compare(JasmineGraphInstanceProtocol::FILE_RECV_CHK) == 0) {
                            write(connFd, JasmineGraphInstanceProtocol::FILE_RECV_WAIT.c_str(),
                                  JasmineGraphInstanceProtocol::FILE_RECV_WAIT.size());
                        }
                    }
                    break;
                } else {
                    sleep(1);
                    continue;
                }
            }

            bzero(data, INSTANCE_DATA_LENGTH + 1);
            read(connFd, data, INSTANCE_DATA_LENGTH);
            line = (data);

            if (line.compare(JasmineGraphInstanceProtocol::FILE_RECV_CHK) == 0) {
                instance_logger.log("Received : " + JasmineGraphInstanceProtocol::FILE_RECV_CHK, "info");
                write(connFd, JasmineGraphInstanceProtocol::FILE_ACK.c_str(),
                      JasmineGraphInstanceProtocol::FILE_ACK.size());
                instance_logger.log("Sent : " + JasmineGraphInstanceProtocol::FILE_ACK, "info");
            }

            instance_logger.log("File received and saved to " + fullFilePath, "info");
            loop = true;

            utils.unzipFile(fullFilePath);
            size_t lastindex = fileName.find_last_of(".");
            string rawname = fileName.substr(0, lastindex);
            fullFilePath = utils.getJasmineGraphProperty("org.jasminegraph.server.instance.datafolder") + "/" + rawname;
            std::string aggregatorFilePath =
                utils.getJasmineGraphProperty("org.jasminegraph.server.instance.aggregatefolder");

            DIR *dir = opendir(aggregatorFilePath.c_str());

            if (dir) {
                closedir(dir);
            } else {
                std::string createDirCommand = "mkdir -p " + aggregatorFilePath;
                FILE *createDirInput = popen(createDirCommand.c_str(), "r");
                pclose(createDirInput);
            }

            std::string copyCommand = "cp " + fullFilePath + " " + aggregatorFilePath;

            FILE *copyInput = popen(copyCommand.c_str(), "r");
            pclose(copyInput);

            std::string movedFullFilePath = aggregatorFilePath + "/" + rawname;

            while (!utils.fileExists(movedFullFilePath)) {
                bzero(data, INSTANCE_DATA_LENGTH + 1);
                read(connFd, data, INSTANCE_DATA_LENGTH);
                string response = (data);
                response = utils.trim_copy(response, " \f\n\r\t\v");
                if (response.compare(JasmineGraphInstanceProtocol::BATCH_UPLOAD_CHK) == 0) {
                    instance_logger.log("Received : " + JasmineGraphInstanceProtocol::BATCH_UPLOAD_CHK, "info");
                    write(connFd, JasmineGraphInstanceProtocol::BATCH_UPLOAD_WAIT.c_str(),
                          JasmineGraphInstanceProtocol::BATCH_UPLOAD_WAIT.size());
                    instance_logger.log("Sent : " + JasmineGraphInstanceProtocol::BATCH_UPLOAD_WAIT, "info");
                }
            }
            bzero(data, INSTANCE_DATA_LENGTH + 1);
            read(connFd, data, INSTANCE_DATA_LENGTH);
            line = (data);
            if (line.compare(JasmineGraphInstanceProtocol::BATCH_UPLOAD_CHK) == 0) {
                instance_logger.log("Received : " + JasmineGraphInstanceProtocol::BATCH_UPLOAD_CHK, "info");
                write(connFd, JasmineGraphInstanceProtocol::BATCH_UPLOAD_ACK.c_str(),
                      JasmineGraphInstanceProtocol::BATCH_UPLOAD_ACK.size());
                instance_logger.log("Sent : " + JasmineGraphInstanceProtocol::BATCH_UPLOAD_ACK, "info");
            }
        } else if (line.compare(JasmineGraphInstanceProtocol::AGGREGATE_CENTRALSTORE_TRIANGLES) == 0) {
            instance_logger.log("Received : " + JasmineGraphInstanceProtocol::AGGREGATE_CENTRALSTORE_TRIANGLES, "info");
            write(connFd, JasmineGraphInstanceProtocol::OK.c_str(), JasmineGraphInstanceProtocol::OK.size());
            instance_logger.log("Sent : " + JasmineGraphInstanceProtocol::OK, "info");
            bzero(data, INSTANCE_DATA_LENGTH + 1);
            read(connFd, data, INSTANCE_DATA_LENGTH);
            string graphId = (data);
            graphId = utils.trim_copy(graphId, " \f\n\r\t\v");
            instance_logger.log("Received Graph ID: " + graphId, "info");

            write(connFd, JasmineGraphInstanceProtocol::OK.c_str(), JasmineGraphInstanceProtocol::OK.size());
            bzero(data, INSTANCE_DATA_LENGTH + 1);
            read(connFd, data, INSTANCE_DATA_LENGTH);
            string partitionId = (data);
            partitionId = utils.trim_copy(partitionId, " \f\n\r\t\v");
            instance_logger.log("Received Partition ID: " + partitionId, "info");

            write(connFd, JasmineGraphInstanceProtocol::OK.c_str(), JasmineGraphInstanceProtocol::OK.size());
            bzero(data, INSTANCE_DATA_LENGTH + 1);
            read(connFd, data, INSTANCE_DATA_LENGTH);
            string partitionIdList = (data);
            partitionIdList = utils.trim_copy(partitionIdList, " \f\n\r\t\v");
            instance_logger.log("Received Partition ID List : " + partitionIdList, "info");

            write(connFd, JasmineGraphInstanceProtocol::OK.c_str(), JasmineGraphInstanceProtocol::OK.size());
            bzero(data, INSTANCE_DATA_LENGTH + 1);
            read(connFd, data, INSTANCE_DATA_LENGTH);
            string priority = (data);
            priority = utils.trim_copy(priority, " \f\n\r\t\v");
            instance_logger.log("Received priority: " + priority, "info");

            int threadPriority = std::atoi(priority.c_str());

            if (threadPriority > Conts::DEFAULT_THREAD_PRIORITY) {
                threadPriorityMutex.lock();
                workerHighPriorityTaskCount++;
                highestPriority = threadPriority;
                threadPriorityMutex.unlock();
            }

            std::string aggregatedTriangles= JasmineGraphInstanceService::aggregateCentralStoreTriangles(graphId,
                                                                                                         partitionId,
                                                                                                         partitionIdList,
                                                                                                         threadPriority);

            if (threadPriority > Conts::DEFAULT_THREAD_PRIORITY) {
                threadPriorityMutex.lock();
                workerHighPriorityTaskCount--;

                if (workerHighPriorityTaskCount == 0) {
                    highestPriority = Conts::DEFAULT_THREAD_PRIORITY;
                }
                threadPriorityMutex.unlock();
            }

            std::vector<std::string> chunksVector;

            for (unsigned i = 0; i < aggregatedTriangles.length(); i += INSTANCE_DATA_LENGTH - 10) {
                std::string chunk = aggregatedTriangles.substr(i, INSTANCE_DATA_LENGTH - 10);
                if (i + INSTANCE_DATA_LENGTH - 10 < aggregatedTriangles.length()) {
                    chunk += "/SEND";
                } else {
                    chunk += "/CMPT";
                }
                chunksVector.push_back(chunk);
            }

            for (int loopCount = 0; loopCount < chunksVector.size(); loopCount++) {
                if (loopCount == 0) {
                    std::string chunk = chunksVector.at(loopCount);
                    write(connFd, chunk.c_str(), chunk.size());
                } else {
                    bzero(data, INSTANCE_DATA_LENGTH + 1);
                    read(connFd, data, INSTANCE_DATA_LENGTH);
                    string chunkStatus = (data);
                    std::string chunk = chunksVector.at(loopCount);
                    write(connFd, chunk.c_str(), chunk.size());
                }
            }

        } else if (line.compare(JasmineGraphInstanceProtocol::AGGREGATE_COMPOSITE_CENTRALSTORE_TRIANGLES) == 0) {
            instance_logger.log(
                "Received : " + JasmineGraphInstanceProtocol::AGGREGATE_COMPOSITE_CENTRALSTORE_TRIANGLES, "info");
            write(connFd, JasmineGraphInstanceProtocol::OK.c_str(), JasmineGraphInstanceProtocol::OK.size());
            instance_logger.log("Sent : " + JasmineGraphInstanceProtocol::OK, "info");
            bzero(data, INSTANCE_DATA_LENGTH + 1);
            read(connFd, data, INSTANCE_DATA_LENGTH);
            string availableFiles = (data);
            availableFiles = utils.trim_copy(availableFiles, " \f\n\r\t\v");
            instance_logger.log("Received Available Files: " + availableFiles, "info");

            write(connFd, JasmineGraphInstanceProtocol::OK.c_str(), JasmineGraphInstanceProtocol::OK.size());
            bzero(data, INSTANCE_DATA_LENGTH + 1);
            read(connFd, data, INSTANCE_DATA_LENGTH);
            string response = (data);
            response = utils.trim_copy(response, " \f\n\r\t\v");

            string status = response.substr(response.size() - 5);
            std::string compositeFileList = response.substr(0, response.size() - 5);

            while (status == "/SEND") {
                write(connFd, status.c_str(), status.size());
                bzero(data, INSTANCE_DATA_LENGTH + 1);
                read(connFd, data, INSTANCE_DATA_LENGTH);
                response = (data);
                response = utils.trim_copy(response, " \f\n\r\t\v");
                status = response.substr(response.size() - 5);
                std::string fileList = response.substr(0, response.size() - 5);
                compositeFileList = compositeFileList + fileList;
            }
            response = compositeFileList;

            instance_logger.log("Received Composite File List : " + compositeFileList, "info");

            write(connFd, JasmineGraphInstanceProtocol::OK.c_str(), JasmineGraphInstanceProtocol::OK.size());
            bzero(data, INSTANCE_DATA_LENGTH + 1);
            read(connFd, data, INSTANCE_DATA_LENGTH);
            string priority = (data);
            priority = utils.trim_copy(priority, " \f\n\r\t\v");
            instance_logger.log("Received priority: " + priority, "info");

            int threadPriority = std::atoi(priority.c_str());

            if (threadPriority > Conts::DEFAULT_THREAD_PRIORITY) {
                threadPriorityMutex.lock();
                workerHighPriorityTaskCount++;
                highestPriority = threadPriority;
                threadPriorityMutex.unlock();
            }

            std::string aggregatedTriangles= JasmineGraphInstanceService::aggregateCompositeCentralStoreTriangles(
                    response, availableFiles, threadPriority);

            if (threadPriority > Conts::DEFAULT_THREAD_PRIORITY) {
                threadPriorityMutex.lock();
                workerHighPriorityTaskCount--;

                if (workerHighPriorityTaskCount == 0) {
                    highestPriority = Conts::DEFAULT_THREAD_PRIORITY;
                }
                threadPriorityMutex.unlock();
            }

            std::vector<std::string> chunksVector;

            for (unsigned i = 0; i < aggregatedTriangles.length(); i += INSTANCE_DATA_LENGTH - 10) {
                std::string chunk = aggregatedTriangles.substr(i, INSTANCE_DATA_LENGTH - 10);
                if (i + INSTANCE_DATA_LENGTH - 10 < aggregatedTriangles.length()) {
                    chunk += "/SEND";
                } else {
                    chunk += "/CMPT";
                }
                chunksVector.push_back(chunk);
            }

            for (int loopCount = 0; loopCount < chunksVector.size(); loopCount++) {
                if (loopCount == 0) {
                    std::string chunk = chunksVector.at(loopCount);
                    write(connFd, chunk.c_str(), chunk.size());
                } else {
                    bzero(data, INSTANCE_DATA_LENGTH + 1);
                    read(connFd, data, INSTANCE_DATA_LENGTH);
                    string chunkStatus = (data);
                    std::string chunk = chunksVector.at(loopCount);
                    write(connFd, chunk.c_str(), chunk.size());
                }
            }

        } else if (line.compare(JasmineGraphInstanceProtocol::PERFORMANCE_STATISTICS) == 0) {
            instance_logger.log("Received : " + JasmineGraphInstanceProtocol::PERFORMANCE_STATISTICS, "info");
            write(connFd, JasmineGraphInstanceProtocol::OK.c_str(), JasmineGraphInstanceProtocol::OK.size());
            instance_logger.log("Sent : " + JasmineGraphInstanceProtocol::OK, "info");
            bzero(data, INSTANCE_DATA_LENGTH + 1);
            read(connFd, data, INSTANCE_DATA_LENGTH);
            string isVMStatManager = (data);
            isVMStatManager = utils.trim_copy(isVMStatManager, " \f\n\r\t\v");

            write(connFd, JasmineGraphInstanceProtocol::OK.c_str(), JasmineGraphInstanceProtocol::OK.size());
            instance_logger.log("Sent : " + JasmineGraphInstanceProtocol::OK, "info");
            bzero(data, INSTANCE_DATA_LENGTH + 1);
            read(connFd, data, INSTANCE_DATA_LENGTH);
            string isResourceAllocationRequired = (data);
            isResourceAllocationRequired = utils.trim_copy(isResourceAllocationRequired, " \f\n\r\t\v");

            std::string memoryUsage = JasmineGraphInstanceService::requestPerformanceStatistics(
                isVMStatManager, isResourceAllocationRequired);
            write(connFd, memoryUsage.c_str(), memoryUsage.size());
        } else if (line.compare(JasmineGraphInstanceProtocol::INITIATE_FILES) == 0) {

            instance_logger.log("Received : " + JasmineGraphInstanceProtocol::INITIATE_FILES, "info");
            write(connFd, JasmineGraphInstanceProtocol::OK.c_str(), JasmineGraphInstanceProtocol::OK.size());
            instance_logger.log("Sent : " + JasmineGraphInstanceProtocol::OK, "info");
            bzero(data, INSTANCE_DATA_LENGTH);
            read(connFd, data, INSTANCE_DATA_LENGTH);
            string trainData(data);

            std::vector<std::string> trainargs = Utils::split(trainData, ' ');

            string graphID;
            string partitionID = trainargs[trainargs.size() - 1];

            for (int i = 0; i < trainargs.size(); i++) {
                if (trainargs[i] == "--graph_id") {
                    graphID = trainargs[i + 1];
                    break;
                }
            }

            std::thread *workerThreads = new std::thread[2];
            workerThreads[0] = std::thread(&JasmineGraphInstanceService::createPartitionFiles, graphID, partitionID,
                                           "local");
            workerThreads[1] = std::thread(&JasmineGraphInstanceService::createPartitionFiles, graphID, partitionID,
                                           "centralstore");

            for (int threadCount = 0; threadCount < 2; threadCount++) {
                workerThreads[threadCount].join();
            }

        } else if (line.compare(JasmineGraphInstanceProtocol::INITIATE_SERVER) == 0) {

            instance_logger.log("Received : " + JasmineGraphInstanceProtocol::INITIATE_SERVER, "info");
            write(connFd, JasmineGraphInstanceProtocol::OK.c_str(), JasmineGraphInstanceProtocol::OK.size());
            instance_logger.log("Sent : " + JasmineGraphInstanceProtocol::OK, "info");
            bzero(data, INSTANCE_DATA_LENGTH);
            read(connFd, data, INSTANCE_DATA_LENGTH);
            string trainData(data);

            std::vector<std::string> trainargs = Utils::split(trainData, ' ');
            instance_logger.info("Received options : " + trainData);
            string graphID;
            string partitionID = trainargs[trainargs.size() - 1];

            for (int i = 0; i < trainargs.size(); i++) {
                if (trainargs[i] == "--graph_id") {
                    graphID = trainargs[i + 1];
                    break;
                }
            }

            std::thread workerThread = std::thread(&JasmineGraphInstanceService::initServer, trainData);
            workerThread.join();

        } else if (line.compare(JasmineGraphInstanceProtocol::INITIATE_ORG_SERVER) == 0) {

            instance_logger.log("Received : " + JasmineGraphInstanceProtocol::INITIATE_ORG_SERVER, "info");
            write(connFd, JasmineGraphInstanceProtocol::OK.c_str(), JasmineGraphInstanceProtocol::OK.size());
            instance_logger.log("Sent : " + JasmineGraphInstanceProtocol::OK, "info");
            bzero(data, INSTANCE_DATA_LENGTH);
            read(connFd, data, INSTANCE_DATA_LENGTH);
            string trainData(data);

            std::vector<std::string> trainargs = Utils::split(trainData, ' ');

            string graphID;
            string partitionID = trainargs[trainargs.size() - 1];

            for (int i = 0; i < trainargs.size(); i++) {
                if (trainargs[i] == "--graph_id") {
                    graphID = trainargs[i + 1];
                    break;
                }
            }

            std::thread workerThread = std::thread(&JasmineGraphInstanceService::initOrgServer, trainData);
            workerThread.join();

        } else if (line.compare(JasmineGraphInstanceProtocol::INITIATE_AGG) == 0) {

            instance_logger.log("Received : " + JasmineGraphInstanceProtocol::INITIATE_AGG, "info");
            write(connFd, JasmineGraphInstanceProtocol::OK.c_str(), JasmineGraphInstanceProtocol::OK.size());
            instance_logger.log("Sent : " + JasmineGraphInstanceProtocol::OK, "info");
            bzero(data, INSTANCE_DATA_LENGTH);
            read(connFd, data, INSTANCE_DATA_LENGTH);
            string trainData(data);

            std::vector<std::string> trainargs = Utils::split(trainData, ' ');

            string graphID;
            string partitionID = trainargs[trainargs.size() - 1];

            for (int i = 0; i < trainargs.size(); i++) {
                if (trainargs[i] == "--graph_id") {
                    graphID = trainargs[i + 1];
                    break;
                }
            }

            std::thread workerThread = std::thread(&JasmineGraphInstanceService::initAgg, trainData);
            workerThread.join();

        } else if (line.compare(JasmineGraphInstanceProtocol::INITIATE_CLIENT) == 0) {

            instance_logger.log("Received : " + JasmineGraphInstanceProtocol::INITIATE_CLIENT, "info");
            write(connFd, JasmineGraphInstanceProtocol::OK.c_str(), JasmineGraphInstanceProtocol::OK.size());
            instance_logger.log("Sent : " + JasmineGraphInstanceProtocol::OK, "info");
            bzero(data, INSTANCE_DATA_LENGTH);
            read(connFd, data, INSTANCE_DATA_LENGTH);
            string trainData(data);

            std::vector<std::string> trainargs = Utils::split(trainData, ' ');
            instance_logger.info("Received options : " + trainData);
            string graphID;
            string partitionID = trainargs[trainargs.size() - 1];

            for (int i = 0; i < trainargs.size(); i++) {
                if (trainargs[i] == "--graph_id") {
                    graphID = trainargs[i + 1];
                    break;
                }
            }

            std::thread workerThread = std::thread(&JasmineGraphInstanceService::initClient, trainData);
            workerThread.join();

        } else if (line.compare(JasmineGraphInstanceProtocol::MERGE_FILES) == 0) {

            instance_logger.log("Received : " + JasmineGraphInstanceProtocol::MERGE_FILES, "info");
            write(connFd, JasmineGraphInstanceProtocol::OK.c_str(), JasmineGraphInstanceProtocol::OK.size());
            instance_logger.log("Sent : " + JasmineGraphInstanceProtocol::OK, "info");
            bzero(data, INSTANCE_DATA_LENGTH);
            read(connFd, data, INSTANCE_DATA_LENGTH);
            string trainData(data);
            instance_logger.log("Train Data : " + trainData, "info");

            std::vector<std::string> trainargs = Utils::split(trainData, ' ');

            string graphID;
            string partitionID = trainargs[trainargs.size() - 1];

            for (int i = 0; i < trainargs.size(); i++) {
                if (trainargs[i] == "--graph_id") {
                    graphID = trainargs[i + 1];
                    break;
                }
            }

            JasmineGraphInstanceService::mergeFiles(trainData);

        } else if (line.compare(JasmineGraphInstanceProtocol::START_STAT_COLLECTION)  == 0) {
            instance_logger.log("Received : " + JasmineGraphInstanceProtocol::START_STAT_COLLECTION, "debug");
            write(connFd, JasmineGraphInstanceProtocol::OK.c_str(), JasmineGraphInstanceProtocol::OK.size());
            instance_logger.log("Sent : " + JasmineGraphInstanceProtocol::OK, "debug");
            collectValid = true;
            JasmineGraphInstanceService::startCollectingLoadAverage();
        } else if (line.compare(JasmineGraphInstanceProtocol::REQUEST_COLLECTED_STATS)  == 0) {
            instance_logger.log("Received : " + JasmineGraphInstanceProtocol::REQUEST_COLLECTED_STATS, "info");
            collectValid = false;
            std::string loadAverageString;

            std::vector<std::string>::iterator loadVectorIterator;

            for (loadVectorIterator = loadAverageVector.begin(); loadVectorIterator!= loadAverageVector.end(); ++ loadVectorIterator) {
                std::string tempLoadAverage = *loadVectorIterator;
                loadAverageString = loadAverageString + "," + tempLoadAverage;
            }
            loadAverageVector.clear();

            loadAverageString = loadAverageString.substr(1, loadAverageString.length() - 1);

            std::vector<std::string> chunksVector;

            for (unsigned i = 0; i < loadAverageString.length(); i += INSTANCE_DATA_LENGTH - 10) {
                std::string chunk = loadAverageString.substr(i, INSTANCE_DATA_LENGTH - 10);
                if (i + INSTANCE_DATA_LENGTH - 10 < loadAverageString.length()) {
                    chunk += "/SEND";
                } else {
                    chunk += "/CMPT";
                }
                chunksVector.push_back(chunk);
            }

            for (int loopCount = 0; loopCount < chunksVector.size(); loopCount++) {
                if (loopCount == 0) {
                    std::string chunk = chunksVector.at(loopCount);
                    write(connFd, chunk.c_str(), chunk.size());
                } else {
                    bzero(data, INSTANCE_DATA_LENGTH + 1);
                    read(connFd, data, INSTANCE_DATA_LENGTH);
                    string chunkStatus = (data);
                    std::string chunk = chunksVector.at(loopCount);
                    write(connFd, chunk.c_str(), chunk.size());
                }
            }
        } else if (line.compare(JasmineGraphInstanceProtocol::INITIATE_TRAIN) == 0) {
            instance_logger.log("Received from: " + JasmineGraphInstanceProtocol::INITIATE_TRAIN, "info");
            write(connFd, JasmineGraphInstanceProtocol::OK.c_str(), JasmineGraphInstanceProtocol::OK.size());
            instance_logger.log("Sent : " + JasmineGraphInstanceProtocol::OK, "info");
            bzero(data, INSTANCE_DATA_LENGTH + 1);
            read(connFd, data, INSTANCE_DATA_LENGTH);
            string trainData(data);

            std::vector<std::string> trainargs = Utils::split(trainData, ' ');

            string graphID;
            string partitionID = trainargs[trainargs.size() - 1];

            for (int i = 0; i < trainargs.size(); i++) {
                if (trainargs[i] == "--graph_id") {
                    graphID = trainargs[i + 1];
                    break;
                }
            }

            std::thread *workerThreads = new std::thread[2];
            workerThreads[0] =
                std::thread(&JasmineGraphInstanceService::createPartitionFiles, graphID, partitionID, "local");
            workerThreads[1] =
                std::thread(&JasmineGraphInstanceService::createPartitionFiles, graphID, partitionID, "centralstore");

            workerThreads[0].join();
            instance_logger.log("WorkerThread 0 joined", "info");

            workerThreads[1].join();
            instance_logger.log("WorkerThread 1 joined", "info");

            write(connFd, JasmineGraphInstanceProtocol::SEND_PARTITION_ITERATION.c_str(),
                  JasmineGraphInstanceProtocol::SEND_PARTITION_ITERATION.size());
            instance_logger.log("Sent : " + JasmineGraphInstanceProtocol::SEND_PARTITION_ITERATION, "info");

            bzero(data, INSTANCE_DATA_LENGTH + 1);
            read(connFd, data, INSTANCE_DATA_LENGTH);
            string partIteration(data);

            write(connFd, JasmineGraphInstanceProtocol::SEND_PARTITION_COUNT.c_str(),
                  JasmineGraphInstanceProtocol::SEND_PARTITION_ITERATION.size());
            instance_logger.log("Sent : " + JasmineGraphInstanceProtocol::SEND_PARTITION_COUNT, "info");

            bzero(data, INSTANCE_DATA_LENGTH + 1);
            read(connFd, data, INSTANCE_DATA_LENGTH);
            string partCount(data);

            instance_logger.log("Received partition iteration - " + partIteration, "info");
            JasmineGraphInstanceService::collectExecutionData(partIteration, trainData, partCount);
            instance_logger.log("After calling collector ", "info");

        } else if (line.compare(JasmineGraphInstanceProtocol::INITIATE_PREDICT) == 0) {
            instance_logger.log("Received : " + JasmineGraphInstanceProtocol::INITIATE_PREDICT, "info");
            write(connFd, JasmineGraphInstanceProtocol::OK.c_str(), JasmineGraphInstanceProtocol::OK.size());
            instance_logger.log("Sent : " + JasmineGraphInstanceProtocol::OK, "info");
            bzero(data, INSTANCE_DATA_LENGTH + 1);
            read(connFd, data, INSTANCE_DATA_LENGTH);
            string graphID = (data);
            graphID = utils.trim_copy(graphID, " \f\n\r\t\v");
            instance_logger.log("Received Graph ID: " + graphID, "info");

            bzero(data, INSTANCE_DATA_LENGTH + 1);
            read(connFd, data, INSTANCE_DATA_LENGTH);
            string vertexCount = (data);
            vertexCount = utils.trim_copy(vertexCount, " \f\n\r\t\v");
            instance_logger.log("Received vertexCount: " + vertexCount, "info");

            bzero(data, INSTANCE_DATA_LENGTH + 1);
            read(connFd, data, INSTANCE_DATA_LENGTH);
            string ownPartitions = (data);
            ownPartitions = utils.trim_copy(ownPartitions, " \f\n\r\t\v");
            instance_logger.log("Received Own Partitions No: " + ownPartitions, "info");

            /*Receive hosts' detail*/
            write(connFd, JasmineGraphInstanceProtocol::SEND_HOSTS.c_str(),
                  JasmineGraphInstanceProtocol::SEND_HOSTS.size());
            instance_logger.log("Sent : " + JasmineGraphInstanceProtocol::SEND_HOSTS, "info");

            char dataBuffer[INSTANCE_LONG_DATA_LENGTH + 1];
            bzero(dataBuffer, INSTANCE_LONG_DATA_LENGTH + 1);
            read(connFd, dataBuffer, INSTANCE_LONG_DATA_LENGTH);
            string hostList = (dataBuffer);
            instance_logger.log("Received Hosts List: " + hostList, "info");

            // Put all hosts to a map
            std::map<std::string, JasmineGraphInstanceService::workerPartitions> graphPartitionedHosts;
            std::vector<std::string> hosts = Utils::split(hostList, '|');
            int count = 0;
            int totalPartitions = 0;
            for (std::vector<std::string>::iterator it = hosts.begin(); it != hosts.end(); ++it) {
                if (count != 0) {
                    std::vector<std::string> hostDetail = Utils::split(*it, ',');
                    std::string hostName;
                    int port;
                    int dataport;
                    std::vector<string> partitionIDs;
                    for (std::vector<std::string>::iterator j = hostDetail.begin(); j != hostDetail.end(); ++j) {
                        int index = std::distance(hostDetail.begin(), j);
                        if (index == 0) {
                            hostName = *j;
                        } else if (index == 1) {
                            port = stoi(*j);
                        } else if (index == 2) {
                            dataport = stoi(*j);
                        } else {
                            partitionIDs.push_back(*j);
                            totalPartitions += 1;
                        }
                    }
                    graphPartitionedHosts.insert(pair<string, JasmineGraphInstanceService::workerPartitions>(
                        hostName, {port, dataport, partitionIDs}));
                }
                count++;
            }
            /*Receive file*/
            write(connFd, JasmineGraphInstanceProtocol::SEND_FILE_NAME.c_str(),
                  JasmineGraphInstanceProtocol::SEND_FILE_NAME.size());
            instance_logger.log("Sent : " + JasmineGraphInstanceProtocol::SEND_FILE_NAME, "info");

            bzero(data, INSTANCE_DATA_LENGTH + 1);
            read(connFd, data, INSTANCE_DATA_LENGTH);
            string fileName = (data);
            instance_logger.log("Received File name: " + fileName, "info");
            write(connFd, JasmineGraphInstanceProtocol::SEND_FILE_LEN.c_str(),
                  JasmineGraphInstanceProtocol::SEND_FILE_LEN.size());
            instance_logger.log("Sent : " + JasmineGraphInstanceProtocol::SEND_FILE_LEN, "info");

            bzero(data, INSTANCE_DATA_LENGTH + 1);
            read(connFd, data, INSTANCE_DATA_LENGTH);
            string size = (data);
            instance_logger.log("Received file size in bytes: " + size, "info");
            write(connFd, JasmineGraphInstanceProtocol::SEND_FILE_CONT.c_str(),
                  JasmineGraphInstanceProtocol::SEND_FILE_CONT.size());
            instance_logger.log("Sent : " + JasmineGraphInstanceProtocol::SEND_FILE_CONT, "info");

            string fullFilePath =
                utils.getJasmineGraphProperty("org.jasminegraph.server.instance.datafolder") + "/" + fileName;
            int fileSize = atoi(size.c_str());
            while (utils.fileExists(fullFilePath) && utils.getFileSize(fullFilePath) < fileSize) {
                bzero(data, INSTANCE_DATA_LENGTH + 1);
                read(connFd, data, INSTANCE_DATA_LENGTH);
                line = (data);

                if (line.compare(JasmineGraphInstanceProtocol::FILE_RECV_CHK) == 0) {
                    write(connFd, JasmineGraphInstanceProtocol::FILE_RECV_WAIT.c_str(),
                          JasmineGraphInstanceProtocol::FILE_RECV_WAIT.size());
                }
            }

            bzero(data, INSTANCE_DATA_LENGTH + 1);
            read(connFd, data, INSTANCE_DATA_LENGTH);
            line = (data);

            if (line.compare(JasmineGraphInstanceProtocol::FILE_RECV_CHK) == 0) {
                instance_logger.log("Received : " + JasmineGraphInstanceProtocol::FILE_RECV_CHK, "info");
                write(connFd, JasmineGraphInstanceProtocol::FILE_ACK.c_str(),
                      JasmineGraphInstanceProtocol::FILE_ACK.size());
                instance_logger.log("Sent : " + JasmineGraphInstanceProtocol::FILE_ACK, "info");
            }
            if (totalPartitions != 0) {
                JasmineGraphInstanceService::collectTrainedModels(sessionargs, graphID, graphPartitionedHosts,
                                                                  totalPartitions);
            }
            std::vector<std::string> predictargs;
            predictargs.push_back(graphID);
            predictargs.push_back(vertexCount);
            predictargs.push_back(fullFilePath);
            predictargs.push_back(utils.getJasmineGraphProperty("org.jasminegraph.server.instance.trainedmodelfolder"));
            predictargs.push_back(to_string(totalPartitions + stoi(ownPartitions)));
            std::vector<char *> predict_agrs_vector;
            std::transform(predictargs.begin(), predictargs.end(), std::back_inserter(predict_agrs_vector), converter);

            std::string path = "cd " + utils.getJasmineGraphProperty("org.jasminegraph.graphsage") + " && ";
            std::string command = path + "python3.8 predict.py ";

            int argc = predictargs.size();
            for (int i = 0; i < argc; ++i) {
                command += predictargs[i];
                command += " ";
            }

            cout << command << endl;
            system(command.c_str());
            loop = true;
        } else if (line.compare(JasmineGraphInstanceProtocol::INITIATE_MODEL_COLLECTION) == 0) {
            instance_logger.log("Received : " + JasmineGraphInstanceProtocol::INITIATE_MODEL_COLLECTION, "info");
            write(connFd, JasmineGraphInstanceProtocol::OK.c_str(), JasmineGraphInstanceProtocol::OK.size());
            instance_logger.log("Sent : " + JasmineGraphInstanceProtocol::OK, "info");
            bzero(data, INSTANCE_DATA_LENGTH + 1);
            read(connFd, data, INSTANCE_DATA_LENGTH);
            string serverHostName = (data);
            serverHostName = utils.trim_copy(serverHostName, " \f\n\r\t\v");
            instance_logger.log("Received HostName: " + serverHostName, "info");

            bzero(data, INSTANCE_DATA_LENGTH + 1);
            read(connFd, data, INSTANCE_DATA_LENGTH);
            string serverHostPort = (data);
            serverHostPort = utils.trim_copy(serverHostPort, " \f\n\r\t\v");
            instance_logger.log("Received Port: " + serverHostPort, "info");

            bzero(data, INSTANCE_DATA_LENGTH + 1);
            read(connFd, data, INSTANCE_DATA_LENGTH);
            string serverHostDataPort = (data);
            serverHostDataPort = utils.trim_copy(serverHostDataPort, " \f\n\r\t\v");
            instance_logger.log("Received Data Port: " + serverHostDataPort, "info");

            bzero(data, INSTANCE_DATA_LENGTH + 1);
            read(connFd, data, INSTANCE_DATA_LENGTH);
            string graphID = (data);
            graphID = utils.trim_copy(graphID, " \f\n\r\t\v");
            instance_logger.log("Received Graph ID: " + graphID, "info");

            bzero(data, INSTANCE_DATA_LENGTH + 1);
            read(connFd, data, INSTANCE_DATA_LENGTH);
            string partitionID = (data);
            partitionID = utils.trim_copy(partitionID, " \f\n\r\t\v");
            instance_logger.log("Received Partition ID: " + partitionID, "info");

            std::string fileName = graphID + "_model_" + partitionID;
            std::string filePath =
                utils.getJasmineGraphProperty("org.jasminegraph.server.instance.trainedmodelfolder") + "/" + fileName;

            // zip the folder
            utils.compressDirectory(filePath);
            fileName = fileName + ".tar.gz";
            filePath = filePath + ".tar.gz";

            int fileSize = utils.getFileSize(filePath);
            std::string fileLength = to_string(fileSize);
            // send file name
            bzero(data, INSTANCE_DATA_LENGTH + 1);
            read(connFd, data, INSTANCE_DATA_LENGTH);
            line = (data);
            if (line.compare(JasmineGraphInstanceProtocol::SEND_FILE_NAME) == 0) {
                write(connFd, fileName.c_str(), fileName.size());
                instance_logger.log("Sent : File name " + fileName, "info");

                bzero(data, INSTANCE_DATA_LENGTH + 1);
                read(connFd, data, INSTANCE_DATA_LENGTH);
                line = (data);
                // send file length
                if (line.compare(JasmineGraphInstanceProtocol::SEND_FILE_LEN) == 0) {
                    instance_logger.log("Received : " + JasmineGraphInstanceProtocol::SEND_FILE_LEN, "info");
                    write(connFd, fileLength.c_str(), fileLength.size());
                    instance_logger.log("Sent : File length in bytes " + fileLength, "info");

                    bzero(data, INSTANCE_DATA_LENGTH + 1);
                    read(connFd, data, INSTANCE_DATA_LENGTH);
                    line = (data);
                    // send content
                    if (line.compare(JasmineGraphInstanceProtocol::SEND_FILE_CONT) == 0) {
                        instance_logger.log("Received : " + JasmineGraphInstanceProtocol::SEND_FILE_CONT, "info");
                        instance_logger.log("Going to send file through service", "info");
                        JasmineGraphInstance::sendFileThroughService(serverHostName, stoi(serverHostDataPort), fileName,
                                                                     filePath);
                    }
                }
            }
            int count = 0;
            while (true) {
                write(connFd, JasmineGraphInstanceProtocol::FILE_RECV_CHK.c_str(),
                      JasmineGraphInstanceProtocol::FILE_RECV_CHK.size());
                instance_logger.log("Sent : " + JasmineGraphInstanceProtocol::FILE_RECV_CHK, "info");
                instance_logger.log("Checking if file is received", "info");
                bzero(data, INSTANCE_DATA_LENGTH + 1);
                read(connFd, data, INSTANCE_DATA_LENGTH);
                line = (data);

                if (line.compare(JasmineGraphInstanceProtocol::FILE_RECV_WAIT) == 0) {
                    instance_logger.log("Received : " + JasmineGraphInstanceProtocol::FILE_RECV_WAIT, "info");
                    instance_logger.log("Checking file status : " + to_string(count), "info");
                    count++;
                    sleep(1);
                    continue;
                } else if (line.compare(JasmineGraphInstanceProtocol::FILE_ACK) == 0) {
                    instance_logger.log("Received : " + JasmineGraphInstanceProtocol::FILE_ACK, "info");
                    instance_logger.log("File transfer completed", "info");
                    break;
                }
            }
            while (true) {
                write(connFd, JasmineGraphInstanceProtocol::BATCH_UPLOAD_CHK.c_str(),
                      JasmineGraphInstanceProtocol::BATCH_UPLOAD_CHK.size());
                instance_logger.log("Sent : " + JasmineGraphInstanceProtocol::BATCH_UPLOAD_CHK, "info");
                bzero(data, INSTANCE_DATA_LENGTH + 1);
                read(connFd, data, INSTANCE_DATA_LENGTH);
                line = (data);

                if (line.compare(JasmineGraphInstanceProtocol::BATCH_UPLOAD_WAIT) == 0) {
                    instance_logger.log("Received : " + JasmineGraphInstanceProtocol::BATCH_UPLOAD_WAIT, "info");
                    sleep(1);
                    continue;
                } else if (line.compare(JasmineGraphInstanceProtocol::BATCH_UPLOAD_ACK) == 0) {
                    instance_logger.log("Received : " + JasmineGraphInstanceProtocol::BATCH_UPLOAD_ACK, "info");
                    instance_logger.log("Trained Model Batch upload completed", "info");
                    break;
                }
            }
            loop = true;
        } else if (line.compare(JasmineGraphInstanceProtocol::INITIATE_FRAGMENT_RESOLUTION) == 0) {
            instance_logger.log("Received : " + JasmineGraphInstanceProtocol::INITIATE_FRAGMENT_RESOLUTION, "info");
            write(connFd, JasmineGraphInstanceProtocol::OK.c_str(), JasmineGraphInstanceProtocol::OK.size());
            instance_logger.log("Sent : " + JasmineGraphInstanceProtocol::OK, "info");
            bzero(data, INSTANCE_DATA_LENGTH + 1);
            read(connFd, data, INSTANCE_DATA_LENGTH);
            string listOfPartitions = (data);
            listOfPartitions = utils.trim_copy(listOfPartitions, " \f\n\r\t\v");
            instance_logger.log("Received ===>: " + listOfPartitions, "info");
            std::stringstream ss;
            ss << listOfPartitions;
            while (true) {
                write(connFd, JasmineGraphInstanceProtocol::FRAGMENT_RESOLUTION_CHK.c_str(),
                      JasmineGraphInstanceProtocol::FRAGMENT_RESOLUTION_CHK.size());
                instance_logger.log("Sent : " + JasmineGraphInstanceProtocol::FRAGMENT_RESOLUTION_CHK, "info");

                bzero(data, INSTANCE_DATA_LENGTH + 1);
                read(connFd, data, INSTANCE_DATA_LENGTH);
                string listOfPartitions = (data);

                if (listOfPartitions.compare(JasmineGraphInstanceProtocol::FRAGMENT_RESOLUTION_DONE) == 0) {
                    break;
                } else {
                    instance_logger.log("Received ===>: " + listOfPartitions, "info");
                    ss << listOfPartitions;
                }
            }
            std::vector<std::string> partitions = Utils::split(ss.str(), ',');
            std::vector<std::string> graphIDs;
            for (std::vector<string>::iterator x = partitions.begin(); x != partitions.end(); ++x) {
                string graphID = x->substr(0, x->find_first_of("_"));
                graphIDs.push_back(graphID);
            }

            Utils utils;
            string dataFolder = utils.getJasmineGraphProperty("org.jasminegraph.server.instance.datafolder");
            std::vector<string> listOfFiles = utils.getListOfFilesInDirectory(dataFolder);

            std::vector<std::string> graphIDsFromFileSystem;
            for (std::vector<string>::iterator x = listOfFiles.begin(); x != listOfFiles.end(); ++x) {
                string graphID = x->substr(0, x->find_first_of("_"));
                graphIDsFromFileSystem.push_back(graphID);
            }

            std::vector<string> notInGraphIDList;

            for (std::vector<std::string>::iterator it = graphIDsFromFileSystem.begin();
                 it != graphIDsFromFileSystem.end(); it++) {
                bool found = false;
                for (std::vector<std::string>::iterator itRemoteID = graphIDs.begin(); itRemoteID != graphIDs.end();
                     itRemoteID++) {
                    if (it->compare(itRemoteID->c_str()) == 0) {
                        found = true;
                        break;
                    }
                }
                if (!found) {
                    notInGraphIDList.push_back(it->c_str());
                }
            }

            string notInItemsString = "";
            std::vector<int> notInItemsList;
            for (std::vector<string>::iterator it = notInGraphIDList.begin(); it != notInGraphIDList.end(); it++) {
                if (isdigit(it->c_str()[0])) {
                    bool found = false;
                    for (std::vector<int>::iterator it2 = notInItemsList.begin(); it2 != notInItemsList.end(); it2++) {
                        if (atoi(it->c_str()) == *it2) {
                            found = true;
                            break;
                        }
                    }
                    if (!found) {
                        notInItemsList.push_back(stoi(it->c_str()));
                    }
                }
            }

            bool firstFlag = true;
            for (std::vector<int>::iterator it = notInItemsList.begin(); it != notInItemsList.end(); it++) {
                int x = *it;
                if (firstFlag) {
                    notInItemsString = std::to_string(x);
                    firstFlag = false;
                } else {
                    notInItemsString = notInItemsString + "," + std::to_string(x);
                };
            }

            string graphIDList = notInItemsString;
            write(connFd, graphIDList.c_str(), graphIDList.size());
            instance_logger.log("Sent : " + graphIDList, "info");
        } else if (line.compare(JasmineGraphInstanceProtocol::CHECK_FILE_ACCESSIBLE) == 0) {
            instance_logger.log("Received : " + JasmineGraphInstanceProtocol::CHECK_FILE_ACCESSIBLE, "info");
            write(connFd, JasmineGraphInstanceProtocol::SEND_FILE_TYPE.c_str(),
                  JasmineGraphInstanceProtocol::SEND_FILE_TYPE.size());
            instance_logger.log("Sent : " + JasmineGraphInstanceProtocol::SEND_FILE_TYPE, "info");
            bzero(data, INSTANCE_DATA_LENGTH + 1);
            read(connFd, data, INSTANCE_DATA_LENGTH);
            string fileType = (data);
            fileType = utils.trim_copy(fileType, " \f\n\r\t\v");

            if (fileType.compare(JasmineGraphInstanceProtocol::FILE_TYPE_CENTRALSTORE_AGGREGATE) == 0) {
                write(connFd, JasmineGraphInstanceProtocol::OK.c_str(), JasmineGraphInstanceProtocol::OK.size());
                instance_logger.log("Sent : " + JasmineGraphInstanceProtocol::OK, "info");
                bzero(data, INSTANCE_DATA_LENGTH + 1);
                read(connFd, data, INSTANCE_DATA_LENGTH);
                string graphId = (data);
                graphId = utils.trim_copy(graphId, " \f\n\r\t\v");
                instance_logger.log("Received Graph ID: " + graphId, "info");

                write(connFd, JasmineGraphInstanceProtocol::OK.c_str(), JasmineGraphInstanceProtocol::OK.size());
                bzero(data, INSTANCE_DATA_LENGTH + 1);
                read(connFd, data, INSTANCE_DATA_LENGTH);
                string partitionId = (data);
                partitionId = utils.trim_copy(partitionId, " \f\n\r\t\v");
                instance_logger.log("Received Partition ID: " + partitionId, "info");

                string aggregateLocation =
                    utils.getJasmineGraphProperty("org.jasminegraph.server.instance.aggregatefolder");
                string fileName = graphId + "_centralstore_" + partitionId;
                string fullFilePath = aggregateLocation + "/" + fileName;
                string result = "false";

                bool fileExists = utils.fileExists(fullFilePath);

                if (fileExists) {
                    result = "true";
                }

                write(connFd, result.c_str(), result.size());
                instance_logger.log("Sent : " + result, "info");
            } else if (fileType.compare(JasmineGraphInstanceProtocol::FILE_TYPE_CENTRALSTORE_COMPOSITE) == 0) {
                write(connFd, JasmineGraphInstanceProtocol::OK.c_str(), JasmineGraphInstanceProtocol::OK.size());
                instance_logger.log("Sent : " + JasmineGraphInstanceProtocol::OK, "info");
                bzero(data, INSTANCE_DATA_LENGTH + 1);
                read(connFd, data, INSTANCE_DATA_LENGTH);
                string fileName = (data);
                fileName = utils.trim_copy(fileName, " \f\n\r\t\v");
                instance_logger.log("Received File name: " + fileName, "info");

                string aggregateLocation =
                    utils.getJasmineGraphProperty("org.jasminegraph.server.instance.aggregatefolder");
                string fullFilePath = aggregateLocation + "/" + fileName;
                string result = "false";

                bool fileExists = utils.fileExists(fullFilePath);

                if (fileExists) {
                    result = "true";
                }

                write(connFd, result.c_str(), result.size());
                instance_logger.log("Sent : " + result, "info");
            }
        } else if (line.compare(JasmineGraphInstanceProtocol::GRAPH_STREAM_START) == 0) {

            write(connFd, JasmineGraphInstanceProtocol::GRAPH_STREAM_START_ACK.c_str(),
                  JasmineGraphInstanceProtocol::GRAPH_STREAM_START_ACK.size());
            instance_logger.log("Sent : " + JasmineGraphInstanceProtocol::GRAPH_STREAM_START_ACK, "info");

            int content_length;
            instance_logger.log("Waiting for edge content length", "info");
            auto return_status = read(connFd, &content_length, sizeof(4));
            if (return_status > 0) {
                content_length = ntohl(content_length);
                instance_logger.log("Received content_length = " + std::to_string(content_length), "info");
            } else {
                instance_logger.log("Error while reading content length", "error");
            }
            std::string nodeString(content_length, 0);
            send(connFd, JasmineGraphInstanceProtocol::GRAPH_STREAM_C_length_ACK.c_str(),
                 JasmineGraphInstanceProtocol::GRAPH_STREAM_C_length_ACK.size(), 0);
            instance_logger.log("Acked for content length", "info");

            instance_logger.log("Waiting for edge data", "info");
            return_status = read(connFd, &nodeString[0], content_length);
            if (return_status > 0) {
                instance_logger.log("Received edge data = " + nodeString, "info");
            } else {
                instance_logger.log("Error while reading content length", "error");
            }

            auto graphIdPartitionId = JasmineGraphIncrementalLocalStore::getIDs(nodeString);
            std::string graphId = graphIdPartitionId.first;
            std::string partitionId = std::to_string(graphIdPartitionId.second);
            std::string graphIdentifier = graphId + "_" + partitionId;
            JasmineGraphIncrementalLocalStore* incrementalLocalStoreInstance;

            if (incrementalLocalStoreMap.find(graphIdentifier) == incrementalLocalStoreMap.end()) {
                incrementalLocalStoreInstance =
                    JasmineGraphInstanceService::loadStreamingStore(graphId, partitionId, incrementalLocalStoreMap);
            } else {
                incrementalLocalStoreInstance = incrementalLocalStoreMap[graphIdentifier];
            }
            incrementalLocalStoreInstance->addEdgeFromString(nodeString);
            send(connFd, JasmineGraphInstanceProtocol::GRAPH_STREAM_END_OF_EDGE.c_str(),
                 JasmineGraphInstanceProtocol::GRAPH_STREAM_END_OF_EDGE.size(), 0);
            instance_logger.log("Sent CRLF string to mark the end", "info");
        } else if (line.compare(JasmineGraphInstanceProtocol::SEND_PRIORITY) == 0) {
            instance_logger.log("Received : " + JasmineGraphInstanceProtocol::SEND_PRIORITY, "info");
            write(connFd, JasmineGraphInstanceProtocol::OK.c_str(), JasmineGraphInstanceProtocol::OK.size());
            instance_logger.log("Sent : " + JasmineGraphInstanceProtocol::OK, "info");
            bzero(data, INSTANCE_DATA_LENGTH + 1);
            read(connFd, data, INSTANCE_DATA_LENGTH);
            string priority = (data);
            priority = utils.trim_copy(priority, " \f\n\r\t\v");
            instance_logger.log("Received Priority: " + priority, "info");

            int retrievedPriority = atoi(priority.c_str());
            highestPriority = retrievedPriority;
        }
    }
    instance_logger.log("Closing thread " + to_string(pthread_self()), "info");
    pthread_exit(NULL);
    instance_logger.log("Closed " + to_string(pthread_self()), "info");
    close(connFd);
    return NULL;
}

JasmineGraphInstanceService::JasmineGraphInstanceService() {}

void JasmineGraphInstanceService::run(string profile, string masterHost, string host, int serverPort,
                                     int serverDataPort) {
    int listenFd;
    socklen_t len;
    struct sockaddr_in svrAdd;
    struct sockaddr_in clntAdd;

    // create socket
    listenFd = socket(AF_INET, SOCK_STREAM, 0);
    if (listenFd < 0) {
        std::cerr << "Cannot open socket" << std::endl;
        return;
    }

    bzero((char *)&svrAdd, sizeof(svrAdd));

    svrAdd.sin_family = AF_INET;
    svrAdd.sin_addr.s_addr = INADDR_ANY;
    svrAdd.sin_port = htons(serverPort);

    int yes = 1;

    if (setsockopt(listenFd, SOL_SOCKET, SO_REUSEADDR, &yes, sizeof yes) == -1) {
        perror("setsockopt");
        exit(1);
    }

    // bind socket
    if (bind(listenFd, (struct sockaddr *)&svrAdd, sizeof(svrAdd)) < 0) {
        std::cerr << "Cannot bind on port " + serverPort << std::endl;
        return;
    }

    listen(listenFd, 10);

    len = sizeof(clntAdd);

    int connectionCounter = 0;
    pthread_mutex_init(&file_lock, NULL);
    pthread_t threadA[MAX_CONNECTION_COUNT];
    struct instanceservicesessionargs serviceArguments;
    std::map<std::string, JasmineGraphHashMapLocalStore> graphDBMapLocalStores;
    std::map<std::string, JasmineGraphHashMapCentralStore> graphDBMapCentralStores;
    std::map<std::string, JasmineGraphHashMapDuplicateCentralStore> graphDBMapDuplicateCentralStores;
    std::map<std::string, JasmineGraphIncrementalLocalStore*> incrementalLocalStore;

    serviceArguments.graphDBMapLocalStores = graphDBMapLocalStores;
    serviceArguments.graphDBMapCentralStores = graphDBMapCentralStores;
    serviceArguments.graphDBMapDuplicateCentralStores = graphDBMapDuplicateCentralStores;
    serviceArguments.incrementalLocalStore = incrementalLocalStore;
    serviceArguments.profile = profile;
    serviceArguments.masterHost = masterHost;
    serviceArguments.port = serverPort;
    serviceArguments.dataPort = serverDataPort;
    serviceArguments.host = host;
    // TODO :: What is the maximum number of connections allowed??
    instance_logger.log("Worker listening on port " + to_string(serverPort), "info");
    while (connectionCounter < MAX_CONNECTION_COUNT) {
        int connFd = accept(listenFd, (struct sockaddr *)&clntAdd, &len);

        if (connFd < 0) {
            instance_logger.log("Cannot accept connection to port " + to_string(serverPort), "error");
        } else {
            instance_logger.log("Connection successful to port " + to_string(serverPort), "info");
            serviceArguments.connFd = connFd;
            pthread_create(&threadA[connectionCounter], NULL, instanceservicesession, &serviceArguments);
            // pthread_detach(threadA[connectionCounter]);
            // pthread_join(threadA[connectionCounter], NULL);
            connectionCounter++;
        }
    }

    for (int i = 0; i < connectionCounter; i++) {
        pthread_join(threadA[i], NULL);
        std::cout << "service Threads joined" << std::endl;
    }

    pthread_mutex_destroy(&file_lock);
}

void deleteGraphPartition(std::string graphID, std::string partitionID) {
    Utils utils;
    string partitionFilePath = utils.getJasmineGraphProperty("org.jasminegraph.server.instance.datafolder") + "/" +
                               graphID + +"_" + partitionID;
    utils.deleteDirectory(partitionFilePath);
    string centalStoreFilePath = utils.getJasmineGraphProperty("org.jasminegraph.server.instance.datafolder") + "/" +
                                 graphID + +"_centralstore_" + partitionID;
    utils.deleteDirectory(centalStoreFilePath);
    string centalStoreDuplicateFilePath = utils.getJasmineGraphProperty("org.jasminegraph.server.instance.datafolder") +
                                          "/" + graphID + +"_centralstore_dp_" + partitionID;
    utils.deleteDirectory(centalStoreDuplicateFilePath);
    string attributeFilePath = utils.getJasmineGraphProperty("org.jasminegraph.server.instance.datafolder") + "/" +
                               graphID + +"_attributes_" + partitionID;
    utils.deleteDirectory(attributeFilePath);
    string attributeCentalStoreFilePath = utils.getJasmineGraphProperty("org.jasminegraph.server.instance.datafolder") +
                                          "/" + graphID + +"_centralstore_attributes_" + partitionID;
    utils.deleteDirectory(attributeCentalStoreFilePath);
    instance_logger.log("Graph partition and centralstore files are now deleted", "info");
}

/** Method for deleting all graph fragments given a graph ID
 *
 * @param graphID ID of graph fragments to be deleted in the instance
 */
void removeGraphFragments(std::string graphID) {
    Utils utils;
    // Delete all files in the datafolder starting with the graphID
    string partitionFilePath =
        utils.getJasmineGraphProperty("org.jasminegraph.server.instance.datafolder") + "/" + graphID + "_*";
    utils.deleteDirectory(partitionFilePath);
}

void writeCatalogRecord(string record) {
    Utils utils;
    utils.createDirectory(utils.getJasmineGraphProperty("org.jasminegraph.server.instance.datafolder"));
    string catalogFilePath =
        utils.getJasmineGraphProperty("org.jasminegraph.server.instance.datafolder") + "/catalog.txt";
    ofstream outfile;
    outfile.open(catalogFilePath.c_str(), std::ios_base::app);
    outfile << record << endl;
    outfile.close();
}



long countLocalTriangles(std::string graphId, std::string partitionId,
                         std::map<std::string, JasmineGraphHashMapLocalStore> graphDBMapLocalStores,
                         std::map<std::string, JasmineGraphHashMapCentralStore> graphDBMapCentralStores,
                         std::map<std::string, JasmineGraphHashMapDuplicateCentralStore> graphDBMapDuplicateCentralStores,
                         int threadPriority) {
    long result;

    instance_logger.log("###INSTANCE### Local Triangle Count : Started", "info");
    std::string graphIdentifier = graphId + "_" + partitionId;
    std::string centralGraphIdentifier = graphId + +"_centralstore_" + partitionId;
    std::string duplicateCentralGraphIdentifier = graphId + +"_centralstore_dp_" + partitionId;
    JasmineGraphHashMapLocalStore graphDB;
    JasmineGraphHashMapCentralStore centralGraphDB;
    JasmineGraphHashMapDuplicateCentralStore duplicateCentralGraphDB;

    std::map<std::string, JasmineGraphHashMapLocalStore>::iterator localMapIterator =
        graphDBMapLocalStores.find(graphIdentifier);
    std::map<std::string, JasmineGraphHashMapCentralStore>::iterator centralStoreIterator =
        graphDBMapCentralStores.find(graphIdentifier);
    std::map<std::string, JasmineGraphHashMapDuplicateCentralStore>::iterator duplicateCentralStoreIterator =
        graphDBMapDuplicateCentralStores.find(graphIdentifier);

    if (localMapIterator == graphDBMapLocalStores.end()) {
        if (JasmineGraphInstanceService::isGraphDBExists(graphId, partitionId)) {
            JasmineGraphInstanceService::loadLocalStore(graphId, partitionId, graphDBMapLocalStores);
        }
        graphDB = graphDBMapLocalStores[graphIdentifier];
    } else {
        graphDB = graphDBMapLocalStores[graphIdentifier];
    }

    if (centralStoreIterator == graphDBMapCentralStores.end()) {
        if (JasmineGraphInstanceService::isInstanceCentralStoreExists(graphId, partitionId)) {
            JasmineGraphInstanceService::loadInstanceCentralStore(graphId, partitionId, graphDBMapCentralStores);
        }
        centralGraphDB = graphDBMapCentralStores[centralGraphIdentifier];
    } else {
        centralGraphDB = graphDBMapCentralStores[centralGraphIdentifier];
    }

    if (duplicateCentralStoreIterator == graphDBMapDuplicateCentralStores.end()) {
        if (JasmineGraphInstanceService::isInstanceDuplicateCentralStoreExists(graphId, partitionId)) {
            JasmineGraphInstanceService::loadInstanceDuplicateCentralStore(graphId, partitionId,
                                                                           graphDBMapDuplicateCentralStores);
        }
        duplicateCentralGraphDB = graphDBMapDuplicateCentralStores[duplicateCentralGraphIdentifier];
    } else {
        duplicateCentralGraphDB = graphDBMapDuplicateCentralStores[duplicateCentralGraphIdentifier];
    }

    result = Triangles::run(graphDB, centralGraphDB, duplicateCentralGraphDB, graphId, partitionId, threadPriority);

    instance_logger.log("###INSTANCE### Local Triangle Count : Completed: Triangles: " + to_string(result), "info");

    return result;
}

bool JasmineGraphInstanceService::isGraphDBExists(std::string graphId, std::string partitionId) {
    Utils utils;
    std::string dataFolder = utils.getJasmineGraphProperty("org.jasminegraph.server.instance.datafolder");
    std::string fileName = dataFolder + "/" + graphId + "_" + partitionId;
    std::ifstream dbFile(fileName, std::ios::binary);
    if (!dbFile) {
        return false;
    }
    return true;
}

bool JasmineGraphInstanceService::isInstanceCentralStoreExists(std::string graphId, std::string partitionId) {
    Utils utils;
    std::string dataFolder = utils.getJasmineGraphProperty("org.jasminegraph.server.instance.datafolder");
    std::string filename = dataFolder + "/" + graphId + +"_centralstore_" + partitionId;
    std::ifstream dbFile(filename, std::ios::binary);
    if (!dbFile) {
        return false;
    }
    return true;
}

bool JasmineGraphInstanceService::isInstanceDuplicateCentralStoreExists(std::string graphId, std::string partitionId) {
    Utils utils;
    std::string dataFolder = utils.getJasmineGraphProperty("org.jasminegraph.server.instance.datafolder");
    std::string filename = dataFolder + "/" + graphId + +"_centralstore_dp_" + partitionId;
    std::ifstream dbFile(filename, std::ios::binary);
    if (!dbFile) {
        return false;
    }
    return true;
}

JasmineGraphIncrementalLocalStore* JasmineGraphInstanceService::loadStreamingStore(
    std::string graphId, std::string partitionId,
    std::map<std::string, JasmineGraphIncrementalLocalStore*> &graphDBMapStreamingStores) {
    std::string graphIdentifier = graphId + "_" + partitionId;
    instance_logger.log("###INSTANCE### Loading streaming Store for" + graphIdentifier + " : Started", "info");
    Utils utils;
    std::string folderLocation = utils.getJasmineGraphProperty("org.jasminegraph.server.instance.datafolder");
    JasmineGraphIncrementalLocalStore *jasmineGraphStreamingLocalStore =
        new JasmineGraphIncrementalLocalStore(atoi(graphId.c_str()), atoi(partitionId.c_str()));
    graphDBMapStreamingStores.insert(std::make_pair(graphIdentifier, jasmineGraphStreamingLocalStore));
    auto sg = graphDBMapStreamingStores.find(graphIdentifier);
    instance_logger.log("###INSTANCE### Loading Local Store : Completed", "info");
    return jasmineGraphStreamingLocalStore;
}

void JasmineGraphInstanceService::loadLocalStore(
    std::string graphId, std::string partitionId,
    std::map<std::string, JasmineGraphHashMapLocalStore> &graphDBMapLocalStores) {
    instance_logger.log("###INSTANCE### Loading Local Store : Started", "info");
    std::string graphIdentifier = graphId + "_" + partitionId;
    Utils utils;
    std::string folderLocation = utils.getJasmineGraphProperty("org.jasminegraph.server.instance.datafolder");
    JasmineGraphHashMapLocalStore *jasmineGraphHashMapLocalStore =
        new JasmineGraphHashMapLocalStore(atoi(graphId.c_str()), atoi(partitionId.c_str()), folderLocation);
    jasmineGraphHashMapLocalStore->loadGraph();
    graphDBMapLocalStores.insert(std::make_pair(graphIdentifier, *jasmineGraphHashMapLocalStore));
    instance_logger.log("###INSTANCE### Loading Local Store : Completed", "info");
}
void JasmineGraphInstanceService::loadInstanceCentralStore(
    std::string graphId, std::string partitionId,
    std::map<std::string, JasmineGraphHashMapCentralStore> &graphDBMapCentralStores) {
    instance_logger.log("###INSTANCE### Loading central Store : Started", "info");
    std::string graphIdentifier = graphId + +"_centralstore_" + partitionId;
    Utils utils;
    JasmineGraphHashMapCentralStore *jasmineGraphHashMapCentralStore =
        new JasmineGraphHashMapCentralStore(atoi(graphId.c_str()), atoi(partitionId.c_str()));
    jasmineGraphHashMapCentralStore->loadGraph();
    graphDBMapCentralStores.insert(std::make_pair(graphIdentifier, *jasmineGraphHashMapCentralStore));
    instance_logger.log("###INSTANCE### Loading central Store : Completed", "info");

}

void JasmineGraphInstanceService::loadInstanceDuplicateCentralStore(
    std::string graphId, std::string partitionId,
    std::map<std::string, JasmineGraphHashMapDuplicateCentralStore> &graphDBMapDuplicateCentralStores) {
    std::string graphIdentifier = graphId + +"_centralstore_dp_" + partitionId;
    Utils utils;
    JasmineGraphHashMapDuplicateCentralStore *jasmineGraphHashMapCentralStore =
        new JasmineGraphHashMapDuplicateCentralStore(atoi(graphId.c_str()), atoi(partitionId.c_str()));
    jasmineGraphHashMapCentralStore->loadGraph();
    graphDBMapDuplicateCentralStores.insert(std::make_pair(graphIdentifier, *jasmineGraphHashMapCentralStore));
}

JasmineGraphHashMapCentralStore JasmineGraphInstanceService::loadCentralStore(std::string centralStoreFileName) {
    instance_logger.log("###INSTANCE### Loading Central Store File : Started " + centralStoreFileName, "info");
    JasmineGraphHashMapCentralStore *jasmineGraphHashMapCentralStore = new JasmineGraphHashMapCentralStore();
    jasmineGraphHashMapCentralStore->loadGraph(centralStoreFileName);
    instance_logger.log("###INSTANCE### Loading Central Store File : Completed", "info");
    return *jasmineGraphHashMapCentralStore;
}

std::string JasmineGraphInstanceService::copyCentralStoreToAggregator(std::string graphId, std::string partitionId,
                                                                      std::string aggregatorHost,
                                                                      std::string aggregatorPort, std::string host) {
    Utils utils;
    char buffer[128];
    std::string result = "SUCCESS";
    std::string centralGraphIdentifier = graphId + +"_centralstore_" + partitionId;
    std::string dataFolder = utils.getJasmineGraphProperty("org.jasminegraph.server.instance.datafolder");
    std::string aggregatorFilePath = utils.getJasmineGraphProperty("org.jasminegraph.server.instance.aggregatefolder");

    if (JasmineGraphInstanceService::isInstanceCentralStoreExists(graphId, partitionId)) {
        std::string centralStoreFile = dataFolder + "/" + centralGraphIdentifier;
        std::string copyCommand;

        DIR *dir = opendir(aggregatorFilePath.c_str());

        if (dir) {
            closedir(dir);
        } else {
            std::string createDirCommand = "mkdir -p " + aggregatorFilePath;
            FILE *createDirInput = popen(createDirCommand.c_str(), "r");
            pclose(createDirInput);
        }

        if (aggregatorHost == host) {
            copyCommand = "cp " + centralStoreFile + " " + aggregatorFilePath;
        } else {
            copyCommand = "scp " + centralStoreFile + " " + aggregatorHost + ":" + aggregatorFilePath;
        }

        FILE *copyInput = popen(copyCommand.c_str(), "r");

        if (copyInput) {
            // read the input
            while (!feof(copyInput)) {
                if (fgets(buffer, 128, copyInput) != NULL) {
                    result.append(buffer);
                }
            }
            if (!result.empty()) {
                std::cout << result << std::endl;
            }
            pclose(copyInput);
        }
    }

    return result;
}

string JasmineGraphInstanceService::aggregateCentralStoreTriangles(std::string graphId, std::string partitionId,
                                                                   std::string partitionIdList,
                                                                   int threadPriority) {
    Utils utils;
    instance_logger.log("###INSTANCE### Started Aggregating Central Store Triangles", "info");
    std::string aggregatorFilePath = utils.getJasmineGraphProperty("org.jasminegraph.server.instance.aggregatefolder");
    std::vector<std::string> fileNames;
    map<long, unordered_set<long>> aggregatedCentralStore;
    std::string centralGraphIdentifier = graphId + +"_centralstore_" + partitionId;
    std::string dataFolder = utils.getJasmineGraphProperty("org.jasminegraph.server.instance.datafolder");
    std::string workerCentralStoreFile = dataFolder + "/" + centralGraphIdentifier;
    instance_logger.log("###INSTANCE### Loading Central Store : Started " + workerCentralStoreFile, "info");
    JasmineGraphHashMapCentralStore workerCentralStore =
        JasmineGraphInstanceService::loadCentralStore(workerCentralStoreFile);
    instance_logger.log("###INSTANCE### Loading Central Store : Completed", "info");
    map<long, unordered_set<long>> workerCentralGraphMap = workerCentralStore.getUnderlyingHashMap();

    map<long, unordered_set<long>>::iterator workerCentalGraphIterator;

    for (workerCentalGraphIterator = workerCentralGraphMap.begin();
         workerCentalGraphIterator != workerCentralGraphMap.end(); ++workerCentalGraphIterator) {
        long startVid = workerCentalGraphIterator->first;
        unordered_set<long> endVidSet = workerCentalGraphIterator->second;

        unordered_set<long> aggregatedEndVidSet = aggregatedCentralStore[startVid];
        aggregatedEndVidSet.insert(endVidSet.begin(), endVidSet.end());
        aggregatedCentralStore[startVid] = aggregatedEndVidSet;
    }

    std::vector<std::string> paritionIdList = Utils::split(partitionIdList, ',');
    std::vector<std::string>::iterator partitionIdListIterator;

    for (partitionIdListIterator = paritionIdList.begin(); partitionIdListIterator != paritionIdList.end();
         ++partitionIdListIterator) {
        std::string aggregatePartitionId = *partitionIdListIterator;
        struct stat s;

        std::string centralGraphIdentifier = graphId + +"_centralstore_" + aggregatePartitionId;

        std::string centralStoreFile = aggregatorFilePath + "/" + centralGraphIdentifier;

        if (stat(centralStoreFile.c_str(), &s) == 0) {
            if (s.st_mode & S_IFREG) {
                JasmineGraphHashMapCentralStore centralStore =
                    JasmineGraphInstanceService::loadCentralStore(centralStoreFile);
                map<long, unordered_set<long>> centralGraphMap = centralStore.getUnderlyingHashMap();
                map<long, unordered_set<long>>::iterator centralGraphMapIterator;

                for (centralGraphMapIterator = centralGraphMap.begin();
                     centralGraphMapIterator != centralGraphMap.end(); ++centralGraphMapIterator) {
                    long startVid = centralGraphMapIterator->first;
                    unordered_set<long> endVidSet = centralGraphMapIterator->second;

                    unordered_set<long> aggregatedEndVidSet = aggregatedCentralStore[startVid];
                    aggregatedEndVidSet.insert(endVidSet.begin(), endVidSet.end());
                    aggregatedCentralStore[startVid] = aggregatedEndVidSet;
                }
            }
        }
    }

    instance_logger.log("###INSTANCE### Central Store Aggregation : Completed", "info");

    map<long, long> distributionHashMap =
        JasmineGraphInstanceService::getOutDegreeDistributionHashMap(aggregatedCentralStore);

    std::string triangles = Triangles::countCentralStoreTriangles(aggregatedCentralStore, distributionHashMap, threadPriority);

    return triangles;
}

string JasmineGraphInstanceService::aggregateCompositeCentralStoreTriangles(std::string compositeFileList,
                                                                            std::string availableFileList, int threadPriority) {
    Utils utils;
    instance_logger.log("###INSTANCE### Started Aggregating Composite Central Store Triangles", "info");
    std::string aggregatorFilePath = utils.getJasmineGraphProperty("org.jasminegraph.server.instance.aggregatefolder");
    std::string dataFolder = utils.getJasmineGraphProperty("org.jasminegraph.server.instance.datafolder");
    map<long, unordered_set<long>> aggregatedCompositeCentralStore;

    std::vector<std::string> compositeCentralStoreFileList = Utils::split(compositeFileList, ':');
    std::vector<std::string>::iterator compositeCentralStoreFileIterator;
    std::vector<std::string> availableCompositeFileList = Utils::split(availableFileList, ':');
    std::vector<std::string>::iterator availableCompositeFileIterator;

    for (availableCompositeFileIterator = availableCompositeFileList.begin();
         availableCompositeFileIterator != availableCompositeFileList.end(); ++availableCompositeFileIterator) {
        std::string availableCompositeFileName = *availableCompositeFileIterator;
        size_t lastindex = availableCompositeFileName.find_last_of(".");
        string rawFileName = availableCompositeFileName.substr(0, lastindex);
        struct stat st;

        std::string availableCompositeFile = dataFolder + "/" + rawFileName;

        if (stat(availableCompositeFile.c_str(), &st) == 0) {
            if (st.st_mode & S_IFREG) {
                JasmineGraphHashMapCentralStore centralStore =
                    JasmineGraphInstanceService::loadCentralStore(availableCompositeFile);
                map<long, unordered_set<long>> compositeCentralGraphMap = centralStore.getUnderlyingHashMap();
                map<long, unordered_set<long>>::iterator compositeCentralGraphMapIterator;

                for (compositeCentralGraphMapIterator = compositeCentralGraphMap.begin();
                     compositeCentralGraphMapIterator != compositeCentralGraphMap.end();
                     ++compositeCentralGraphMapIterator) {
                    long startVid = compositeCentralGraphMapIterator->first;
                    unordered_set<long> endVidSet = compositeCentralGraphMapIterator->second;

                    unordered_set<long> aggregatedEndVidSet = aggregatedCompositeCentralStore[startVid];
                    aggregatedEndVidSet.insert(endVidSet.begin(), endVidSet.end());
                    aggregatedCompositeCentralStore[startVid] = aggregatedEndVidSet;
                }
            }
        }
    }

    for (compositeCentralStoreFileIterator = compositeCentralStoreFileList.begin();
         compositeCentralStoreFileIterator != compositeCentralStoreFileList.end();
         ++compositeCentralStoreFileIterator) {
        std::string compositeCentralStoreFileName = *compositeCentralStoreFileIterator;
        size_t lastindex = compositeCentralStoreFileName.find_last_of(".");
        string rawFileName = compositeCentralStoreFileName.substr(0, lastindex);
        struct stat s;

        std::string compositeCentralStoreFile = aggregatorFilePath + "/" + rawFileName;

        if (stat(compositeCentralStoreFile.c_str(), &s) == 0) {
            if (s.st_mode & S_IFREG) {
                JasmineGraphHashMapCentralStore centralStore =
                    JasmineGraphInstanceService::loadCentralStore(compositeCentralStoreFile);
                map<long, unordered_set<long>> centralGraphMap = centralStore.getUnderlyingHashMap();
                map<long, unordered_set<long>>::iterator centralGraphMapIterator;

                for (centralGraphMapIterator = centralGraphMap.begin();
                     centralGraphMapIterator != centralGraphMap.end(); ++centralGraphMapIterator) {
                    long startVid = centralGraphMapIterator->first;
                    unordered_set<long> endVidSet = centralGraphMapIterator->second;

                    unordered_set<long> aggregatedEndVidSet = aggregatedCompositeCentralStore[startVid];
                    aggregatedEndVidSet.insert(endVidSet.begin(), endVidSet.end());
                    aggregatedCompositeCentralStore[startVid] = aggregatedEndVidSet;
                }
            }
        }
    }

    instance_logger.log("###INSTANCE### Central Store Aggregation : Completed", "info");

    map<long, long> distributionHashMap =
        JasmineGraphInstanceService::getOutDegreeDistributionHashMap(aggregatedCompositeCentralStore);

    std::string triangles = Triangles::countCentralStoreTriangles(aggregatedCompositeCentralStore, distributionHashMap,
                                                                  threadPriority);

    return triangles;
}

map<long, long> JasmineGraphInstanceService::getOutDegreeDistributionHashMap(map<long, unordered_set<long>> graphMap) {
    map<long, long> distributionHashMap;

    for (map<long, unordered_set<long>>::iterator it = graphMap.begin(); it != graphMap.end(); ++it) {
        long distribution = (it->second).size();
        distributionHashMap.insert(std::make_pair(it->first, distribution));
    }
    return distributionHashMap;
}

string JasmineGraphInstanceService::requestPerformanceStatistics(std::string isVMStatManager,
                                                                 std::string isResourceAllocationRequested) {
    Utils utils;
    int memoryUsage = collector.getMemoryUsageByProcess();
    double cpuUsage = collector.getCpuUsage();
    double loadAverage = collector.getLoadAverage();
    std::string vmLevelStatistics = collector.collectVMStatistics(isVMStatManager, isResourceAllocationRequested);
    auto executedTime = std::chrono::system_clock::now();
    std::time_t reportTime = std::chrono::system_clock::to_time_t(executedTime);
    std::string reportTimeString(std::ctime(&reportTime));
    reportTimeString = utils.trim_copy(reportTimeString, " \f\n\r\t\v");
    std::string usageString = reportTimeString + "," + to_string(memoryUsage) + "," + to_string(cpuUsage) + "," +
            to_string(loadAverage);
    if (!vmLevelStatistics.empty()) {
        usageString = usageString + "," + vmLevelStatistics;
    }
    return usageString;
}

void JasmineGraphInstanceService::collectTrainedModels(
    instanceservicesessionargs *sessionargs, std::string graphID,
    std::map<std::string, JasmineGraphInstanceService::workerPartitions> graphPartitionedHosts, int totalPartitions) {
    int total_threads = totalPartitions;
    std::thread *workerThreads = new std::thread[total_threads];
    int count = 0;
    std::map<std::string, JasmineGraphInstanceService::workerPartitions>::iterator mapIterator;
    for (mapIterator = graphPartitionedHosts.begin(); mapIterator != graphPartitionedHosts.end(); mapIterator++) {
        string hostName = mapIterator->first;
        JasmineGraphInstanceService::workerPartitions workerPartitions = mapIterator->second;
        std::vector<std::string>::iterator it;
        for (it = workerPartitions.partitionID.begin(); it != workerPartitions.partitionID.end(); it++) {
            workerThreads[count] =
                std::thread(&JasmineGraphInstanceService::collectTrainedModelThreadFunction, sessionargs, hostName,
                            workerPartitions.port, workerPartitions.dataPort, graphID, *it);
            count++;
        }
    }

    for (int threadCount = 0; threadCount < count; threadCount++) {
        workerThreads[threadCount].join();
        std::cout << "Thread [C]: " << threadCount << " joined" << std::endl;
    }
}

int JasmineGraphInstanceService::collectTrainedModelThreadFunction(instanceservicesessionargs *sessionargs,
                                                                   std::string host, int port, int dataPort,
                                                                   std::string graphID, std::string partition) {
    Utils utils;
    bool result = true;
    std::cout << pthread_self() << " host : " << host << " port : " << port << " DPort : " << dataPort << std::endl;
    int sockfd;
    char data[INSTANCE_DATA_LENGTH + 1];
    bool loop = false;
    socklen_t len;
    struct sockaddr_in serv_addr;
    struct hostent *server;

    sockfd = socket(AF_INET, SOCK_STREAM, 0);

    if (sockfd < 0) {
        std::cerr << "Cannot accept connection" << std::endl;
        return 0;
    }

    if (host.find('@') != std::string::npos) {
        host = utils.split(host, '@')[1];
    }

    server = gethostbyname(host.c_str());
    if (server == NULL) {
        std::cerr << "ERROR, no host named " << server << std::endl;
    }

    bzero((char *)&serv_addr, sizeof(serv_addr));
    serv_addr.sin_family = AF_INET;
    bcopy((char *)server->h_addr, (char *)&serv_addr.sin_addr.s_addr, server->h_length);
    serv_addr.sin_port = htons(port);
    if (Utils::connect_wrapper(sockfd, (struct sockaddr *)&serv_addr, sizeof(serv_addr)) < 0) {
        std::cerr << "ERROR connecting" << std::endl;
        // TODO::exit
    }
    bzero(data, INSTANCE_DATA_LENGTH + 1);
    write(sockfd, JasmineGraphInstanceProtocol::HANDSHAKE.c_str(), JasmineGraphInstanceProtocol::HANDSHAKE.size());
    instance_logger.log("Sent : " + JasmineGraphInstanceProtocol::HANDSHAKE, "info");
    bzero(data, INSTANCE_DATA_LENGTH + 1);
    read(sockfd, data, INSTANCE_DATA_LENGTH);
    string response = (data);

    response = utils.trim_copy(response, " \f\n\r\t\v");
    if (response.compare(JasmineGraphInstanceProtocol::HANDSHAKE_OK) == 0) {
        instance_logger.log("Received : " + JasmineGraphInstanceProtocol::HANDSHAKE_OK, "info");

        string server_host = sessionargs->host;
        write(sockfd, server_host.c_str(), server_host.size());
        instance_logger.log("Sent : " + server_host, "info");

        write(sockfd, JasmineGraphInstanceProtocol::INITIATE_MODEL_COLLECTION.c_str(),
              JasmineGraphInstanceProtocol::INITIATE_MODEL_COLLECTION.size());
        instance_logger.log("Sent : " + JasmineGraphInstanceProtocol::INITIATE_MODEL_COLLECTION, "info");

        bzero(data, INSTANCE_DATA_LENGTH + 1);
        read(sockfd, data, INSTANCE_DATA_LENGTH);
        response = (data);
        response = utils.trim_copy(response, " \f\n\r\t\v");

        if (response.compare(JasmineGraphInstanceProtocol::OK) == 0) {
            instance_logger.log("Received : " + JasmineGraphInstanceProtocol::OK, "info");

            string server_host = sessionargs->host;
            write(sockfd, server_host.c_str(), server_host.size());
            instance_logger.log("Sent : " + server_host, "info");

            int server_port = sessionargs->port;
            write(sockfd, to_string(server_port).c_str(), to_string(server_port).size());
            instance_logger.log("Sent : " + server_port, "info");

            int server_data_port = sessionargs->dataPort;
            write(sockfd, to_string(server_data_port).c_str(), to_string(server_data_port).size());
            instance_logger.log("Sent : " + server_data_port, "info");

            write(sockfd, graphID.c_str(), (graphID).size());
            instance_logger.log("Sent : Graph ID " + graphID, "info");

            write(sockfd, partition.c_str(), (partition).size());
            instance_logger.log("Sent : Partition ID " + partition, "info");

            write(sockfd, JasmineGraphInstanceProtocol::SEND_FILE_NAME.c_str(),
                  JasmineGraphInstanceProtocol::SEND_FILE_NAME.size());
            instance_logger.log("Sent : " + JasmineGraphInstanceProtocol::SEND_FILE_NAME, "info");

            bzero(data, INSTANCE_DATA_LENGTH + 1);
            read(sockfd, data, INSTANCE_DATA_LENGTH);
            string fileName = (data);
            instance_logger.log("Received File name: " + fileName, "info");
            write(sockfd, JasmineGraphInstanceProtocol::SEND_FILE_LEN.c_str(),
                  JasmineGraphInstanceProtocol::SEND_FILE_LEN.size());
            instance_logger.log("Sent : " + JasmineGraphInstanceProtocol::SEND_FILE_LEN, "info");
            bzero(data, INSTANCE_DATA_LENGTH + 1);
            read(sockfd, data, INSTANCE_DATA_LENGTH);
            string size = (data);
            instance_logger.log("Received file size in bytes: " + size, "info");

            write(sockfd, JasmineGraphInstanceProtocol::SEND_FILE_CONT.c_str(),
                  JasmineGraphInstanceProtocol::SEND_FILE_CONT.size());
            instance_logger.log("Sent : " + JasmineGraphInstanceProtocol::SEND_FILE_CONT, "info");
            string fullFilePath =
                utils.getJasmineGraphProperty("org.jasminegraph.server.instance.datafolder") + "/" + fileName;
            int fileSize = atoi(size.c_str());
            while (utils.fileExists(fullFilePath) && utils.getFileSize(fullFilePath) < fileSize) {
                bzero(data, INSTANCE_DATA_LENGTH + 1);
                read(sockfd, data, INSTANCE_DATA_LENGTH);
                response = (data);

                if (response.compare(JasmineGraphInstanceProtocol::FILE_RECV_CHK) == 0) {
                    write(sockfd, JasmineGraphInstanceProtocol::FILE_RECV_WAIT.c_str(),
                          JasmineGraphInstanceProtocol::FILE_RECV_WAIT.size());
                }
            }

            bzero(data, INSTANCE_DATA_LENGTH + 1);
            read(sockfd, data, INSTANCE_DATA_LENGTH);
            response = (data);

            if (response.compare(JasmineGraphInstanceProtocol::FILE_RECV_CHK) == 0) {
                instance_logger.log("Received : " + JasmineGraphInstanceProtocol::FILE_RECV_CHK, "info");
                write(sockfd, JasmineGraphInstanceProtocol::FILE_ACK.c_str(),
                      JasmineGraphInstanceProtocol::FILE_ACK.size());
                instance_logger.log("Sent : " + JasmineGraphInstanceProtocol::FILE_ACK, "info");
            }

            utils.unzipDirectory(fullFilePath);
            size_t lastindex = fileName.find_last_of(".");
            string pre_rawname = fileName.substr(0, lastindex);
            size_t next_lastindex = pre_rawname.find_last_of(".");
            string rawname = fileName.substr(0, next_lastindex);
            fullFilePath =
                utils.getJasmineGraphProperty("org.jasminegraph.server.instance.trainedmodelfolder") + "/" + rawname;

            while (!utils.fileExists(fullFilePath)) {
                bzero(data, INSTANCE_DATA_LENGTH + 1);
                read(sockfd, data, INSTANCE_DATA_LENGTH);
                string response = (data);
                response = utils.trim_copy(response, " \f\n\r\t\v");
                if (response.compare(JasmineGraphInstanceProtocol::BATCH_UPLOAD_CHK) == 0) {
                    instance_logger.log("Received : " + JasmineGraphInstanceProtocol::BATCH_UPLOAD_CHK, "info");
                    write(sockfd, JasmineGraphInstanceProtocol::BATCH_UPLOAD_WAIT.c_str(),
                          JasmineGraphInstanceProtocol::BATCH_UPLOAD_WAIT.size());
                    instance_logger.log("Sent : " + JasmineGraphInstanceProtocol::BATCH_UPLOAD_WAIT, "info");
                }
            }
            bzero(data, INSTANCE_DATA_LENGTH + 1);
            read(sockfd, data, INSTANCE_DATA_LENGTH);
            response = (data);
            if (response.compare(JasmineGraphInstanceProtocol::BATCH_UPLOAD_CHK) == 0) {
                instance_logger.log("Received : " + JasmineGraphInstanceProtocol::BATCH_UPLOAD_CHK, "info");
                write(sockfd, JasmineGraphInstanceProtocol::BATCH_UPLOAD_ACK.c_str(),
                      JasmineGraphInstanceProtocol::BATCH_UPLOAD_ACK.size());
                instance_logger.log("Sent : " + JasmineGraphInstanceProtocol::BATCH_UPLOAD_ACK, "info");
            }
        }
    } else {
        instance_logger.log("There was an error in the model collection process and the response is :: " + response,
                            "error");
    }

    close(sockfd);
    return 0;
}

void JasmineGraphInstanceService::createPartitionFiles(std::string graphID, std::string partitionID,
                                                       std::string fileType) {
    instance_logger.log(fileType, "info");

    Utils utils;
    utils.createDirectory(utils.getJasmineGraphProperty("org.jasminegraph.server.instance.trainedmodelfolder"));
    JasmineGraphHashMapLocalStore *hashMapLocalStore = new JasmineGraphHashMapLocalStore();
    string inputFilePath = utils.getJasmineGraphProperty("org.jasminegraph.server.instance.datafolder") + "/" +
                           graphID + "_" + partitionID;
    string outputFilePath = utils.getJasmineGraphProperty("org.jasminegraph.server.instance.trainedmodelfolder") + "/" +
                            graphID + "_" + partitionID;
    if (fileType == "centralstore") {
        inputFilePath = utils.getJasmineGraphProperty("org.jasminegraph.server.instance.datafolder") + "/" + graphID +
                        "_centralstore_" + partitionID;
        outputFilePath = utils.getJasmineGraphProperty("org.jasminegraph.server.instance.trainedmodelfolder") + "/" +
                         graphID + "_centralstore_" + partitionID;

    }
    std::map<int, std::vector<int>> partEdgeMap = hashMapLocalStore->getEdgeHashMap(inputFilePath);

        if (!partEdgeMap.empty()) {
        std::ofstream localFile(outputFilePath);

        if (localFile.is_open()) {
            for (auto it = partEdgeMap.begin(); it != partEdgeMap.end(); ++it) {
                int vertex = it->first;
                std::vector<int> destinationSet = it->second;

                if (!destinationSet.empty()) {
                    for (std::vector<int>::iterator itr = destinationSet.begin(); itr != destinationSet.end(); ++itr) {
                        string edge;

                        edge = std::to_string(vertex) + " " + std::to_string((*itr));
                        localFile << edge;
                        localFile << "\n";
                    }
                }
            }
        }
        localFile.flush();
        localFile.close();
    }
}

void JasmineGraphInstanceService::collectExecutionData(string iteration, string trainArgs, string partCount) {
    pthread_mutex_lock(&map_lock);
    if (iterationData.find(stoi(iteration)) == iterationData.end()) {
        vector<string> trainData;
        trainData.push_back(trainArgs);
        iterationData[stoi(iteration)] = trainData;
    } else {
        vector<string> trainData = iterationData[stoi(iteration)];
        trainData.push_back(trainArgs);
        iterationData[stoi(iteration)] = trainData;
    }
    partitionCounter++;
    pthread_mutex_unlock(&map_lock);
    if (partitionCounter == stoi(partCount)) {
        int maxPartCountInVector = 0;
        instance_logger.log("Data collection done for all iterations", "info");
        for (auto bin = iterationData.begin(); bin != iterationData.end(); ++bin) {
            if (maxPartCountInVector < bin->second.size()) {
                maxPartCountInVector = bin->second.size();
            }
        }
        JasmineGraphInstanceService::executeTrainingIterations(maxPartCountInVector);
        return;
    } else {
        return;
    }
}

void JasmineGraphInstanceService::executeTrainingIterations(int maxThreads) {
    int iterCounter = 0;
    std::thread *threadList = new std::thread[maxThreads];
    for (auto in = iterationData.begin(); in != iterationData.end(); ++in) {
        vector<string> partVector = in->second;
        int count = 0;

        for (auto trainarg = partVector.begin(); trainarg != partVector.end(); ++trainarg) {
            string trainData = *trainarg;
            threadList[count] = std::thread(trainPartition, trainData);
            count++;
        }
        iterCounter++;
        instance_logger.log("Trainings initiated for iteration " + to_string(iterCounter), "info");
        for (int threadCount = 0; threadCount < count; threadCount++) {
            threadList[threadCount].join();
        }
        instance_logger.log("Trainings completed for iteration " + to_string(iterCounter), "info");
    }
    iterationData.clear();
    partitionCounter = 0;
}

void JasmineGraphInstanceService::trainPartition(string trainData) {
    Utils utils;
    std::vector<std::string> trainargs = Utils::split(trainData, ' ');
    string graphID;
    string partitionID = trainargs[trainargs.size() - 1];

    for (int i = 0; i < trainargs.size(); i++) {
        if (trainargs[i] == "--graph_id") {
            graphID = trainargs[i + 1];
            break;
        }
    }

    std::vector<char *> vc;
    std::transform(trainargs.begin(), trainargs.end(), std::back_inserter(vc), converter);

    std::string path = "cd " + utils.getJasmineGraphProperty("org.jasminegraph.graphsage") + " && ";
    std::string command = path + "python3.8 -m unsupervised_train >  /home/ubuntu/software/jasminegraph/logs/unsupervised_train" + partitionID + "-" + Utils::getCurrentTimestamp() + ".txt" ;

    int argc = trainargs.size();
    for (int i = 0; i < argc - 2; ++i) {
        command += trainargs[i + 2];
        command += " ";
    }
    instance_logger.log("Executing : " + command, "info");
    system(command.c_str());
}

map<long, long> JasmineGraphInstanceService::calculateLocalOutDegreeDistribution(
    string graphID, string partitionID, std::map<std::string, JasmineGraphHashMapLocalStore> graphDBMapLocalStores,
    std::map<std::string, JasmineGraphHashMapCentralStore> graphDBMapCentralStores) {
    JasmineGraphHashMapLocalStore graphDB;
    JasmineGraphHashMapCentralStore centralDB;

    std::map<std::string, JasmineGraphHashMapLocalStore>::iterator it;
    std::map<std::string, JasmineGraphHashMapCentralStore>::iterator itcen;

    if (JasmineGraphInstanceService::isGraphDBExists(graphID, partitionID)) {
        JasmineGraphInstanceService::loadLocalStore(graphID, partitionID, graphDBMapLocalStores);
    }

    if (JasmineGraphInstanceService::isInstanceCentralStoreExists(graphID, partitionID)) {
        JasmineGraphInstanceService::loadInstanceCentralStore(graphID, partitionID, graphDBMapCentralStores);
    }
    graphDB = graphDBMapLocalStores[graphID + "_" + partitionID];
    centralDB = graphDBMapCentralStores[graphID + "_centralstore_" + partitionID];

    map<long, long> degreeDistribution = graphDB.getInDegreeDistributionHashMap();
    std::map<long, long>::iterator its;

    map<long, long> degreeDistributionCentral = centralDB.getInDegreeDistributionHashMap();
    std::map<long, long>::iterator itcentral;

    for (its = degreeDistributionCentral.begin(); its != degreeDistributionCentral.end(); ++its) {
        bool centralNodeFound = false;
        for (itcentral = degreeDistribution.begin(); itcentral != degreeDistribution.end(); ++itcentral) {
            if ((its->first) == (itcentral->first)) {
                degreeDistribution[its->first] = (its->second) + (itcentral->second);
                centralNodeFound = true;
            }
        }
        if (!centralNodeFound) {
            degreeDistribution.insert(std::make_pair(its->first, its->second));
        }
    }
}

bool JasmineGraphInstanceService::duplicateCentralStore(int thisWorkerPort, int graphID, int partitionID,
                     std::vector<string> workerSockets, std::string masterIP) {

    Utils utils;
    std::string aggregatorFilePath = utils.getJasmineGraphProperty("org.jasminegraph.server.instance.aggregatefolder");
    std::string dataFilePath = utils.getJasmineGraphProperty("org.jasminegraph.server.instance.datafolder");

    std::string centralGraphIdentifierUnCompressed = to_string(graphID) +"_centralstore_"+ to_string(partitionID);
    std::string centralStoreFileUnCompressed = dataFilePath + "/" + centralGraphIdentifierUnCompressed;
    std::string centralStoreFileUnCompressedDestination = aggregatorFilePath + "/" + centralGraphIdentifierUnCompressed;

    // temporary copy the central store into the aggregate folder in order to compress and send
    utils.copyFile(centralStoreFileUnCompressed, aggregatorFilePath);

    // compress the central store file before sending
    utils.compressFile(centralStoreFileUnCompressedDestination);

    std::string centralGraphIdentifier = to_string(graphID) +"_centralstore_"+ to_string(partitionID) + ".gz";
    std::string centralStoreFile = aggregatorFilePath + "/" + centralGraphIdentifier;
    instance_logger.log("###INSTANCE### centralstore " + centralStoreFile,"info");

    for (vector<string>::iterator workerIt=workerSockets.begin(); workerIt!=workerSockets.end(); ++workerIt) {

        std::vector<string> workerSocketPair;
        stringstream wl(*workerIt);
        string intermediate;
        while (getline(wl, intermediate, ':')) {
            workerSocketPair.push_back(intermediate);
        }

        if (workerSocketPair.size() != 4) {
            instance_logger.log("Received worker socket information is invalid " , "error");
            return 0;
        }

        struct stat fileStat;
        if (stat(centralStoreFile.c_str(),&fileStat) == 0) {
            if (fileStat.st_mode & S_IFREG) {

                string host = workerSocketPair[0];
                int port = stoi(workerSocketPair[1]);
                int workerGraphID = stoi(workerSocketPair[2]);
                int dataPort = stoi(workerSocketPair[3]);

                if (port == thisWorkerPort) {
                    continue;
                }

                Utils utils;
                bool result = true;
                std::cout << pthread_self() << " host : " << host << " port : " << port << " DPort : " << dataPort << std::endl;
                int sockfd;
                char data[INSTANCE_DATA_LENGTH + 1];
                bool loop = false;
                socklen_t len;
                struct sockaddr_in serv_addr;
                struct hostent *server;

                sockfd = socket(AF_INET, SOCK_STREAM, 0);

                if (sockfd < 0) {
                    instance_logger.log( "Cannot accept connection" , "error");
                    return 0;
                }

                if (host.find('@') != std::string::npos) {
                    host = utils.split(host, '@')[1];
                }

                server = gethostbyname(host.c_str());
                if (server == NULL) {
                    instance_logger.log("ERROR, no host named " , "error");;
                }

                bzero((char *) &serv_addr, sizeof(serv_addr));
                serv_addr.sin_family = AF_INET;
                bcopy((char *) server->h_addr,
                      (char *) &serv_addr.sin_addr.s_addr,
                      server->h_length);
                serv_addr.sin_port = htons(port);
                if (Utils::connect_wrapper(sockfd, (struct sockaddr *) &serv_addr, sizeof(serv_addr)) < 0) {
                    instance_logger.log("ERROR connecting", "error");
                    //TODO::exit
                }

                bzero(data, INSTANCE_DATA_LENGTH + 1);
                int result_wr = write(sockfd, JasmineGraphInstanceProtocol::HANDSHAKE.c_str(), JasmineGraphInstanceProtocol::HANDSHAKE.size());

                if(result_wr < 0) {
                    instance_logger.log("Error writing to socket", "error");
                }

                instance_logger.log("Sent : " + JasmineGraphInstanceProtocol::HANDSHAKE, "info");
                bzero(data, INSTANCE_DATA_LENGTH + 1);
                read(sockfd, data, INSTANCE_DATA_LENGTH);
                string response = (data);

                response = utils.trim_copy(response, " \f\n\r\t\v");

                if (response.compare(JasmineGraphInstanceProtocol::HANDSHAKE_OK) == 0) {
                    instance_logger.log("Received : " + JasmineGraphInstanceProtocol::HANDSHAKE_OK, "info");

                    result_wr = write(sockfd, masterIP.c_str(), masterIP.size());

                    if(result_wr < 0) {
                        instance_logger.log("Error writing to socket", "error");
                    }

                    instance_logger.log("Sent : " + masterIP, "info");
                    bzero(data, INSTANCE_DATA_LENGTH + 1);
                    read(sockfd, data, INSTANCE_DATA_LENGTH);
                    response = (data);

                    if (response.compare(JasmineGraphInstanceProtocol::HOST_OK) == 0) {
                        instance_logger.log("Received : " + JasmineGraphInstanceProtocol::HOST_OK, "info");
                    } else {
                        instance_logger.log("Received : " + response, "error");
                    }

                    result_wr = write(sockfd, JasmineGraphInstanceProtocol::BATCH_UPLOAD_CENTRAL.c_str(),
                                      JasmineGraphInstanceProtocol::BATCH_UPLOAD_CENTRAL.size());

                    if(result_wr < 0) {
                        instance_logger.log("Error writing to socket", "error");
                    }

                    instance_logger.log("Sent : " + JasmineGraphInstanceProtocol::BATCH_UPLOAD_CENTRAL, "info");
                    bzero(data, INSTANCE_DATA_LENGTH + 1);
                    read(sockfd, data, INSTANCE_DATA_LENGTH);
                    response = (data);
                    response = utils.trim_copy(response, " \f\n\r\t\v");

                    if (response.compare(JasmineGraphInstanceProtocol::OK) == 0) {
                        instance_logger.log("Received : " + JasmineGraphInstanceProtocol::OK, "info");

                        result_wr = write(sockfd, std::to_string(graphID).c_str(), std::to_string(graphID).size());
                        if(result_wr < 0) {
                            instance_logger.log("Error writing to socket", "error");
                        }

                        instance_logger.log("Sent : Graph ID " + std::to_string(graphID), "info");
                        std::string fileName = utils.getFileName(centralStoreFile);
                        int fileSize = utils.getFileSize(centralStoreFile);
                        std::string fileLength = to_string(fileSize);

                        bzero(data, INSTANCE_DATA_LENGTH + 1);
                        read(sockfd, data, INSTANCE_DATA_LENGTH);
                        response = (data);
                        response = utils.trim_copy(response, " \f\n\r\t\v");

                        if (response.compare(JasmineGraphInstanceProtocol::SEND_FILE_NAME) == 0) {
                            instance_logger.log("Received : " + JasmineGraphInstanceProtocol::SEND_FILE_NAME, "info");
                            result_wr = write(sockfd, fileName.c_str(), fileName.size());

                            if(result_wr < 0) {
                                instance_logger.log("Error writing to socket", "error");
                            }

                            instance_logger.log("Sent : File name " + fileName, "info");
                            bzero(data, INSTANCE_DATA_LENGTH + 1);
                            read(sockfd, data, INSTANCE_DATA_LENGTH);
                            response = (data);

                            if (response.compare(JasmineGraphInstanceProtocol::SEND_FILE_LEN) == 0) {
                                instance_logger.log("Received : " + JasmineGraphInstanceProtocol::SEND_FILE_LEN, "info");
                                result_wr = write(sockfd, fileLength.c_str(), fileLength.size());

                                if(result_wr < 0) {
                                    instance_logger.log("Error writing to socket", "error");
                                }

                                instance_logger.log("Sent : File length in bytes " + fileLength, "info");
                                bzero(data, INSTANCE_DATA_LENGTH + 1);
                                read(sockfd, data, INSTANCE_DATA_LENGTH);
                                response = (data);
                                if (response.compare(JasmineGraphInstanceProtocol::SEND_FILE_CONT) == 0) {
                                    instance_logger.log("Received : " + JasmineGraphInstanceProtocol::SEND_FILE_CONT, "info");
                                    instance_logger.log("Going to send file through service", "info");
                                    JasmineGraphInstanceService::sendFileThroughService(host, dataPort, fileName, centralStoreFile, masterIP);
                                }
                            }
                        }
                        int count = 0;

                        while (true) {
                            result_wr = write(sockfd, JasmineGraphInstanceProtocol::FILE_RECV_CHK.c_str(),
                                              JasmineGraphInstanceProtocol::FILE_RECV_CHK.size());

                            if(result_wr < 0) {
                                instance_logger.log("Error writing to socket", "error");
                            }

                            instance_logger.log("Sent : " + JasmineGraphInstanceProtocol::FILE_RECV_CHK, "info");
                            instance_logger.log("Checking if file is received", "info");
                            bzero(data, INSTANCE_DATA_LENGTH + 1);
                            read(sockfd, data, INSTANCE_DATA_LENGTH);
                            response = (data);
                            if (response.compare(JasmineGraphInstanceProtocol::FILE_RECV_WAIT) == 0) {
                                instance_logger.log("Received : " + JasmineGraphInstanceProtocol::FILE_RECV_WAIT, "info");
                                instance_logger.log("Checking file status : " + to_string(count), "info");
                                count++;
                                sleep(1);
                                continue;
                            } else if (response.compare(JasmineGraphInstanceProtocol::FILE_ACK) == 0) {
                                instance_logger.log("Received : " + JasmineGraphInstanceProtocol::FILE_ACK, "info");
                                instance_logger.log("File transfer completed for file : " + centralStoreFile, "info");
                                break;
                            }
                        };
                        //Next we wait till the batch upload completes
                        while (true) {
                            result_wr = write(sockfd, JasmineGraphInstanceProtocol::BATCH_UPLOAD_CHK.c_str(),
                                              JasmineGraphInstanceProtocol::BATCH_UPLOAD_CHK.size());

                            if(result_wr < 0) {
                                instance_logger.log("Error writing to socket", "error");
                            }

                            instance_logger.log("Sent : " + JasmineGraphInstanceProtocol::BATCH_UPLOAD_CHK, "info");
                            bzero(data, INSTANCE_DATA_LENGTH + 1);
                            read(sockfd, data, INSTANCE_DATA_LENGTH);
                            response = (data);

                            if (response.compare(JasmineGraphInstanceProtocol::BATCH_UPLOAD_WAIT) == 0) {
                                instance_logger.log("Received : " + JasmineGraphInstanceProtocol::BATCH_UPLOAD_WAIT, "info");
                                sleep(1);
                                continue;
                            } else if (response.compare(JasmineGraphInstanceProtocol::BATCH_UPLOAD_ACK) == 0) {
                                instance_logger.log("Received : " + JasmineGraphInstanceProtocol::BATCH_UPLOAD_ACK, "info");
                                instance_logger.log("Batch upload completed", "info");
                                break;
                            }
                        }
                    }
                } else {
                    instance_logger.log("There was an error in the upload process and the response is :: " + response, "error");
                }
                close(sockfd);
            }
        }
    }
    return 0;
}

bool JasmineGraphInstanceService::sendFileThroughService(std::string host, int dataPort, std::string fileName,
                            std::string filePath, std::string masterIP) {
    Utils utils;
    int sockfd;
    char data[INSTANCE_DATA_LENGTH + 1];
    socklen_t len;
    struct sockaddr_in serv_addr;
    struct hostent *server;

    sockfd = socket(AF_INET, SOCK_STREAM, 0);

    if (sockfd < 0) {
        std::cerr << "Cannot accept connection" << std::endl;
        return false;
    }

    server = gethostbyname(host.c_str());
    if (server == NULL) {
        std::cerr << "ERROR, no host named " << server << std::endl;
        exit(0);
    }

    bzero((char *) &serv_addr, sizeof(serv_addr));
    serv_addr.sin_family = AF_INET;
    bcopy((char *) server->h_addr,
          (char *) &serv_addr.sin_addr.s_addr,
          server->h_length);
    serv_addr.sin_port = htons(dataPort);
    if (Utils::connect_wrapper(sockfd, (struct sockaddr *) &serv_addr, sizeof(serv_addr)) < 0) {
        std::cerr << "ERROR connecting to port " << dataPort << std::endl;
    }

    int result_wr = write(sockfd, fileName.c_str(), fileName.size());

    if(result_wr < 0) {
        instance_logger.log("Error writing to socket", "error");
    }

    bzero(data, INSTANCE_DATA_LENGTH + 1);
    read(sockfd, data, INSTANCE_DATA_LENGTH);
    string response = (data);
    response = utils.trim_copy(response, " \f\n\r\t\v");

    if (response.compare(JasmineGraphInstanceProtocol::SEND_FILE) == 0) {
        std::cout << "Sending file " << filePath << " through port " << dataPort << std::endl;

        FILE *fp = fopen(filePath.c_str(), "r");
        if (fp == NULL) {
            instance_logger.log("Error opening file", "error");
            close(sockfd);
            return false;
        }

        for (;;) {
            unsigned char buff[INSTANCE_FILE_BUFFER_LENGTH] = {0};
            int nread = fread(buff, 1, INSTANCE_FILE_BUFFER_LENGTH, fp);
            instance_logger.log("Bytes read "  + to_string(nread), "info");

            /* If read was success, send data. */
            if (nread > 0) {
                instance_logger.log("Sending", "info");

                write(sockfd, buff, nread);
            }

            if (nread < INSTANCE_FILE_BUFFER_LENGTH) {
                if (feof(fp))
                    printf("End of file\n");
                if (ferror(fp))
                    printf("Error reading\n");
                break;
            }
        }

        fclose(fp);
        close(sockfd);
        return true;
    }
    return false;
}

map<long, long> calculateOutDegreeDist(string graphID, string partitionID, int serverPort,
                                       std::map<std::string, JasmineGraphHashMapLocalStore> graphDBMapLocalStores,
                                       std::map<std::string, JasmineGraphHashMapCentralStore> graphDBMapCentralStores,
                                       std::vector<string> workerSockets) {

    Utils utils;
    map<long, long> degreeDistribution = calculateLocalOutDegreeDist(graphID, partitionID,
                                                                     graphDBMapLocalStores,
                                                                     graphDBMapCentralStores);


    string instanceDataFolderLocation = utils.getJasmineGraphProperty("org.jasminegraph.server.instance.datafolder");
    string attributeFilePart = instanceDataFolderLocation + "/" + graphID + "_odd_" + partitionID;
    ofstream partfile;
    partfile.open(attributeFilePart, std::fstream::trunc);
    for (map<long, long>::iterator it = degreeDistribution.begin(); it != degreeDistribution.end(); ++it) {
    partfile << to_string(it -> first) << "\t" << to_string(it -> second) << endl;
    }
    partfile.close();

    graphDBMapLocalStores.clear();
    graphDBMapCentralStores.clear();
    degreeDistribution.clear();

    return degreeDistribution;
}

map<long, long> calculateLocalOutDegreeDist(string graphID, string partitionID,
                                            std::map<std::string, JasmineGraphHashMapLocalStore> graphDBMapLocalStores,
                                            std::map<std::string, JasmineGraphHashMapCentralStore> graphDBMapCentralStores) {

    auto t_start = std::chrono::high_resolution_clock::now();

    JasmineGraphHashMapLocalStore graphDB;
    JasmineGraphHashMapCentralStore centralDB;
    std::map<std::string, JasmineGraphHashMapLocalStore>::iterator it;
    std::map<std::string, JasmineGraphHashMapCentralStore>::iterator itcen;

    if (JasmineGraphInstanceService::isGraphDBExists(graphID, partitionID)) {
        JasmineGraphInstanceService::loadLocalStore(graphID, partitionID, graphDBMapLocalStores);
    }

    if (JasmineGraphInstanceService::isInstanceCentralStoreExists(graphID, partitionID)) {
        JasmineGraphInstanceService::loadInstanceCentralStore(graphID, partitionID,
                                                              graphDBMapCentralStores);
    }

    graphDB = graphDBMapLocalStores[graphID + "_" + partitionID];
    centralDB = graphDBMapCentralStores[graphID + "_centralstore_" + partitionID];

    map<long, long> degreeDistributionLocal = graphDB.getOutDegreeDistributionHashMap();
    std::map<long, long>::iterator itlocal;

    std::map<long, unordered_set<long>>::iterator itcentral;

    map<long, long> degreeDistributionCentralTotal;

    map<long, unordered_set<long>> centralGraphMap = centralDB.getUnderlyingHashMap();
    map<long, unordered_set<long>> localGraphMap = graphDB.getUnderlyingHashMap();


    for (itcentral = centralGraphMap.begin(); itcentral != centralGraphMap.end(); ++itcentral) {

        long distribution = (itcentral->second).size();
        map<long, long>::iterator degreeDistributionLocalItr = degreeDistributionLocal.find(itcentral->first);
        if (degreeDistributionLocalItr != degreeDistributionLocal.end()) {
            long degreeDistributionValue = degreeDistributionLocalItr->second;
            degreeDistributionLocal[degreeDistributionLocalItr->first] = degreeDistributionValue + distribution;
        }
    }

    auto t_end = std::chrono::high_resolution_clock::now();
    double elapsed_time_ms = std::chrono::duration<double, std::milli>(t_end-t_start).count();

    instance_logger.log("Elapsed time out degree distribution -----------------: " + to_string(elapsed_time_ms), "info");
    return degreeDistributionLocal;
}

map<long, long> calculateLocalInDegreeDist(string graphID, string partitionID,
                                           std::map<std::string, JasmineGraphHashMapLocalStore> graphDBMapLocalStores,
                                           std::map<std::string, JasmineGraphHashMapCentralStore> graphDBMapCentralStores) {

    JasmineGraphHashMapLocalStore graphDB;

    std::map<std::string, JasmineGraphHashMapLocalStore>::iterator it;

    if (JasmineGraphInstanceService::isGraphDBExists(graphID, partitionID)) {
        JasmineGraphInstanceService::loadLocalStore(graphID, partitionID, graphDBMapLocalStores);
    }

    graphDB = graphDBMapLocalStores[graphID + "_" + partitionID];

    map<long, long> degreeDistribution = graphDB.getInDegreeDistributionHashMap();
    std::map<long, long>::iterator its;

    return degreeDistribution;
}

map<long, long> calculateInDegreeDist(string graphID, string partitionID, int serverPort,
                                      std::map<std::string, JasmineGraphHashMapLocalStore> graphDBMapLocalStores,
                                      std::map<std::string, JasmineGraphHashMapCentralStore> graphDBMapCentralStores,
                                      std::vector<string> workerSockets, string workerList) {
    Utils utils;

    auto t_start = std::chrono::high_resolution_clock::now();

    map<long, long> degreeDistribution = calculateLocalInDegreeDist(graphID, partitionID, graphDBMapLocalStores,
                                                                    graphDBMapCentralStores);


    for (vector<string>::iterator workerIt = workerSockets.begin(); workerIt != workerSockets.end(); ++workerIt) {
        instance_logger.log("Worker pair " + *workerIt, "info");

        std::vector<string> workerSocketPair;
        stringstream wl(*workerIt);
        string intermediate;
        while (getline(wl, intermediate, ':')) {
            workerSocketPair.push_back(intermediate);
        }
        string workerPartitionID = workerSocketPair[2];

        JasmineGraphHashMapCentralStore centralDB;

        std::map<std::string, JasmineGraphHashMapCentralStore>::iterator itcen;

        if (JasmineGraphInstanceService::isInstanceCentralStoreExists(graphID, workerPartitionID)) {
            JasmineGraphInstanceService::loadInstanceCentralStore(graphID, workerPartitionID, graphDBMapCentralStores);
        }
        centralDB = graphDBMapCentralStores[graphID + "_centralstore_" + workerPartitionID];

        map<long, long> degreeDistributionCentral = centralDB.getInDegreeDistributionHashMap();
        std::map<long, long>::iterator itcentral;
        std::map<long, long>::iterator its;

        for (its = degreeDistributionCentral.begin(); its != degreeDistributionCentral.end(); ++its) {
            bool centralNodeFound = false;
            map<long, long>::iterator degreeDistributionLocalItr = degreeDistribution.find(its->first);
            if (degreeDistributionLocalItr != degreeDistribution.end()) {
                long degreeDistributionValue = degreeDistributionLocalItr->second;
                degreeDistribution[degreeDistributionLocalItr->first] = degreeDistributionValue + its->second;
            }
        }

        graphDBMapLocalStores.clear();
        graphDBMapCentralStores.clear();
        degreeDistributionCentral.clear();
        instance_logger.log("Worker partition idd combined " + workerPartitionID, "info");

    }

    auto t_end = std::chrono::high_resolution_clock::now();
    double elapsed_time_ms = std::chrono::duration<double, std::milli>(t_end-t_start).count();

    instance_logger.log("Elapsed time in degree distribution -----------------: " + to_string(elapsed_time_ms), "info");

    instance_logger.log("In Degree Dist size: " + to_string(degreeDistribution.size()), "info");

    string instanceDataFolderLocation = utils.getJasmineGraphProperty("org.jasminegraph.server.instance.datafolder");
    string attributeFilePart = instanceDataFolderLocation + "/" + graphID + "_idd_" + partitionID;
    ofstream partfile;
    partfile.open(attributeFilePart, std::fstream::trunc);
    for (map<long, long>::iterator it = degreeDistribution.begin(); it != degreeDistribution.end(); ++it) {
    partfile << to_string(it -> first) << "\t" << to_string(it -> second) << endl;
    }
    partfile.close();

    degreeDistribution.clear();
    return degreeDistribution;
}

map<long, map<long, unordered_set<long>>> calculateLocalEgoNet(string graphID, string partitionID,
                                                               int serverPort, JasmineGraphHashMapLocalStore localDB,
                                                               JasmineGraphHashMapCentralStore centralDB,
                                                               std::vector<string> workerSockets) {

    std::map<long, map<long, unordered_set<long>>> egonetMap;

    map<long, unordered_set<long>> centralGraphMap = centralDB.getUnderlyingHashMap();
    map<long, unordered_set<long>> localGraphMap = localDB.getUnderlyingHashMap();

    for (map<long, unordered_set<long >>::iterator it = localGraphMap.begin(); it != localGraphMap.end(); ++it) {
        unordered_set<long> neighbours = it->second;

        map<long, unordered_set<long>> individualEgoNet;
        individualEgoNet.insert(std::make_pair(it->first, neighbours));

        for (unordered_set<long>::iterator neighbour = neighbours.begin(); neighbour != neighbours.end(); ++neighbour) {
            unordered_set<long> neighboursOfNeighboursInSameEgoNet;

            map<long, unordered_set<long>>::iterator localGraphMapItr = localGraphMap.find(*neighbour);
            if (localGraphMapItr != localGraphMap.end()) {
                unordered_set<long> neighboursOfNeighbour = localGraphMapItr->second;

                for (auto neighboursOfNeighbourItr = neighboursOfNeighbour.begin(); neighboursOfNeighbourItr != neighboursOfNeighbour.end();
                     ++neighboursOfNeighbourItr) {

                    unordered_set<long>::iterator neighboursItr = neighbours.find(*neighboursOfNeighbourItr);
                    if (neighboursItr != neighbours.end()) {
                        neighboursOfNeighboursInSameEgoNet.insert(*neighboursItr);
                    }
                }
            }
            individualEgoNet.insert(std::make_pair(*neighbour, neighboursOfNeighboursInSameEgoNet));
        }

        egonetMap.insert(std::make_pair(it->first, individualEgoNet));
    }

    for (map<long, unordered_set<long>>::iterator it = centralGraphMap.begin(); it != centralGraphMap.end(); ++it) {
        unordered_set<long> distribution = it->second;

        map<long, map<long, unordered_set<long>>>::iterator egonetMapItr = egonetMap.find(it->first);

        if (egonetMapItr == egonetMap.end()) {
            map<long, unordered_set<long>> vertexMapFromCentralStore;
            vertexMapFromCentralStore.insert(std::make_pair(it->first,
                                                            distribution)); // Here we do not have the relation information among neighbours
            egonetMap.insert(std::make_pair(it->first, vertexMapFromCentralStore));

        } else {
            map<long, unordered_set<long>> egonetSubGraph = egonetMapItr->second;

            map<long, unordered_set<long>>::iterator egonetSubGraphItr = egonetSubGraph.find(it->first);
            if (egonetSubGraphItr != egonetSubGraph.end()) {
                unordered_set<long> egonetSubGraphNeighbours = egonetSubGraphItr->second;
                egonetSubGraphNeighbours.insert(distribution.begin(), distribution.end());
                egonetSubGraphItr->second = egonetSubGraphNeighbours;
            }
        }
    }


    for (vector<string>::iterator workerIt = workerSockets.begin(); workerIt != workerSockets.end(); ++workerIt) {

        std::vector<string> workerSocketPair;
        stringstream wl(*workerIt);
        string intermediate;
        while (getline(wl, intermediate, ':')) {
            workerSocketPair.push_back(intermediate);
        }

        Utils utils;
        std::string aggregatorFilePath = utils.getJasmineGraphProperty("org.jasminegraph.server.instance.datafolder");
        std::string centralGraphIdentifier = graphID + +"_centralstore_" + workerSocketPair[2];

        std::string centralStoreFile = aggregatorFilePath + "/" + centralGraphIdentifier;
        instance_logger.log("###INSTANCE### centralstore " + centralStoreFile, "info");

        struct stat centralStoreFileBuffer;
        if (stat(centralStoreFile.c_str(), &centralStoreFileBuffer) == 0) {
            if (centralStoreFileBuffer.st_mode & S_IFREG) {
                JasmineGraphHashMapCentralStore centralStore = JasmineGraphInstanceService::loadCentralStore(
                        centralStoreFile);
                map<long, unordered_set<long>> centralGraphMap = centralStore.getUnderlyingHashMap();

                for (map<long, unordered_set<long>>::iterator centralGraphMapIterator = centralGraphMap.begin();
                     centralGraphMapIterator != centralGraphMap.end(); ++centralGraphMapIterator) {
                    long startVid = centralGraphMapIterator->first;
                    unordered_set<long> endVidSet = centralGraphMapIterator->second;

                    for (auto itr = endVidSet.begin(); itr != endVidSet.end(); ++itr) {

                        map<long, map<long, unordered_set<long>>>::iterator egonetMapItr = egonetMap.find(*itr);

                        if (egonetMapItr != egonetMap.end()) {

                            map<long, unordered_set<long>> egonetSubGraph = egonetMapItr->second;
                            map<long, unordered_set<long>>::iterator egonetSubGraphItr = egonetSubGraph.find(*itr);
                            if (egonetSubGraphItr != egonetSubGraph.end()) {
                                unordered_set<long> egonetSubGraphNeighbours = egonetSubGraphItr->second;
                                egonetSubGraphNeighbours.insert(startVid);
                                egonetSubGraphItr->second = egonetSubGraphNeighbours;
                            }
                        }

                    }
                }
            }
        }
    }

    return egonetMap;
}

void calculateEgoNet(string graphID, string partitionID,
                     int serverPort, JasmineGraphHashMapLocalStore localDB,
                     JasmineGraphHashMapCentralStore centralDB,
                     string workerList) {

    std::vector<string> workerSockets;
    stringstream wl(workerList);
    string intermediate;
    while (getline(wl, intermediate, ',')) {
        workerSockets.push_back(intermediate);
    }
    map<long, map<long, unordered_set<long>>> egonetMap = calculateLocalEgoNet(graphID, partitionID,
                                                                               serverPort, localDB, centralDB,
                                                                               workerSockets);

    Utils utils;
    string instanceDataFolderLocation = utils.getJasmineGraphProperty("org.jasminegraph.server.instance.datafolder");
    string attributeFilePart = instanceDataFolderLocation + "/" + graphID + "_egonet_" + partitionID;
    ofstream partfile;
    partfile.open(attributeFilePart, std::fstream::trunc);
    for (map<long, map<long, unordered_set<long>>>::iterator it = egonetMap.begin(); it != egonetMap.end(); ++it) {
        map<long, unordered_set<long>> egonetInternalMap = it->second;
        for (map<long, unordered_set<long>>::iterator itm = egonetInternalMap.begin(); itm != egonetInternalMap.end(); ++itm) {
            unordered_set<long> egonetInternalMapEdges = itm->second;
            for (unordered_set<long>::iterator ite = egonetInternalMapEdges.begin(); ite != egonetInternalMapEdges.end(); ++ite) {
                partfile << to_string(it->first) << "\t" << to_string(itm->first) << "\t" << to_string(*ite) << endl;
            }
        }
    }
    partfile.close();

    //todo  invoke other workers asynchronously
    for (vector<string>::iterator workerIt = workerSockets.begin();
         workerIt != workerSockets.end(); ++workerIt) {
        instance_logger.log("Worker pair " + *workerIt, "info");

        std::vector<string> workerSocketPair;
        stringstream wl(*workerIt);
        string intermediate;
        while (getline(wl, intermediate, ':')) {
            workerSocketPair.push_back(intermediate);
        }

        if (std::to_string(serverPort).compare(workerSocketPair[1]) == 0) {
            continue;
        }

        Utils utils;
        string host = workerSocketPair[0];
        int port = stoi(workerSocketPair[1]);
        int sockfd;
        char data[301];
        bool loop = false;
        socklen_t len;
        struct sockaddr_in serv_addr;
        struct hostent *server;

        sockfd = socket(AF_INET, SOCK_STREAM, 0);

        if (sockfd < 0) {
            std::cout << "Cannot accept connection" << std::endl;
        }

        server = gethostbyname(host.c_str());
        if (server == NULL) {
            std::cout << "ERROR, no host named " << server << std::endl;
        }

        bzero((char *) &serv_addr, sizeof(serv_addr));
        serv_addr.sin_family = AF_INET;
        bcopy((char *) server->h_addr,
              (char *) &serv_addr.sin_addr.s_addr,
              server->h_length);
        serv_addr.sin_port = htons(port);
        if (Utils::connect_wrapper(sockfd, (struct sockaddr *) &serv_addr, sizeof(serv_addr)) < 0) {
            std::cout << "ERROR connecting" << std::endl;
            //TODO::exit
        }

        bzero(data, 301);
        int result_wr = write(sockfd,
                              JasmineGraphInstanceProtocol::WORKER_EGO_NET.c_str(),
                              JasmineGraphInstanceProtocol::WORKER_EGO_NET.size());

        if (result_wr < 0) {
            instance_logger.log("Error writing to socket", "error");
        }

        instance_logger.log("Sent : " +
                            JasmineGraphInstanceProtocol::WORKER_EGO_NET, "info");

        bzero(data, 301);
        read(sockfd, data, 300);
        string response = (data);
        response = utils.trim_copy(response, " \f\n\r\t\v");

        if (response.compare(JasmineGraphInstanceProtocol::OK) == 0) {
            instance_logger.log("Received : " + JasmineGraphInstanceProtocol::OK, "info");
            result_wr = write(sockfd, graphID.c_str(), graphID.size());

            if (result_wr < 0) {
                instance_logger.log("Error writing to socket", "error");
            }
            instance_logger.log("Sent : Graph ID " + graphID, "info");

            bzero(data, 301);
            read(sockfd, data, 300);
            string response = (data);
            response = utils.trim_copy(response, " \f\n\r\t\v");

            if (response.compare(JasmineGraphInstanceProtocol::OK) == 0) {
                instance_logger.log("Received : " + JasmineGraphInstanceProtocol::OK, "info");
                instance_logger.log("Partition ID  : " + workerSocketPair[2], "info");

                string egonetString;

                int partitionID = stoi(workerSocketPair[2]);
                result_wr = write(sockfd, std::to_string(partitionID).c_str(),
                                  std::to_string(partitionID).size());

                if (result_wr < 0) {
                    instance_logger.log("Error writing to socket", "error");
                }
                instance_logger.log("Sent : Partition ID " + std::to_string(partitionID), "info");
                bzero(data, 301);
                read(sockfd, data, 300);
                string response = (data);
                response = utils.trim_copy(response, " \f\n\r\t\v");

                if (!response.compare(JasmineGraphInstanceProtocol::OK) == 0) {
                    instance_logger.log("Error reading from socket", "error");
                }

                result_wr = write(sockfd, workerList.c_str(), workerList.size());

                if (result_wr < 0) {
                    instance_logger.log("Error writing to socket", "error");
                }

                instance_logger.log("Sent : Host List ", "info");

                bzero(data, 301);
                read(sockfd, data, 300);
                response = (data);
                response = utils.trim_copy(response, " \f\n\r\t\v");

                if (response.compare(JasmineGraphInstanceProtocol::OK) == 0) {
                    instance_logger.log("Received : " + JasmineGraphInstanceProtocol::OK, "info");
                } else {
                    instance_logger.log("Error reading from socket", "error");
                }
            }
        }
    }
}

map<long, double> calculateLocalPageRank(string graphID, double alpha, string partitionID, int serverPort, int top_k_page_rank_value,
                            string graphVertexCount, JasmineGraphHashMapLocalStore localDB,
                            JasmineGraphHashMapCentralStore centralDB,
                            std::vector<string> workerSockets, int iterations) {
    auto t_start = std::chrono::high_resolution_clock::now();

    map<long, unordered_set<long>> centralGraphMap = centralDB.getUnderlyingHashMap();
    map<long, unordered_set<long>> localGraphMap = localDB.getUnderlyingHashMap();
    map<long, unordered_set<long>>::iterator localGraphMapIterator;
    map<long, unordered_set<long>>::iterator centralGraphMapIterator;

    std::vector<long> vertexVector;
    for (localGraphMapIterator = localGraphMap.begin();
         localGraphMapIterator != localGraphMap.end(); ++localGraphMapIterator) {
        long startVid = localGraphMapIterator->first;
        unordered_set<long> endVidSet = localGraphMapIterator->second;

        for (auto itr = endVidSet.begin(); itr != endVidSet.end(); ++itr) {
            if (localGraphMap.find(*itr) == localGraphMap.end()) {
                unordered_set<long> valueSet;
                localGraphMap.insert(std::make_pair(*itr, valueSet));
            }
        }
    }


    long partitionVertexCount = localGraphMap.size();
    long worldOnlyVertexCount = atol(graphVertexCount.c_str()) - partitionVertexCount;

    double damp = 1 - alpha;
    int M = partitionVertexCount + 1;

    long adjacencyIndex[M];
    int counter = 0;

    for (localGraphMapIterator = localGraphMap.begin();
         localGraphMapIterator != localGraphMap.end(); ++localGraphMapIterator) {
        long startVid = localGraphMapIterator->first;

        adjacencyIndex[counter] = startVid;
        counter++;
    }

    adjacencyIndex[partitionVertexCount] = -1;

    long entireGraphSize = atol(graphVertexCount.c_str());
    float mu = (damp / entireGraphSize);
    unordered_map<float, float> resultTreeMap;
    // calculating local pagerank
    map<long, double> rankMap;


    map<long, long> inDegreeDistribution;

    Utils utils;
    std::string aggregatorFilePath = utils.getJasmineGraphProperty("org.jasminegraph.server.instance.datafolder");
    std::string iddFilePath = aggregatorFilePath + "/" + graphID + +"_idd_" + partitionID;
    ifstream dataFile;
    dataFile.open(iddFilePath);

    while(!dataFile.eof()) {
        std::string str;
        std::getline( dataFile, str);
        std::stringstream buffer(str);
        std::string temp;
        std::vector<long> values;

        while( getline( buffer, temp, '\t') ) {
            values.push_back( ::strtod(temp.c_str(), 0));
        }
        if (values.size() == 2) {
            long nodeID = values[0];
            long iddValue = values[1];
            inDegreeDistribution.insert(std::make_pair(nodeID, iddValue));
        }
    }

    for (localGraphMapIterator = localGraphMap.begin();
         localGraphMapIterator != localGraphMap.end(); ++localGraphMapIterator) {
        auto inDegreeDistributionItr = inDegreeDistribution.find(localGraphMapIterator->first);

        if (inDegreeDistributionItr != inDegreeDistribution.end()) {
            long inDegree = inDegreeDistributionItr->second;
            double authorityScore = (alpha * 1 + mu) * inDegree;
            rankMap.insert(std::make_pair(inDegreeDistributionItr->first, authorityScore));
        }
    }

    int count = 0;
    while (count < iterations) {

        for (localGraphMapIterator = localGraphMap.begin();
             localGraphMapIterator != localGraphMap.end(); ++localGraphMapIterator) {

            long startVid = localGraphMapIterator->first;
            unordered_set<long> endVidSet = localGraphMapIterator->second;
            double existingParentRank = 1;

            auto rankMapItr = rankMap.find(startVid);
            if (rankMapItr != rankMap.end()) {
                existingParentRank = rankMapItr->second;
            } else {
                rankMap.insert(std::make_pair(startVid, existingParentRank));
            }

            long degree = endVidSet.size();
            double distributedRank = alpha * (existingParentRank / degree) + mu;

            for (long itr: endVidSet) {
                auto rankMapItr = rankMap.find(itr);

                double existingChildRank = 0;
                double finalRank = 0;
                if (rankMapItr != rankMap.end()) {
                    existingChildRank = rankMapItr->second;
                    finalRank = existingChildRank + distributedRank;

                    rankMapItr->second = finalRank;
                } else {
                    finalRank = existingChildRank + distributedRank;
                    rankMap.insert(std::make_pair(itr, finalRank));

                }
            }
        }

        count++;
    }

    map<double, long> rankMapResults;
    map<long, double> finalPageRankResults;
    if (top_k_page_rank_value == -1) {
        instance_logger.log("Page rank is not implemented", "info");
    } else {
        std::string resultTree = "";
        for (map<long, double>::iterator rankMapItr = rankMap.begin(); rankMapItr != rankMap.end(); ++rankMapItr) {
            rankMapResults.insert(std::make_pair(rankMapItr->second, rankMapItr->first));
        }

        int count = 0;
        for (map<double, long>::iterator rankMapItr = rankMapResults.end();
            rankMapItr != rankMapResults.begin(); --rankMapItr) {
            finalPageRankResults.insert(std::make_pair(rankMapItr->second, rankMapItr->first));
            count++;
        }
    }

    auto t_end = std::chrono::high_resolution_clock::now();
    double elapsed_time_ms = std::chrono::duration<double, std::milli>(t_end-t_start).count();

    centralGraphMap.clear();
    localGraphMap.clear();
    resultTreeMap.clear();
    inDegreeDistribution.clear();
    rankMap.clear();
    rankMapResults.clear();
    instance_logger.log("Elapsed time pgrnk -----------------: " + to_string(elapsed_time_ms), "info");
    return finalPageRankResults;
}

map<long, unordered_set<long>> getEdgesWorldToLocal(string graphID, string partitionID, int serverPort,
                                                    string graphVertexCount, JasmineGraphHashMapLocalStore localDB,
                                                    JasmineGraphHashMapCentralStore centralDB,
                                                    map<long, unordered_set<long>> graphVertexMap,
                                                    std::vector<string> workerSockets) {

    map<long, unordered_set<long>> worldToLocalVertexMap;
    for (vector<string>::iterator workerIt = workerSockets.begin(); workerIt != workerSockets.end(); ++workerIt) {
        std::vector<string> workerSocketPair;
        stringstream wl(*workerIt);
        string intermediate;
        while (getline(wl, intermediate, ':')) {
            workerSocketPair.push_back(intermediate);
        }

        Utils utils;
        std::string aggregatorFilePath = utils.getJasmineGraphProperty("org.jasminegraph.server.instance.datafolder");
        std::string centralGraphIdentifier = graphID + +"_centralstore_" + workerSocketPair[2];

        std::string centralStoreFile = aggregatorFilePath + "/" + centralGraphIdentifier;
        instance_logger.log("###INSTANCE### centralstore " + centralStoreFile, "info");

        struct stat s;
        if (stat(centralStoreFile.c_str(), &s) == 0) {
            if (s.st_mode & S_IFREG) {
                JasmineGraphHashMapCentralStore centralStore = JasmineGraphInstanceService::loadCentralStore(
                        centralStoreFile);
                map<long, unordered_set<long>> centralGraphMap = centralStore.getUnderlyingHashMap();

                for (map<long, unordered_set<long>>::iterator centralGraphMapIterator = centralGraphMap.begin();
                     centralGraphMapIterator != centralGraphMap.end(); ++centralGraphMapIterator) {
                    long startVid = centralGraphMapIterator->first;
                    unordered_set<long> endVidSet = centralGraphMapIterator->second;

                    for (auto itr = endVidSet.begin(); itr != endVidSet.end(); ++itr) {
                        if (graphVertexMap.find(*itr) != graphVertexMap.end()) {
                            map<long, unordered_set<long>>::iterator toIDiterator = worldToLocalVertexMap.find(*itr);

                            if (toIDiterator != worldToLocalVertexMap.end()) {
                                unordered_set<long> fromIDs = toIDiterator->second;
                                fromIDs.insert(startVid);
                                toIDiterator->second = fromIDs;
                            } else {
                                unordered_set<long> fromIDs;
                                fromIDs.insert(startVid);
                                worldToLocalVertexMap.insert(std::make_pair(*itr, fromIDs));
                            }
                        }
                    }
                }
            }
        }
    }

    return worldToLocalVertexMap;

}

void JasmineGraphInstanceService::startCollectingLoadAverage() {
    int elapsedTime = 0;
    time_t start;
    time_t end;
    StatisticCollector statisticCollector;


    start = time(0);

    while(collectValid)
    {

        if(time(0)-start == Conts::LOAD_AVG_COLLECTING_GAP)
        {
            elapsedTime += Conts::LOAD_AVG_COLLECTING_GAP*1000;
            double loadAgerage = statisticCollector.getLoadAverage();
            loadAverageVector.push_back(std::to_string(loadAgerage));
            start = start + Conts::LOAD_AVG_COLLECTING_GAP;
        }
    }

}


void JasmineGraphInstanceService::initServer(string trainData){
    Utils utils;
    std::vector<std::string> trainargs = Utils::split(trainData, ' ');
    string graphID;
    string partitionID = trainargs[trainargs.size() - 1];

    for (int i = 0; i < trainargs.size(); i++) {
        if (trainargs[i] == "--graph_id") {
            graphID = trainargs[i + 1];
            break;
        }
    }

    std::vector<char *> vc;
    std::transform(trainargs.begin(), trainargs.end(), std::back_inserter(vc), converter);

    std::string path = "cd " + utils.getJasmineGraphProperty("org.jasminegraph.fl.location") + " && ";
    std::string command = path + "python3.8 fl_server.py "+ utils.getJasmineGraphProperty("org.jasminegraph.fl.weights") + " "
                                + utils.getJasmineGraphProperty("org.jasminegraph.fl.dataDir")
                                + " " + utils.getJasmineGraphProperty("org.jasminegraph.fl.dataDir")+ " "+ graphID + " 0 "
                                + utils.getJasmineGraphProperty("org.jasminegraph.fl_clients")
                                + " " + utils.getJasmineGraphProperty("org.jasminegraph.fl.epochs") +" localhost 5000 > "
                                + "/home/ubuntu/software/jasminegraph/logs/server_logs-" + Utils::getCurrentTimestamp() + ".txt";
    instance_logger.log("Executing : " + command, "info");
    int exit_status = system(command.c_str());
    if (exit_status == -1) {
        instance_logger.error("Failed executing python server for query");
    }
}

void JasmineGraphInstanceService::initOrgServer(string trainData){
    Utils utils;
    std::vector<std::string> trainargs = Utils::split(trainData, ' ');
    std::string graphID;
    string partitionID = trainargs[trainargs.size() - 1];

    for (int i = 0; i < trainargs.size(); i++) {
        if (trainargs[i] == "--graph_id") {
            graphID = trainargs[i + 1];
            break;
        }
    }

    std::vector<char *> vc;
    std::transform(trainargs.begin(), trainargs.end(), std::back_inserter(vc), converter);

    std::string path = "cd " + utils.getJasmineGraphProperty("org.jasminegraph.fl.location") + " && ";
    std::string command = path + "python3.8 org_server.py " + graphID+ " " + utils.getJasmineGraphProperty("org.jasminegraph.fl_clients")
                                    + " " + utils.getJasmineGraphProperty("org.jasminegraph.fl.epochs")
                                    +" localhost 5050 > /home/ubuntu/software/jasminegraph/logs/org_server_logs-" + Utils::getCurrentTimestamp() + ".txt";
    instance_logger.log("Executing : " + command, "info");
    int exit_status = system(command.c_str());
    if (exit_status == -1) {
        instance_logger.error("Failed executing python server for multi-organization query");
    }
}

void JasmineGraphInstanceService::initAgg(string trainData){
    Utils utils;
    std::vector<std::string> trainargs = Utils::split(trainData, ' ');
    string graphID;
    string partitionID = trainargs[trainargs.size() - 1];

    for (int i = 0; i < trainargs.size(); i++) {
        if (trainargs[i] == "--graph_id") {
            graphID = trainargs[i + 1];
            break;
        }
    }

    std::vector<char *> vc;
    std::transform(trainargs.begin(), trainargs.end(), std::back_inserter(vc), converter);

    std::string path = "cd " + utils.getJasmineGraphProperty("org.jasminegraph.fl.location") + " && ";
    std::string command = path + "python3.8 org_agg.py "+ " "
                                + utils.getJasmineGraphProperty("org.jasminegraph.fl.dataDir")
                                + " " + utils.getJasmineGraphProperty("org.jasminegraph.fl.dataDir")+ " " + "4" + " 0 "
                                + utils.getJasmineGraphProperty("org.jasminegraph.fl.num.orgs")
                                + " " + utils.getJasmineGraphProperty("org.jasminegraph.fl.epochs") +" localhost 5000 > "
                                + "/home/ubuntu/software/jasminegraph/logs/agg_logs-" + Utils::getCurrentTimestamp() + ".txt";
    instance_logger.log("Executing : " + command, "info");
    int exit_status = system(command.c_str());
    if (exit_status == -1) {
        instance_logger.error("Failed to execute organization level aggregations");
    }
}

void JasmineGraphInstanceService::initClient(string trainData){
    Utils utils;
    std::vector<std::string> trainargs = Utils::split(trainData, ' ');
    string graphID;
    string partitionID = trainargs[trainargs.size() - 1];

    for (int i = 0; i < trainargs.size(); i++) {
        if (trainargs[i] == "--graph_id") {
            graphID = trainargs[i + 1];
            break;
        }
    }


    std::vector<char *> vc;
    std::transform(trainargs.begin(), trainargs.end(), std::back_inserter(vc), converter);

    std::string path = "cd " + utils.getJasmineGraphProperty("org.jasminegraph.fl.location") + " && ";
    std::string command = path + "python3.8 fl_client.py "+ utils.getJasmineGraphProperty("org.jasminegraph.fl.weights") + " "
                                + utils.getJasmineGraphProperty("org.jasminegraph.fl.dataDir")
                                + " " + utils.getJasmineGraphProperty("org.jasminegraph.fl.dataDir")+ " "+ graphID + " " + partitionID + " "
                                + utils.getJasmineGraphProperty("org.jasminegraph.fl.epochs")
                                + " localhost " + utils.getJasmineGraphProperty("org.jasminegraph.fl.org.port")
                                + " > /home/ubuntu/software/jasminegraph/logs/client_logs_" + partitionID + "-" + Utils::getCurrentTimestamp() + ".txt";

    instance_logger.log("Executing : " + command, "info");
    int exit_status = system(command.c_str());
    if (exit_status == -1) {
        instance_logger.error("Could not start python client");
    }
}

void JasmineGraphInstanceService::mergeFiles(string trainData){

    Utils utils;
    std::vector<std::string> trainargs = Utils::split(trainData, ' ');
    string graphID = trainargs[1];
    string partitionID = trainargs[2];
    int exit_status;

    std::string path = "cd " + utils.getJasmineGraphProperty("org.jasminegraph.fl.location") + " && ";
    std::string command = path + "python3.8 merge.py "+ utils.getJasmineGraphProperty("org.jasminegraph.server.instance.datafolder")+ " "
                                + utils.getJasmineGraphProperty("org.jasminegraph.server.instance.trainedmodelfolder") + " "
                                + utils.getJasmineGraphProperty("org.jasminegraph.fl.dataDir") + " " + graphID + " " + partitionID
                                + " > /home/ubuntu/software/jasminegraph/logs/merge_logs" + partitionID + "-" + Utils::getCurrentTimestamp() + ".txt";

    instance_logger.log("Executing : " + command, "info");
<<<<<<< HEAD
    fp = popen(command.c_str(), "r");
    if (fp == NULL) {
        instance_logger.log("Merge Command Execution Failed for Graph ID - Patition ID: " + graphID + " - " + partitionID, "error");
    }

    exit_status = pclose(fp);
=======
    exit_status = system(command.c_str());
>>>>>>> 1cf4bd27
    if (exit_status == -1) {
        instance_logger.error("Merge Command Execution Failed for Graph ID - Patition ID: " + graphID + " - " + partitionID + "; Error : " + strerror(errno));
    }
}<|MERGE_RESOLUTION|>--- conflicted
+++ resolved
@@ -4396,16 +4396,7 @@
                                 + " > /home/ubuntu/software/jasminegraph/logs/merge_logs" + partitionID + "-" + Utils::getCurrentTimestamp() + ".txt";
 
     instance_logger.log("Executing : " + command, "info");
-<<<<<<< HEAD
-    fp = popen(command.c_str(), "r");
-    if (fp == NULL) {
-        instance_logger.log("Merge Command Execution Failed for Graph ID - Patition ID: " + graphID + " - " + partitionID, "error");
-    }
-
-    exit_status = pclose(fp);
-=======
     exit_status = system(command.c_str());
->>>>>>> 1cf4bd27
     if (exit_status == -1) {
         instance_logger.error("Merge Command Execution Failed for Graph ID - Patition ID: " + graphID + " - " + partitionID + "; Error : " + strerror(errno));
     }
