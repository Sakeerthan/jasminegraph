/**
Copyright 2018 JasminGraph Team
Licensed under the Apache License, Version 2.0 (the "License");
you may not use this file except in compliance with the License.
You may obtain a copy of the License at
    http://www.apache.org/licenses/LICENSE-2.0
Unless required by applicable law or agreed to in writing, software
distributed under the License is distributed on an "AS IS" BASIS,
WITHOUT WARRANTIES OR CONDITIONS OF ANY KIND, either express or implied.
See the License for the specific language governing permissions and
limitations under the License.
 */

#include "JasmineGraphInstanceService.h"

#include <cctype>
#include <cmath>
#include <string>
#include <algorithm>

#include "../server/JasmineGraphServer.h"
#include "../util/logger/Logger.h"
#include "JasmineGraphInstance.h"
#include "../server/JasmineGraphServer.h"
#include <stdio.h>

using namespace std;
Logger instance_logger;
pthread_mutex_t file_lock;
pthread_mutex_t map_lock;
StatisticCollector collector;
int JasmineGraphInstanceService::partitionCounter = 0;
std::map<int, std::vector<std::string>> JasmineGraphInstanceService::iterationData;
const string JasmineGraphInstanceService::END_OF_MESSAGE = "eom";
int highestPriority = Conts::DEFAULT_THREAD_PRIORITY;
std::atomic<int> workerHighPriorityTaskCount;
std::mutex threadPriorityMutex;
std::vector<std::string> loadAverageVector;
bool collectValid = false;
std::thread JasmineGraphInstanceService::workerThread;


char *converter(const std::string &s) {
    char *pc = new char[s.size() + 1];
    std::strcpy(pc, s.c_str());
    return pc;
}

void *instanceservicesession(void *dummyPt) {
    instanceservicesessionargs *sessionargs = (instanceservicesessionargs *)dummyPt;
    int connFd = sessionargs->connFd;
    std::map<std::string, JasmineGraphHashMapLocalStore> graphDBMapLocalStores = sessionargs->graphDBMapLocalStores;
    std::map<std::string, JasmineGraphHashMapCentralStore> graphDBMapCentralStores =
        sessionargs->graphDBMapCentralStores;
    std::map<std::string, JasmineGraphHashMapDuplicateCentralStore> graphDBMapDuplicateCentralStores =
        sessionargs->graphDBMapDuplicateCentralStores;
    std::map<std::string, JasmineGraphIncrementalLocalStore*> incrementalLocalStoreMap =
        sessionargs->incrementalLocalStore;

    string serverName = sessionargs->host;
    string masterHost = sessionargs->masterHost;
    string profile = sessionargs->profile;
    int serverPort = sessionargs->port;
    int serverDataPort = sessionargs->dataPort;

    instance_logger.log("New service session started on thread " + to_string(pthread_self()), "info");
    Utils utils;
    collector.init();

    utils.createDirectory(utils.getJasmineGraphProperty("org.jasminegraph.server.instance.datafolder"));

    char data[INSTANCE_DATA_LENGTH + 1];
    bool loop = false;
    while (!loop) {
        bzero(data, INSTANCE_DATA_LENGTH + 1);
        read(connFd, data, INSTANCE_DATA_LENGTH);

        string line = (data);
        if (line.length() == 0) {
            continue;
        }
        line = utils.trim_copy(line, " \f\n\r\t\v");

        Utils utils;
        line = utils.trim_copy(line, " \f\n\r\t\v");

        if (line.compare(JasmineGraphInstanceProtocol::HANDSHAKE) == 0) {
            instance_logger.log("Received : " + JasmineGraphInstanceProtocol::HANDSHAKE, "info");
            write(connFd, JasmineGraphInstanceProtocol::HANDSHAKE_OK.c_str(),
                  JasmineGraphInstanceProtocol::HANDSHAKE_OK.size());
            instance_logger.log("Sent : " + JasmineGraphInstanceProtocol::HANDSHAKE_OK, "info");
            bzero(data, INSTANCE_DATA_LENGTH + 1);
            read(connFd, data, INSTANCE_DATA_LENGTH);
            line = (data);
            line = utils.trim_copy(line, " \f\n\r\t\v");
            string server_hostname = line;
            write(connFd, JasmineGraphInstanceProtocol::HOST_OK.c_str(), JasmineGraphInstanceProtocol::HOST_OK.size());
            instance_logger.log("Received hostname : " + line, "info");
            std::cout << "ServerName : " << server_hostname << std::endl;
        } else if (line.compare(JasmineGraphInstanceProtocol::CLOSE) == 0) {
            write(connFd, JasmineGraphInstanceProtocol::CLOSE_ACK.c_str(),
                  JasmineGraphInstanceProtocol::CLOSE_ACK.size());
            close(connFd);
        } else if (line.compare(JasmineGraphInstanceProtocol::SHUTDOWN) == 0) {
            write(connFd, JasmineGraphInstanceProtocol::SHUTDOWN_ACK.c_str(),
                  JasmineGraphInstanceProtocol::SHUTDOWN_ACK.size());
            close(connFd);
            exit(0);
        } else if (line.compare(JasmineGraphInstanceProtocol::READY) == 0) {
            write(connFd, JasmineGraphInstanceProtocol::OK.c_str(), JasmineGraphInstanceProtocol::OK.size());
        } else if (line.compare(JasmineGraphInstanceProtocol::BATCH_UPLOAD) == 0) {
            instance_logger.log("Received : " + JasmineGraphInstanceProtocol::BATCH_UPLOAD, "info");
            write(connFd, JasmineGraphInstanceProtocol::OK.c_str(), JasmineGraphInstanceProtocol::OK.size());
            instance_logger.log("Sent : " + JasmineGraphInstanceProtocol::OK, "info");
            bzero(data, INSTANCE_DATA_LENGTH + 1);
            read(connFd, data, INSTANCE_DATA_LENGTH);
            string graphID = (data);
            graphID = utils.trim_copy(graphID, " \f\n\r\t\v");
            instance_logger.log("Received Graph ID: " + graphID, "info");
            write(connFd, JasmineGraphInstanceProtocol::SEND_FILE_NAME.c_str(),
                  JasmineGraphInstanceProtocol::SEND_FILE_NAME.size());
            instance_logger.log("Sent : " + JasmineGraphInstanceProtocol::SEND_FILE_NAME, "info");
            bzero(data, INSTANCE_DATA_LENGTH + 1);
            read(connFd, data, INSTANCE_DATA_LENGTH);
            string fileName = (data);
            instance_logger.log("Received File name: " + fileName, "info");
            write(connFd, JasmineGraphInstanceProtocol::SEND_FILE_LEN.c_str(),
                  JasmineGraphInstanceProtocol::SEND_FILE_LEN.size());
            instance_logger.log("Sent : " + JasmineGraphInstanceProtocol::SEND_FILE_LEN, "info");
            bzero(data, INSTANCE_DATA_LENGTH + 1);
            read(connFd, data, INSTANCE_DATA_LENGTH);
            string size = (data);
            // int fileSize = atoi(size.c_str());
            instance_logger.log("Received file size in bytes: " + size, "info");
            write(connFd, JasmineGraphInstanceProtocol::SEND_FILE_CONT.c_str(),
                  JasmineGraphInstanceProtocol::SEND_FILE_CONT.size());
            instance_logger.log("Sent : " + JasmineGraphInstanceProtocol::SEND_FILE_CONT, "info");
            string fullFilePath =
                utils.getJasmineGraphProperty("org.jasminegraph.server.instance.datafolder") + "/" + fileName;
            int fileSize = atoi(size.c_str());
            while (true) {
                if (utils.fileExists(fullFilePath)) {
                    while (utils.getFileSize(fullFilePath) < fileSize) {
                        bzero(data, INSTANCE_DATA_LENGTH + 1);
                        read(connFd, data, INSTANCE_DATA_LENGTH);
                        line = (data);
                        if (line.compare(JasmineGraphInstanceProtocol::FILE_RECV_CHK) == 0) {
                            write(connFd, JasmineGraphInstanceProtocol::FILE_RECV_WAIT.c_str(),
                                  JasmineGraphInstanceProtocol::FILE_RECV_WAIT.size());
                        }
                    }
                    break;
                } else {
                    sleep(1);
                    continue;
                }
            }
            bzero(data, INSTANCE_DATA_LENGTH + 1);
            read(connFd, data, INSTANCE_DATA_LENGTH);
            line = (data);

            if (line.compare(JasmineGraphInstanceProtocol::FILE_RECV_CHK) == 0) {
                instance_logger.log("Received : " + JasmineGraphInstanceProtocol::FILE_RECV_CHK, "info");
                write(connFd, JasmineGraphInstanceProtocol::FILE_ACK.c_str(),
                      JasmineGraphInstanceProtocol::FILE_ACK.size());
                instance_logger.log("Sent : " + JasmineGraphInstanceProtocol::FILE_ACK, "info");
            }

            instance_logger.log("File received and saved to " + fullFilePath, "info");
            loop = true;

            utils.unzipFile(fullFilePath);
            size_t lastindex = fileName.find_last_of(".");
            string rawname = fileName.substr(0, lastindex);
            fullFilePath = utils.getJasmineGraphProperty("org.jasminegraph.server.instance.datafolder") + "/" + rawname;

            string partitionID = rawname.substr(rawname.find_last_of("_") + 1);
            pthread_mutex_lock(&file_lock);
            writeCatalogRecord(graphID + ":" + partitionID);
            pthread_mutex_unlock(&file_lock);

            while (!utils.fileExists(fullFilePath)) {
                bzero(data, INSTANCE_DATA_LENGTH + 1);
                read(connFd, data, INSTANCE_DATA_LENGTH);
                string response = (data);
                response = utils.trim_copy(response, " \f\n\r\t\v");
                if (response.compare(JasmineGraphInstanceProtocol::BATCH_UPLOAD_CHK) == 0) {
                    instance_logger.log("Received : " + JasmineGraphInstanceProtocol::BATCH_UPLOAD_CHK, "info");
                    write(connFd, JasmineGraphInstanceProtocol::BATCH_UPLOAD_WAIT.c_str(),
                          JasmineGraphInstanceProtocol::BATCH_UPLOAD_WAIT.size());
                    instance_logger.log("Sent : " + JasmineGraphInstanceProtocol::BATCH_UPLOAD_WAIT, "info");
                }
            }
            bzero(data, INSTANCE_DATA_LENGTH + 1);
            read(connFd, data, INSTANCE_DATA_LENGTH);
            line = (data);
            if (line.compare(JasmineGraphInstanceProtocol::BATCH_UPLOAD_CHK) == 0) {
                instance_logger.log("Received : " + JasmineGraphInstanceProtocol::BATCH_UPLOAD_CHK, "info");
                write(connFd, JasmineGraphInstanceProtocol::BATCH_UPLOAD_ACK.c_str(),
                      JasmineGraphInstanceProtocol::BATCH_UPLOAD_ACK.size());
                instance_logger.log("Sent : " + JasmineGraphInstanceProtocol::BATCH_UPLOAD_ACK, "info");
            }

        } else if (line.compare(JasmineGraphInstanceProtocol::BATCH_UPLOAD_CENTRAL) == 0) {
            instance_logger.log("Received : " + JasmineGraphInstanceProtocol::BATCH_UPLOAD_CENTRAL, "info");
            write(connFd, JasmineGraphInstanceProtocol::OK.c_str(), JasmineGraphInstanceProtocol::OK.size());
            instance_logger.log("Sent : " + JasmineGraphInstanceProtocol::OK, "info");
            bzero(data, INSTANCE_DATA_LENGTH + 1);
            read(connFd, data, INSTANCE_DATA_LENGTH);
            string graphID = (data);
            graphID = utils.trim_copy(graphID, " \f\n\r\t\v");
            instance_logger.log("Received Graph ID: " + graphID, "info");
            write(connFd, JasmineGraphInstanceProtocol::SEND_FILE_NAME.c_str(),
                  JasmineGraphInstanceProtocol::SEND_FILE_NAME.size());
            instance_logger.log("Sent : " + JasmineGraphInstanceProtocol::SEND_FILE_NAME, "info");
            bzero(data, INSTANCE_DATA_LENGTH + 1);
            read(connFd, data, INSTANCE_DATA_LENGTH);
            string fileName = (data);

            instance_logger.log("Received File name: " + fileName, "info");
            write(connFd, JasmineGraphInstanceProtocol::SEND_FILE_LEN.c_str(),
                  JasmineGraphInstanceProtocol::SEND_FILE_LEN.size());
            instance_logger.log("Sent : " + JasmineGraphInstanceProtocol::SEND_FILE_LEN, "info");
            bzero(data, INSTANCE_DATA_LENGTH + 1);
            read(connFd, data, INSTANCE_DATA_LENGTH);
            string size = (data);
            instance_logger.log("Received file size in bytes: " + size, "info");
            write(connFd, JasmineGraphInstanceProtocol::SEND_FILE_CONT.c_str(),
                  JasmineGraphInstanceProtocol::SEND_FILE_CONT.size());
            instance_logger.log("Sent : " + JasmineGraphInstanceProtocol::SEND_FILE_CONT, "info");
            string fullFilePath =
                utils.getJasmineGraphProperty("org.jasminegraph.server.instance.datafolder") + "/" + fileName;

            int fileSize = atoi(size.c_str());
            while (true) {
                if (utils.fileExists(fullFilePath)) {
                    while (utils.getFileSize(fullFilePath) < fileSize) {
                        bzero(data, INSTANCE_DATA_LENGTH + 1);
                        read(connFd, data, INSTANCE_DATA_LENGTH);
                        line = (data);

                        if (line.compare(JasmineGraphInstanceProtocol::FILE_RECV_CHK) == 0) {
                            write(connFd, JasmineGraphInstanceProtocol::FILE_RECV_WAIT.c_str(),
                                  JasmineGraphInstanceProtocol::FILE_RECV_WAIT.size());
                        }
                    }
                    break;
                } else {
                    sleep(1);
                    continue;
                }
            }

            bzero(data, INSTANCE_DATA_LENGTH + 1);
            read(connFd, data, INSTANCE_DATA_LENGTH);
            line = (data);

            if (line.compare(JasmineGraphInstanceProtocol::FILE_RECV_CHK) == 0) {
                instance_logger.log("Received : " + JasmineGraphInstanceProtocol::FILE_RECV_CHK, "info");
                write(connFd, JasmineGraphInstanceProtocol::FILE_ACK.c_str(),
                      JasmineGraphInstanceProtocol::FILE_ACK.size());
                instance_logger.log("Sent : " + JasmineGraphInstanceProtocol::FILE_ACK, "info");
            }

            instance_logger.log("File received and saved to " + fullFilePath, "info");
            loop = true;

            utils.unzipFile(fullFilePath);
            size_t lastindex = fileName.find_last_of(".");
            string rawname = fileName.substr(0, lastindex);
            fullFilePath = utils.getJasmineGraphProperty("org.jasminegraph.server.instance.datafolder") + "/" + rawname;

            while (!utils.fileExists(fullFilePath)) {
                bzero(data, INSTANCE_DATA_LENGTH + 1);
                read(connFd, data, INSTANCE_DATA_LENGTH);
                string response = (data);
                response = utils.trim_copy(response, " \f\n\r\t\v");
                if (response.compare(JasmineGraphInstanceProtocol::BATCH_UPLOAD_CHK) == 0) {
                    instance_logger.log("Received : " + JasmineGraphInstanceProtocol::BATCH_UPLOAD_CHK, "info");
                    write(connFd, JasmineGraphInstanceProtocol::BATCH_UPLOAD_WAIT.c_str(),
                          JasmineGraphInstanceProtocol::BATCH_UPLOAD_WAIT.size());
                    instance_logger.log("Sent : " + JasmineGraphInstanceProtocol::BATCH_UPLOAD_WAIT, "info");
                }
            }
            bzero(data, INSTANCE_DATA_LENGTH + 1);
            read(connFd, data, INSTANCE_DATA_LENGTH);
            line = (data);
            if (line.compare(JasmineGraphInstanceProtocol::BATCH_UPLOAD_CHK) == 0) {
                instance_logger.log("Received : " + JasmineGraphInstanceProtocol::BATCH_UPLOAD_CHK, "info");
                write(connFd, JasmineGraphInstanceProtocol::BATCH_UPLOAD_ACK.c_str(),
                      JasmineGraphInstanceProtocol::BATCH_UPLOAD_ACK.size());
                instance_logger.log("Sent : " + JasmineGraphInstanceProtocol::BATCH_UPLOAD_ACK, "info");
            }
        } else if (line.compare(JasmineGraphInstanceProtocol::BATCH_UPLOAD_COMPOSITE_CENTRAL) == 0) {
            instance_logger.log("Received : " + JasmineGraphInstanceProtocol::BATCH_UPLOAD_COMPOSITE_CENTRAL, "info");
            write(connFd, JasmineGraphInstanceProtocol::OK.c_str(), JasmineGraphInstanceProtocol::OK.size());
            instance_logger.log("Sent : " + JasmineGraphInstanceProtocol::OK, "info");
            bzero(data, INSTANCE_DATA_LENGTH + 1);
            read(connFd, data, INSTANCE_DATA_LENGTH);
            string graphID = (data);
            graphID = utils.trim_copy(graphID, " \f\n\r\t\v");
            instance_logger.log("Received Graph ID: " + graphID, "info");
            write(connFd, JasmineGraphInstanceProtocol::SEND_FILE_NAME.c_str(),
                  JasmineGraphInstanceProtocol::SEND_FILE_NAME.size());
            instance_logger.log("Sent : " + JasmineGraphInstanceProtocol::SEND_FILE_NAME, "info");
            bzero(data, INSTANCE_DATA_LENGTH + 1);
            read(connFd, data, INSTANCE_DATA_LENGTH);
            string fileName = (data);

            instance_logger.log("Received File name: " + fileName, "info");
            write(connFd, JasmineGraphInstanceProtocol::SEND_FILE_LEN.c_str(),
                  JasmineGraphInstanceProtocol::SEND_FILE_LEN.size());
            instance_logger.log("Sent : " + JasmineGraphInstanceProtocol::SEND_FILE_LEN, "info");
            bzero(data, INSTANCE_DATA_LENGTH + 1);
            read(connFd, data, INSTANCE_DATA_LENGTH);
            string size = (data);
            instance_logger.log("Received file size in bytes: " + size, "info");
            write(connFd, JasmineGraphInstanceProtocol::SEND_FILE_CONT.c_str(),
                  JasmineGraphInstanceProtocol::SEND_FILE_CONT.size());
            instance_logger.log("Sent : " + JasmineGraphInstanceProtocol::SEND_FILE_CONT, "info");
            string fullFilePath =
                utils.getJasmineGraphProperty("org.jasminegraph.server.instance.datafolder") + "/" + fileName;

            int fileSize = atoi(size.c_str());
            while (true) {
                if (utils.fileExists(fullFilePath)) {
                    while (utils.getFileSize(fullFilePath) < fileSize) {
                        bzero(data, INSTANCE_DATA_LENGTH + 1);
                        read(connFd, data, INSTANCE_DATA_LENGTH);
                        line = (data);

                        if (line.compare(JasmineGraphInstanceProtocol::FILE_RECV_CHK) == 0) {
                            write(connFd, JasmineGraphInstanceProtocol::FILE_RECV_WAIT.c_str(),
                                  JasmineGraphInstanceProtocol::FILE_RECV_WAIT.size());
                        }
                    }
                    break;
                } else {
                    sleep(1);
                    continue;
                }
            }

            bzero(data, INSTANCE_DATA_LENGTH + 1);
            read(connFd, data, INSTANCE_DATA_LENGTH);
            line = (data);

            if (line.compare(JasmineGraphInstanceProtocol::FILE_RECV_CHK) == 0) {
                instance_logger.log("Received : " + JasmineGraphInstanceProtocol::FILE_RECV_CHK, "info");
                write(connFd, JasmineGraphInstanceProtocol::FILE_ACK.c_str(),
                      JasmineGraphInstanceProtocol::FILE_ACK.size());
                instance_logger.log("Sent : " + JasmineGraphInstanceProtocol::FILE_ACK, "info");
            }

            instance_logger.log("File received and saved to " + fullFilePath, "info");
            loop = true;

            utils.unzipFile(fullFilePath);
            size_t lastindex = fileName.find_last_of(".");
            string rawname = fileName.substr(0, lastindex);
            fullFilePath = utils.getJasmineGraphProperty("org.jasminegraph.server.instance.datafolder") + "/" + rawname;

            while (!utils.fileExists(fullFilePath)) {
                bzero(data, INSTANCE_DATA_LENGTH + 1);
                read(connFd, data, INSTANCE_DATA_LENGTH);
                string response = (data);
                response = utils.trim_copy(response, " \f\n\r\t\v");
                if (response.compare(JasmineGraphInstanceProtocol::BATCH_UPLOAD_CHK) == 0) {
                    instance_logger.log("Received : " + JasmineGraphInstanceProtocol::BATCH_UPLOAD_CHK, "info");
                    write(connFd, JasmineGraphInstanceProtocol::BATCH_UPLOAD_WAIT.c_str(),
                          JasmineGraphInstanceProtocol::BATCH_UPLOAD_WAIT.size());
                    instance_logger.log("Sent : " + JasmineGraphInstanceProtocol::BATCH_UPLOAD_WAIT, "info");
                }
            }
            bzero(data, INSTANCE_DATA_LENGTH + 1);
            read(connFd, data, INSTANCE_DATA_LENGTH);
            line = (data);
            if (line.compare(JasmineGraphInstanceProtocol::BATCH_UPLOAD_CHK) == 0) {
                instance_logger.log("Received : " + JasmineGraphInstanceProtocol::BATCH_UPLOAD_CHK, "info");
                write(connFd, JasmineGraphInstanceProtocol::BATCH_UPLOAD_ACK.c_str(),
                      JasmineGraphInstanceProtocol::BATCH_UPLOAD_ACK.size());
                instance_logger.log("Sent : " + JasmineGraphInstanceProtocol::BATCH_UPLOAD_ACK, "info");
            }
        } else if (line.compare(JasmineGraphInstanceProtocol::UPLOAD_RDF_ATTRIBUTES) == 0) {
            instance_logger.log("Received : " + JasmineGraphInstanceProtocol::UPLOAD_RDF_ATTRIBUTES, "info");
            write(connFd, JasmineGraphInstanceProtocol::OK.c_str(), JasmineGraphInstanceProtocol::OK.size());
            instance_logger.log("Sent : " + JasmineGraphInstanceProtocol::OK, "info");
            bzero(data, INSTANCE_DATA_LENGTH + 1);
            read(connFd, data, INSTANCE_DATA_LENGTH);
            string graphID = (data);
            graphID = utils.trim_copy(graphID, " \f\n\r\t\v");
            instance_logger.log("Received Graph ID: " + graphID, "info");
            write(connFd, JasmineGraphInstanceProtocol::SEND_FILE_NAME.c_str(),
                  JasmineGraphInstanceProtocol::SEND_FILE_NAME.size());
            instance_logger.log("Sent : " + JasmineGraphInstanceProtocol::SEND_FILE_NAME, "info");
            bzero(data, INSTANCE_DATA_LENGTH + 1);
            read(connFd, data, INSTANCE_DATA_LENGTH);
            string fileName = (data);
            // fileName = utils.trim_copy(fileName, " \f\n\r\t\v");
            instance_logger.log("Received File name: " + fileName, "info");
            write(connFd, JasmineGraphInstanceProtocol::SEND_FILE_LEN.c_str(),
                  JasmineGraphInstanceProtocol::SEND_FILE_LEN.size());
            instance_logger.log("Sent : " + JasmineGraphInstanceProtocol::SEND_FILE_LEN, "info");
            bzero(data, INSTANCE_DATA_LENGTH + 1);
            read(connFd, data, INSTANCE_DATA_LENGTH);
            string size = (data);
            instance_logger.log("Received file size in bytes: " + size, "info");
            write(connFd, JasmineGraphInstanceProtocol::SEND_FILE_CONT.c_str(),
                  JasmineGraphInstanceProtocol::SEND_FILE_CONT.size());
            instance_logger.log("Sent : " + JasmineGraphInstanceProtocol::SEND_FILE_CONT, "info");
            string fullFilePath =
                utils.getJasmineGraphProperty("org.jasminegraph.server.instance.datafolder") + "/" + fileName;
            int fileSize = atoi(size.c_str());
            while (true) {
                if (utils.fileExists(fullFilePath)) {
                    while (utils.getFileSize(fullFilePath) < fileSize) {
                        bzero(data, INSTANCE_DATA_LENGTH + 1);
                        read(connFd, data, INSTANCE_DATA_LENGTH);
                        line = (data);
                        if (line.compare(JasmineGraphInstanceProtocol::FILE_RECV_CHK) == 0) {
                            write(connFd, JasmineGraphInstanceProtocol::FILE_RECV_WAIT.c_str(),
                                  JasmineGraphInstanceProtocol::FILE_RECV_WAIT.size());
                        }
                    }
                    break;
                } else {
                    sleep(1);
                    continue;
                }
            }

            bzero(data, INSTANCE_DATA_LENGTH + 1);
            read(connFd, data, INSTANCE_DATA_LENGTH);
            line = (data);

            if (line.compare(JasmineGraphInstanceProtocol::FILE_RECV_CHK) == 0) {
                instance_logger.log("Received : " + JasmineGraphInstanceProtocol::FILE_RECV_CHK, "info");
                write(connFd, JasmineGraphInstanceProtocol::FILE_ACK.c_str(),
                      JasmineGraphInstanceProtocol::FILE_ACK.size());
                instance_logger.log("Sent : " + JasmineGraphInstanceProtocol::FILE_ACK, "info");
            }

            instance_logger.log("File received and saved to " + fullFilePath, "info");
            loop = true;

            utils.unzipFile(fullFilePath);
            size_t lastindex = fileName.find_last_of(".");
            string rawname = fileName.substr(0, lastindex);
            fullFilePath = utils.getJasmineGraphProperty("org.jasminegraph.server.instance.datafolder") + "/" + rawname;

            while (!utils.fileExists(fullFilePath)) {
                bzero(data, INSTANCE_DATA_LENGTH + 1);
                read(connFd, data, INSTANCE_DATA_LENGTH);
                string response = (data);
                response = utils.trim_copy(response, " \f\n\r\t\v");
                if (response.compare(JasmineGraphInstanceProtocol::BATCH_UPLOAD_CHK) == 0) {
                    instance_logger.log("Received : " + JasmineGraphInstanceProtocol::BATCH_UPLOAD_CHK, "info");
                    write(connFd, JasmineGraphInstanceProtocol::BATCH_UPLOAD_WAIT.c_str(),
                          JasmineGraphInstanceProtocol::BATCH_UPLOAD_WAIT.size());
                    instance_logger.log("Sent : " + JasmineGraphInstanceProtocol::BATCH_UPLOAD_WAIT, "info");
                }
            }
            bzero(data, INSTANCE_DATA_LENGTH + 1);
            read(connFd, data, INSTANCE_DATA_LENGTH);
            line = (data);
            if (line.compare(JasmineGraphInstanceProtocol::BATCH_UPLOAD_CHK) == 0) {
                instance_logger.log("Received : " + JasmineGraphInstanceProtocol::BATCH_UPLOAD_CHK, "info");
                write(connFd, JasmineGraphInstanceProtocol::BATCH_UPLOAD_ACK.c_str(),
                      JasmineGraphInstanceProtocol::BATCH_UPLOAD_ACK.size());
                instance_logger.log("Sent : " + JasmineGraphInstanceProtocol::BATCH_UPLOAD_ACK, "info");
            }
        } else if (line.compare(JasmineGraphInstanceProtocol::UPLOAD_RDF_ATTRIBUTES_CENTRAL) == 0) {
            instance_logger.log("Received : " + JasmineGraphInstanceProtocol::UPLOAD_RDF_ATTRIBUTES_CENTRAL, "info");
            write(connFd, JasmineGraphInstanceProtocol::OK.c_str(), JasmineGraphInstanceProtocol::OK.size());
            instance_logger.log("Sent : " + JasmineGraphInstanceProtocol::OK, "info");
            bzero(data, INSTANCE_DATA_LENGTH + 1);
            read(connFd, data, INSTANCE_DATA_LENGTH);
            string graphID = (data);
            graphID = utils.trim_copy(graphID, " \f\n\r\t\v");
            instance_logger.log("Received Graph ID: " + graphID, "info");
            write(connFd, JasmineGraphInstanceProtocol::SEND_FILE_NAME.c_str(),
                  JasmineGraphInstanceProtocol::SEND_FILE_NAME.size());
            instance_logger.log("Sent : " + JasmineGraphInstanceProtocol::SEND_FILE_NAME, "info");
            bzero(data, INSTANCE_DATA_LENGTH + 1);
            read(connFd, data, INSTANCE_DATA_LENGTH);
            string fileName = (data);
            // fileName = utils.trim_copy(fileName, " \f\n\r\t\v");
            instance_logger.log("Received File name: " + fileName, "info");
            write(connFd, JasmineGraphInstanceProtocol::SEND_FILE_LEN.c_str(),
                  JasmineGraphInstanceProtocol::SEND_FILE_LEN.size());
            instance_logger.log("Sent : " + JasmineGraphInstanceProtocol::SEND_FILE_LEN, "info");
            bzero(data, INSTANCE_DATA_LENGTH + 1);
            read(connFd, data, INSTANCE_DATA_LENGTH);
            string size = (data);
            instance_logger.log("Received file size in bytes: " + size, "info");
            write(connFd, JasmineGraphInstanceProtocol::SEND_FILE_CONT.c_str(),
                  JasmineGraphInstanceProtocol::SEND_FILE_CONT.size());
            instance_logger.log("Sent : " + JasmineGraphInstanceProtocol::SEND_FILE_CONT, "info");
            string fullFilePath =
                utils.getJasmineGraphProperty("org.jasminegraph.server.instance.datafolder") + "/" + fileName;
            int fileSize = atoi(size.c_str());
            while (true) {
                if (utils.fileExists(fullFilePath)) {
                    while (utils.getFileSize(fullFilePath) < fileSize) {
                        bzero(data, INSTANCE_DATA_LENGTH + 1);
                        read(connFd, data, INSTANCE_DATA_LENGTH);
                        line = (data);
                        if (line.compare(JasmineGraphInstanceProtocol::FILE_RECV_CHK) == 0) {
                            write(connFd, JasmineGraphInstanceProtocol::FILE_RECV_WAIT.c_str(),
                                  JasmineGraphInstanceProtocol::FILE_RECV_WAIT.size());
                        }
                    }
                    break;
                } else {
                    sleep(1);
                    continue;
                }
            }

            bzero(data, INSTANCE_DATA_LENGTH + 1);
            read(connFd, data, INSTANCE_DATA_LENGTH);
            line = (data);

            if (line.compare(JasmineGraphInstanceProtocol::FILE_RECV_CHK) == 0) {
                instance_logger.log("Received : " + JasmineGraphInstanceProtocol::FILE_RECV_CHK, "info");
                write(connFd, JasmineGraphInstanceProtocol::FILE_ACK.c_str(),
                      JasmineGraphInstanceProtocol::FILE_ACK.size());
                instance_logger.log("Sent : " + JasmineGraphInstanceProtocol::FILE_ACK, "info");
            }

            instance_logger.log("File received and saved to " + fullFilePath, "info");
            loop = true;

            utils.unzipFile(fullFilePath);
            size_t lastindex = fileName.find_last_of(".");
            string rawname = fileName.substr(0, lastindex);
            fullFilePath = utils.getJasmineGraphProperty("org.jasminegraph.server.instance.datafolder") + "/" + rawname;

            while (!utils.fileExists(fullFilePath)) {
                bzero(data, INSTANCE_DATA_LENGTH + 1);
                read(connFd, data, INSTANCE_DATA_LENGTH);
                string response = (data);
                response = utils.trim_copy(response, " \f\n\r\t\v");
                if (response.compare(JasmineGraphInstanceProtocol::BATCH_UPLOAD_CHK) == 0) {
                    instance_logger.log("Received : " + JasmineGraphInstanceProtocol::BATCH_UPLOAD_CHK, "info");
                    write(connFd, JasmineGraphInstanceProtocol::BATCH_UPLOAD_WAIT.c_str(),
                          JasmineGraphInstanceProtocol::BATCH_UPLOAD_WAIT.size());
                    instance_logger.log("Sent : " + JasmineGraphInstanceProtocol::BATCH_UPLOAD_WAIT, "info");
                }
            }
            bzero(data, INSTANCE_DATA_LENGTH + 1);
            read(connFd, data, INSTANCE_DATA_LENGTH);
            line = (data);
            if (line.compare(JasmineGraphInstanceProtocol::BATCH_UPLOAD_CHK) == 0) {
                instance_logger.log("Received : " + JasmineGraphInstanceProtocol::BATCH_UPLOAD_CHK, "info");
                write(connFd, JasmineGraphInstanceProtocol::BATCH_UPLOAD_ACK.c_str(),
                      JasmineGraphInstanceProtocol::BATCH_UPLOAD_ACK.size());
                instance_logger.log("Sent : " + JasmineGraphInstanceProtocol::BATCH_UPLOAD_ACK, "info");
            }
        } else if (line.compare(JasmineGraphInstanceProtocol::DELETE_GRAPH) == 0) {
            instance_logger.log("Received : " + JasmineGraphInstanceProtocol::DELETE_GRAPH, "info");
            write(connFd, JasmineGraphInstanceProtocol::OK.c_str(), JasmineGraphInstanceProtocol::OK.size());
            instance_logger.log("Sent : " + JasmineGraphInstanceProtocol::OK, "info");
            bzero(data, INSTANCE_DATA_LENGTH + 1);
            read(connFd, data, INSTANCE_DATA_LENGTH);
            string graphID = (data);
            graphID = utils.trim_copy(graphID, " \f\n\r\t\v");
            instance_logger.log("Received Graph ID: " + graphID, "info");
            write(connFd, JasmineGraphInstanceProtocol::SEND_PARTITION_ID.c_str(),
                  JasmineGraphInstanceProtocol::SEND_PARTITION_ID.size());
            instance_logger.log("Sent : " + JasmineGraphInstanceProtocol::SEND_PARTITION_ID, "info");
            bzero(data, INSTANCE_DATA_LENGTH + 1);
            read(connFd, data, INSTANCE_DATA_LENGTH);
            string partitionID = (data);
            instance_logger.log("Received partition ID: " + partitionID, "info");
            deleteGraphPartition(graphID, partitionID);
            // pthread_mutex_lock(&file_lock);
            // TODO :: Update catalog file
            // pthread_mutex_unlock(&file_lock);
            string result = "1";
            write(connFd, result.c_str(), result.size());
            instance_logger.log("Sent : " + result, "info");
        } else if (line.compare(JasmineGraphInstanceProtocol::DELETE_GRAPH_FRAGMENT) == 0) {
            // Conditional block for deleting all graph fragments when protocol is used
            instance_logger.log("Received : " + JasmineGraphInstanceProtocol::DELETE_GRAPH_FRAGMENT, "info");
            write(connFd, JasmineGraphInstanceProtocol::OK.c_str(), JasmineGraphInstanceProtocol::OK.size());
            instance_logger.log("Sent : " + JasmineGraphInstanceProtocol::OK, "info");
            bzero(data, INSTANCE_DATA_LENGTH + 1);
            // Read the message
            read(connFd, data, INSTANCE_DATA_LENGTH);
            // Get graph ID from message
            string graphID = (data);
            graphID = utils.trim_copy(graphID, " \f\n\r\t\v");
            instance_logger.log("Received Graph ID: " + graphID, "info");
            // Method call for graph fragment deletion
            removeGraphFragments(graphID);
            // pthread_mutex_lock(&file_lock);
            // TODO :: Update catalog file
            // pthread_mutex_unlock(&file_lock);
            string result = "1";
            write(connFd, result.c_str(), result.size());
            instance_logger.log("Sent : " + result, "info");
        } else if (line.compare(JasmineGraphInstanceProtocol::DP_CENTRALSTORE) == 0) {

            instance_logger.log("Received : DP_CENTRALSTORE from server", "info");
            write(connFd, JasmineGraphInstanceProtocol::OK.c_str(), JasmineGraphInstanceProtocol::OK.size());
            instance_logger.log("Sent : " + JasmineGraphInstanceProtocol::OK, "info");
            bzero(data, INSTANCE_DATA_LENGTH + 1);
            read(connFd, data, INSTANCE_DATA_LENGTH);
            string graphID = (data);
            graphID = utils.trim_copy(graphID, " \f\n\r\t\v");
            instance_logger.log("Received Graph ID: " + graphID, "info");

            write(connFd, JasmineGraphInstanceProtocol::OK.c_str(), JasmineGraphInstanceProtocol::OK.size());
            instance_logger.log("Sent : " + JasmineGraphInstanceProtocol::OK, "info");

            bzero(data, INSTANCE_DATA_LENGTH + 1);
            read(connFd, data, INSTANCE_DATA_LENGTH);
            string partitionID = (data);
            partitionID = utils.trim_copy(partitionID, " \f\n\r\t\v");
            instance_logger.log("Received Partition ID: " + partitionID, "info");

            write(connFd, JasmineGraphInstanceProtocol::OK.c_str(), JasmineGraphInstanceProtocol::OK.size());
            instance_logger.log("Sent : " + JasmineGraphInstanceProtocol::OK, "info");

            bzero(data, INSTANCE_DATA_LENGTH + 1);
            read(connFd, data, INSTANCE_DATA_LENGTH);
            string workerList = (data);
            workerList = utils.trim_copy(workerList, " \f\n\r\t\v");
            instance_logger.log("Received Worker List " + workerList, "info");

            std::vector<string> workerSockets;
            stringstream wl(workerList);
            string intermediate;
            while (getline(wl, intermediate, ',')) {
                workerSockets.push_back(intermediate);
            }

            JasmineGraphInstanceService::duplicateCentralStore(serverPort, stoi(graphID), stoi(partitionID), workerSockets, "localhost");
        } else if (line.compare(JasmineGraphInstanceProtocol::WORKER_IN_DEGREE_DISTRIBUTION) == 0) {
            instance_logger.log("Received : In degree distribution to aggregator", "info");

            write(connFd, JasmineGraphInstanceProtocol::OK.c_str(), JasmineGraphInstanceProtocol::OK.size());
            instance_logger.log("Sent : " + JasmineGraphInstanceProtocol::OK, "info");
            bzero(data, INSTANCE_DATA_LENGTH + 1);
            read(connFd, data, INSTANCE_DATA_LENGTH);
            string graphID = (data);
            graphID = utils.trim_copy(graphID, " \f\n\r\t\v");
            instance_logger.log("Received Graph ID: " + graphID, "info");

            write(connFd, JasmineGraphInstanceProtocol::OK.c_str(), JasmineGraphInstanceProtocol::OK.size());
            instance_logger.log("Sent : " + JasmineGraphInstanceProtocol::OK, "info");

            bzero(data, INSTANCE_DATA_LENGTH + 1);
            read(connFd, data, INSTANCE_DATA_LENGTH);
            string partitionID = (data);
            partitionID = utils.trim_copy(partitionID, " \f\n\r\t\v");
            instance_logger.log("Received Partition ID: " + partitionID, "info");

            write(connFd, JasmineGraphInstanceProtocol::OK.c_str(), JasmineGraphInstanceProtocol::OK.size());
            instance_logger.log("Sent : " + JasmineGraphInstanceProtocol::OK, "info");

            bzero(data, INSTANCE_DATA_LENGTH);
            read(connFd, data, INSTANCE_DATA_LENGTH);
            string workerList = (data);
            workerList = utils.trim_copy(workerList, " \f\n\r\t\v");
            instance_logger.log("Received WorkerList: " + workerList, "info");

            std::vector<string> workerSockets;
            stringstream wl(workerList);
            string intermediate;
            while (getline(wl, intermediate, ',')) {
                workerSockets.push_back(intermediate);
            }

            auto t_start = std::chrono::high_resolution_clock::now();

            map<long, long> degreeDistribution = calculateLocalInDegreeDist(graphID, partitionID,
                                                                            graphDBMapLocalStores,
                                                                            graphDBMapCentralStores);

            instance_logger.log("In Degree Dist size: " + to_string(degreeDistribution.size()), "info");

            for (vector<string>::iterator workerIt = workerSockets.begin(); workerIt != workerSockets.end(); ++workerIt) {
                instance_logger.log("Worker pair " + *workerIt, "info");

                std::vector<string> workerSocketPair;
                stringstream wl(*workerIt);
                string intermediate;
                while (getline(wl, intermediate, ':')) {
                    workerSocketPair.push_back(intermediate);
                }
                string workerPartitionID = workerSocketPair[2];

                JasmineGraphHashMapCentralStore centralDB;

                std::map<std::string, JasmineGraphHashMapCentralStore>::iterator itcen;

                if (JasmineGraphInstanceService::isInstanceCentralStoreExists(graphID, workerPartitionID)) {
                    JasmineGraphInstanceService::loadInstanceCentralStore(graphID, workerPartitionID, graphDBMapCentralStores);
                }
                centralDB = graphDBMapCentralStores[graphID + "_centralstore_" + workerPartitionID];

                map<long, long> degreeDistributionCentral = centralDB.getInDegreeDistributionHashMap();
                std::map<long, long>::iterator itcentral;
                std::map<long, long>::iterator its;


                for (its = degreeDistributionCentral.begin(); its != degreeDistributionCentral.end(); ++its) {
                    bool centralNodeFound = false;
                    map<long, long>::iterator degreeDistributionLocalItr = degreeDistribution.find(its->first);
                    if (degreeDistributionLocalItr != degreeDistribution.end()) {
                        long degreeDistributionValue = degreeDistributionLocalItr->second;
                        degreeDistribution[degreeDistributionLocalItr->first] = degreeDistributionValue + its->second;
                    }
                }

                instance_logger.log("Worker partition idd combined " + workerPartitionID, "info");
            }

            auto t_end = std::chrono::high_resolution_clock::now();
            double elapsed_time_ms = std::chrono::duration<double, std::milli>(t_end-t_start).count();

            instance_logger.log("Elapsed time idd -----------------: " + to_string(elapsed_time_ms), "info");

            string instanceDataFolderLocation = utils.getJasmineGraphProperty("org.jasminegraph.server.instance.datafolder");
            string attributeFilePart = instanceDataFolderLocation + "/" + graphID + "_idd_" + partitionID;
            ofstream partfile;
            partfile.open(attributeFilePart, std::fstream::trunc);
            for (map<long, long>::iterator it = degreeDistribution.begin(); it != degreeDistribution.end(); ++it) {
                partfile << to_string(it -> first) << "\t" << to_string(it -> second) << endl;
            }
            partfile.close();

            loop = true;
        } else if (line.compare(JasmineGraphInstanceProtocol::IN_DEGREE_DISTRIBUTION) == 0) {
            instance_logger.log("Received : in degree distribution from server", "info");

            write(connFd, JasmineGraphInstanceProtocol::OK.c_str(), JasmineGraphInstanceProtocol::OK.size());
            instance_logger.log("Sent : " + JasmineGraphInstanceProtocol::OK, "info");
            bzero(data, INSTANCE_DATA_LENGTH + 1);
            read(connFd, data, INSTANCE_DATA_LENGTH);
            string graphID = (data);
            graphID = utils.trim_copy(graphID, " \f\n\r\t\v");
            instance_logger.log("Received Graph ID: " + graphID, "info");

            write(connFd, JasmineGraphInstanceProtocol::OK.c_str(), JasmineGraphInstanceProtocol::OK.size());
            instance_logger.log("Sent : " + JasmineGraphInstanceProtocol::OK, "info");

            bzero(data, INSTANCE_DATA_LENGTH + 1);
            read(connFd, data, INSTANCE_DATA_LENGTH);
            string partitionID = (data);
            partitionID = utils.trim_copy(partitionID, " \f\n\r\t\v");
            instance_logger.log("Received Partition ID: " + partitionID, "info");

            write(connFd, JasmineGraphInstanceProtocol::OK.c_str(), JasmineGraphInstanceProtocol::OK.size());
            instance_logger.log("Sent : " + JasmineGraphInstanceProtocol::OK, "info");

            bzero(data, INSTANCE_DATA_LENGTH + 1);
            read(connFd, data, INSTANCE_DATA_LENGTH);
            string workerList = (data);
            workerList = utils.trim_copy(workerList, " \f\n\r\t\v");
            instance_logger.log("Received Worker List " + workerList, "info");

            std::vector<string> workerSockets;
            stringstream wl(workerList);
            string intermediate;
            while (getline(wl, intermediate, ',')) {
                workerSockets.push_back(intermediate);
            }

            // Calculate the in degree distribution
            map<long, long> degreeDistribution = calculateInDegreeDist(graphID, partitionID, serverPort,
                                                                       graphDBMapLocalStores,
                                                                       graphDBMapCentralStores, workerSockets, workerList);
            degreeDistribution.clear();
            loop = true;
        } else if (line.compare(
                JasmineGraphInstanceProtocol::WORKER_OUT_DEGREE_DISTRIBUTION) == 0) {
            instance_logger.log("Received : Out degree distribution to aggregator", "info");

            write(connFd, JasmineGraphInstanceProtocol::OK.c_str(), JasmineGraphInstanceProtocol::OK.size());
            instance_logger.log("Sent : " + JasmineGraphInstanceProtocol::OK, "info");
            bzero(data, INSTANCE_DATA_LENGTH + 1);
            read(connFd, data, INSTANCE_DATA_LENGTH);
            string graphID = (data);
            graphID = utils.trim_copy(graphID, " \f\n\r\t\v");
            instance_logger.log("Received Graph ID: " + graphID, "info");

            write(connFd, JasmineGraphInstanceProtocol::OK.c_str(), JasmineGraphInstanceProtocol::OK.size());
            instance_logger.log("Sent : " + JasmineGraphInstanceProtocol::OK, "info");

            bzero(data, INSTANCE_DATA_LENGTH + 1);
            read(connFd, data, INSTANCE_DATA_LENGTH);
            string partitionID = (data);
            partitionID = utils.trim_copy(partitionID, " \f\n\r\t\v");
            instance_logger.log("Received Partition ID: " + partitionID, "info");

            map<long, long> degreeDistribution = calculateLocalOutDegreeDist(graphID, partitionID,
                                                                             graphDBMapLocalStores,
                                                                             graphDBMapCentralStores);
            instance_logger.log("Degree Dist size: " + to_string(degreeDistribution.size()), "info");

            string instanceDataFolderLocation = utils.getJasmineGraphProperty("org.jasminegraph.server.instance.datafolder");
            string attributeFilePart = instanceDataFolderLocation + "/" + graphID + "_odd_" + partitionID;
            ofstream partfile;
            partfile.open(attributeFilePart, std::fstream::trunc);
            for (map<long, long>::iterator it = degreeDistribution.begin(); it != degreeDistribution.end(); ++it) {
                partfile << to_string(it -> first) << "\t" << to_string(it -> second) << endl;
            }
            partfile.close();
        } else if (line.compare(JasmineGraphInstanceProtocol::OUT_DEGREE_DISTRIBUTION) == 0) {
            instance_logger.log("Received : out degree distribution from server", "info");

            write(connFd, JasmineGraphInstanceProtocol::OK.c_str(), JasmineGraphInstanceProtocol::OK.size());
            instance_logger.log("Sent : " + JasmineGraphInstanceProtocol::OK, "info");
            bzero(data, INSTANCE_DATA_LENGTH + 1);
            read(connFd, data, INSTANCE_DATA_LENGTH);
            string graphID = (data);
            graphID = utils.trim_copy(graphID, " \f\n\r\t\v");
            instance_logger.log("Received Graph ID: " + graphID, "info");

            write(connFd, JasmineGraphInstanceProtocol::OK.c_str(), JasmineGraphInstanceProtocol::OK.size());
            instance_logger.log("Sent : " + JasmineGraphInstanceProtocol::OK, "info");

            bzero(data, INSTANCE_DATA_LENGTH + 1);
            read(connFd, data, INSTANCE_DATA_LENGTH);
            string partitionID = (data);
            partitionID = utils.trim_copy(partitionID, " \f\n\r\t\v");
            instance_logger.log("Received Partition ID: " + partitionID, "info");

            write(connFd, JasmineGraphInstanceProtocol::OK.c_str(), JasmineGraphInstanceProtocol::OK.size());
            instance_logger.log("Sent : " + JasmineGraphInstanceProtocol::OK, "info");

            bzero(data, INSTANCE_DATA_LENGTH + 1);
            read(connFd, data, INSTANCE_DATA_LENGTH);
            string workerList = (data);
            workerList = utils.trim_copy(workerList, " \f\n\r\t\v");
            instance_logger.log("Received Worker List " + workerList, "info");

            std::vector<string> workerSockets;
            stringstream wl(workerList);
            string intermediate;
            while (getline(wl, intermediate, ',')) {
                workerSockets.push_back(intermediate);
            }

            // Calculate the out degree distribution in the current super worker.
            map<long, long> degreeDistribution = calculateOutDegreeDist(graphID, partitionID, serverPort,
                                                                        graphDBMapLocalStores,
                                                                        graphDBMapCentralStores,
                                                                        workerSockets);

            degreeDistribution.clear();
            loop = true;
        } else if (line.compare(JasmineGraphInstanceProtocol::PAGE_RANK) == 0) {
            instance_logger.log("Received : page rank from server", "info");

            write(connFd, JasmineGraphInstanceProtocol::OK.c_str(), JasmineGraphInstanceProtocol::OK.size());
            instance_logger.log("Sent : " + JasmineGraphInstanceProtocol::OK, "info");
            bzero(data, INSTANCE_DATA_LENGTH + 1);
            read(connFd, data, INSTANCE_DATA_LENGTH);
            string graphID = (data);
            graphID = utils.trim_copy(graphID, " \f\n\r\t\v");
            instance_logger.log("Received Graph ID: " + graphID, "info");

            write(connFd, JasmineGraphInstanceProtocol::OK.c_str(), JasmineGraphInstanceProtocol::OK.size());
            instance_logger.log("Sent : " + JasmineGraphInstanceProtocol::OK, "info");

            bzero(data, INSTANCE_DATA_LENGTH + 1);
            read(connFd, data, INSTANCE_DATA_LENGTH);
            string partitionID = (data);
            partitionID = utils.trim_copy(partitionID, " \f\n\r\t\v");
            instance_logger.log("Received Partition ID: " + partitionID, "info");

            write(connFd, JasmineGraphInstanceProtocol::OK.c_str(), JasmineGraphInstanceProtocol::OK.size());
            instance_logger.log("Sent : " + JasmineGraphInstanceProtocol::OK, "info");

            bzero(data, INSTANCE_DATA_LENGTH + 1);
            read(connFd, data, INSTANCE_DATA_LENGTH);
            string workerList = (data);
            workerList = utils.trim_copy(workerList, " \f\n\r\t\v");
            instance_logger.log("Received Worker List " + workerList, "info");

            std::vector<string> workerSockets;
            stringstream wl(workerList);
            string intermediate;
            while (getline(wl, intermediate, ',')) {
                workerSockets.push_back(intermediate);
            }

            write(connFd, JasmineGraphInstanceProtocol::OK.c_str(), JasmineGraphInstanceProtocol::OK.size());
            instance_logger.log("Sent : " + JasmineGraphInstanceProtocol::OK, "info");

            bzero(data, INSTANCE_DATA_LENGTH + 1);
            read(connFd, data, INSTANCE_DATA_LENGTH);
            string graphVertexCount = (data);
            graphVertexCount = utils.trim_copy(graphVertexCount, " \f\n\r\t\v");
            instance_logger.log("Received Graph ID:" + graphID + " Vertex Count: " + graphVertexCount, "info");

            write(connFd, JasmineGraphInstanceProtocol::OK.c_str(), JasmineGraphInstanceProtocol::OK.size());
            instance_logger.log("Sent : " + JasmineGraphInstanceProtocol::OK, "info");

            bzero(data, INSTANCE_DATA_LENGTH + 1);
            read(connFd, data, INSTANCE_DATA_LENGTH);
            string alphaValue = (data);
            alphaValue = utils.trim_copy(alphaValue, " \f\n\r\t\v");
            instance_logger.log("Received alpha: " + alphaValue, "info");

            double alpha = std::stod(alphaValue);

            write(connFd, JasmineGraphInstanceProtocol::OK.c_str(), JasmineGraphInstanceProtocol::OK.size());
            instance_logger.log("Sent : " + JasmineGraphInstanceProtocol::OK, "info");

            bzero(data, INSTANCE_DATA_LENGTH + 1);
            read(connFd, data, INSTANCE_DATA_LENGTH);
            string iterationsValue = (data);
            iterationsValue = utils.trim_copy(iterationsValue, " \f\n\r\t\v");
            instance_logger.log("Received iteration count: " + iterationsValue, "info");

            int iterations = std::stoi(iterationsValue);

            write(connFd, JasmineGraphInstanceProtocol::OK.c_str(), JasmineGraphInstanceProtocol::OK.size());
            instance_logger.log("Sent : " + JasmineGraphInstanceProtocol::OK, "info");

            JasmineGraphHashMapLocalStore graphDB;
            JasmineGraphHashMapCentralStore centralDB;

            std::map<std::string, JasmineGraphHashMapLocalStore> graphDBMapLocalStoresPgrnk;
            if (JasmineGraphInstanceService::isGraphDBExists(graphID, partitionID)) {
                JasmineGraphInstanceService::loadLocalStore(graphID, partitionID, graphDBMapLocalStoresPgrnk);
            }


            if (JasmineGraphInstanceService::isInstanceCentralStoreExists(graphID, partitionID)) {
                JasmineGraphInstanceService::loadInstanceCentralStore(graphID, partitionID, graphDBMapCentralStores);
            }

            graphDB = graphDBMapLocalStoresPgrnk[graphID + "_" + partitionID];
            centralDB = graphDBMapCentralStores[graphID + "_centralstore_" + partitionID];

            instance_logger.log("Start : Calculate Local page rank", "info");

            map<long, double> pageRankResults = calculateLocalPageRank(graphID, alpha, partitionID, serverPort, TOP_K_PAGE_RANK,
                                                                       graphVertexCount, graphDB, centralDB,
                                                                       workerSockets, iterations);
            instance_logger.log("Page rank size: " + to_string(pageRankResults.size()), "info");


            map<long, double> pageRankLocalstore;
            map<long, unordered_set<long>> localGraphMap = graphDB.getUnderlyingHashMap();
            map<long, unordered_set<long>>::iterator localGraphMapIterator;
            std::vector<long> vertexVector;
            for (localGraphMapIterator = localGraphMap.begin();
                 localGraphMapIterator != localGraphMap.end(); ++localGraphMapIterator) {
                long startVid = localGraphMapIterator->first;
                unordered_set<long> endVidSet = localGraphMapIterator->second;

                map<long, double>::iterator pageRankValue = pageRankResults.find(startVid);
                if (pageRankValue == pageRankResults.end()) {
                    pageRankLocalstore.insert(std::make_pair(startVid, 0.0));
                } else {
                    double value = pageRankValue->second;
                    pageRankLocalstore.insert(std::make_pair(startVid, value));
                }
            }


            string instanceDataFolderLocation = utils.getJasmineGraphProperty("org.jasminegraph.server.instance.datafolder");
            string attributeFilePart = instanceDataFolderLocation + "/" + graphID + "_pgrnk_" + partitionID;
            ofstream partfile;
            partfile.open(attributeFilePart, std::fstream::trunc);
            for (map<long, double>::iterator it = pageRankLocalstore.begin(); it != pageRankLocalstore.end(); ++it) {
                partfile << to_string(it -> first) << "\t" << to_string(it -> second) << endl;
            }
            partfile.close();

<<<<<<< HEAD
            loop = true;
            pageRankResults.clear();
            localGraphMap.clear();
            pageRankLocalstore.clear();
            graphDBMapCentralStores.clear();
            graphDBMapLocalStoresPgrnk.clear();
=======
            for (vector<string>::iterator workerIt = workerSockets.begin(); workerIt != workerSockets.end(); ++workerIt) {
                instance_logger.log("Worker pair " + *workerIt, "info");

                std::vector<string> workerSocketPair;
                stringstream wl(*workerIt);
                string intermediate;
                while (getline(wl, intermediate, ':')) {
                    workerSocketPair.push_back(intermediate);
                }

                if (std::to_string(serverPort).compare(workerSocketPair[1]) == 0) {
                    continue;
                }

                string host = workerSocketPair[0];
                int port = stoi(workerSocketPair[1]);
                int sockfd;
                char data[301];
                bool loop = false;
                socklen_t len;
                struct sockaddr_in serv_addr;
                struct hostent *server;

                sockfd = socket(AF_INET, SOCK_STREAM, 0);

                if (sockfd < 0) {
                    std::cout << "Cannot accept connection" << std::endl;
                }

                server = gethostbyname(host.c_str());
                if (server == NULL) {
                    std::cout << "ERROR, no host named " << server << std::endl;
                }

                bzero((char *) &serv_addr, sizeof(serv_addr));
                serv_addr.sin_family = AF_INET;
                bcopy((char *) server->h_addr,
                      (char *) &serv_addr.sin_addr.s_addr,
                      server->h_length);
                serv_addr.sin_port = htons(port);
                if (Utils::connect_wrapper(sockfd, (struct sockaddr *) &serv_addr, sizeof(serv_addr)) < 0) {
                    std::cout << "ERROR connecting" << std::endl;
                    //TODO::exit
                }

                bzero(data, 301);
                int result_wr = write(sockfd, JasmineGraphInstanceProtocol::WORKER_PAGE_RANK_DISTRIBUTION.c_str(),
                                      JasmineGraphInstanceProtocol::WORKER_PAGE_RANK_DISTRIBUTION.size());

                if (result_wr < 0) {
                    instance_logger.log("Error writing to socket", "error");
                }

                instance_logger.log("Sent : " + JasmineGraphInstanceProtocol::WORKER_PAGE_RANK_DISTRIBUTION,
                                    "info");

                bzero(data, 301);
                read(sockfd, data, 300);
                string response = (data);
                response = utils.trim_copy(response, " \f\n\r\t\v");

                if (response.compare(JasmineGraphInstanceProtocol::OK) == 0) {
                    instance_logger.log("Received : " + JasmineGraphInstanceProtocol::OK, "info");
                    result_wr = write(sockfd, graphID.c_str(), graphID.size());

                    if (result_wr < 0) {
                        instance_logger.log("Error writing to socket", "error");
                    }
                    instance_logger.log("Sent : Graph ID " + graphID, "info");

                    bzero(data, 301);
                    read(sockfd, data, 300);
                    string response = (data);
                    response = utils.trim_copy(response, " \f\n\r\t\v");

                    if (response.compare(JasmineGraphInstanceProtocol::OK) == 0) {
                        instance_logger.log("Received : " + JasmineGraphInstanceProtocol::OK, "info");
                        string degreeDistString;

                        int partitionID = stoi(workerSocketPair[2]);
                        result_wr = write(sockfd, std::to_string(partitionID).c_str(), std::to_string(partitionID).size());

                        if (result_wr < 0) {
                            instance_logger.log("Error writing to socket", "error");
                        }
                        instance_logger.log("Sent : Partition ID " + std::to_string(partitionID), "info");

                    }
                }
            }
>>>>>>> 2a6a6645
            instance_logger.log("Finish : Calculate Local page rank.", "info");
        } else if (line.compare(
                JasmineGraphInstanceProtocol::WORKER_PAGE_RANK_DISTRIBUTION) == 0) {

            write(connFd, JasmineGraphInstanceProtocol::OK.c_str(), JasmineGraphInstanceProtocol::OK.size());
            instance_logger.log("Sent : " + JasmineGraphInstanceProtocol::OK, "info");
            bzero(data, INSTANCE_DATA_LENGTH + 1);
            read(connFd, data, INSTANCE_DATA_LENGTH);
            string graphID = (data);
            graphID = utils.trim_copy(graphID, " \f\n\r\t\v");
            instance_logger.log("Received Graph ID: " + graphID, "info");

            write(connFd, JasmineGraphInstanceProtocol::OK.c_str(), JasmineGraphInstanceProtocol::OK.size());
            instance_logger.log("Sent : " + JasmineGraphInstanceProtocol::OK, "info");

            bzero(data, INSTANCE_DATA_LENGTH + 1);
            read(connFd, data, INSTANCE_DATA_LENGTH);
            string partitionID = (data);
            partitionID = utils.trim_copy(partitionID, " \f\n\r\t\v");
            instance_logger.log("Received Partition ID: " + partitionID, "info");

            write(connFd, JasmineGraphInstanceProtocol::OK.c_str(), JasmineGraphInstanceProtocol::OK.size());
            instance_logger.log("Sent : " + JasmineGraphInstanceProtocol::OK, "info");

            bzero(data, INSTANCE_DATA_LENGTH + 1);
            read(connFd, data, INSTANCE_DATA_LENGTH);
            string workerList = (data);
            workerList = utils.trim_copy(workerList, " \f\n\r\t\v");
            instance_logger.log("Received Worker List " + workerList, "info");

            std::vector<string> workerSockets;
            stringstream wl(workerList);
            string intermediate;
            while (getline(wl, intermediate, ',')) {
                workerSockets.push_back(intermediate);
            }

            write(connFd, JasmineGraphInstanceProtocol::OK.c_str(), JasmineGraphInstanceProtocol::OK.size());
            instance_logger.log("Sent : " + JasmineGraphInstanceProtocol::OK, "info");

            bzero(data, INSTANCE_DATA_LENGTH + 1);
            read(connFd, data, INSTANCE_DATA_LENGTH);
            string graphVertexCount = (data);
            graphVertexCount = utils.trim_copy(graphVertexCount, " \f\n\r\t\v");
            instance_logger.log("Received Graph ID:" + graphID + " Vertex Count: " + graphVertexCount, "info");

            write(connFd, JasmineGraphInstanceProtocol::OK.c_str(), JasmineGraphInstanceProtocol::OK.size());
            instance_logger.log("Sent : " + JasmineGraphInstanceProtocol::OK, "info");

            bzero(data, INSTANCE_DATA_LENGTH + 1);
            read(connFd, data, INSTANCE_DATA_LENGTH);
            string alphaValue = (data);
            alphaValue = utils.trim_copy(alphaValue, " \f\n\r\t\v");
            instance_logger.log("Received alpha: " + alphaValue, "info");

            double alpha = std::stod(alphaValue);

            write(connFd, JasmineGraphInstanceProtocol::OK.c_str(), JasmineGraphInstanceProtocol::OK.size());
            instance_logger.log("Sent : " + JasmineGraphInstanceProtocol::OK, "info");

            bzero(data, INSTANCE_DATA_LENGTH + 1);
            read(connFd, data, INSTANCE_DATA_LENGTH);
            string iterationsValue = (data);
            iterationsValue = utils.trim_copy(iterationsValue, " \f\n\r\t\v");
            instance_logger.log("Received iterations: " + iterationsValue, "info");

            int iterations = std::stoi(iterationsValue);

            write(connFd, JasmineGraphInstanceProtocol::OK.c_str(), JasmineGraphInstanceProtocol::OK.size());
            instance_logger.log("Sent : " + JasmineGraphInstanceProtocol::OK, "info");

            JasmineGraphHashMapLocalStore graphDB;
            JasmineGraphHashMapCentralStore centralDB;

            std::map<std::string, JasmineGraphHashMapLocalStore> graphDBMapLocalStoresPgrnk;
            if (JasmineGraphInstanceService::isGraphDBExists(graphID, partitionID)) {
                JasmineGraphInstanceService::loadLocalStore(graphID, partitionID, graphDBMapLocalStoresPgrnk);
            }

            if (JasmineGraphInstanceService::isInstanceCentralStoreExists(graphID, partitionID)) {
                JasmineGraphInstanceService::loadInstanceCentralStore(graphID, partitionID, graphDBMapCentralStores);
            }

            graphDB = graphDBMapLocalStoresPgrnk[graphID + "_" + partitionID];
            centralDB = graphDBMapCentralStores[graphID + "_centralstore_" + partitionID];

            map<long, double> pageRankResults = calculateLocalPageRank(graphID, alpha, partitionID, serverPort, TOP_K_PAGE_RANK,
                                                                       graphVertexCount, graphDB, centralDB,
                                                                       workerSockets, iterations);

            instance_logger.log("Page rank size: " + to_string(pageRankResults.size()), "info");

            map<long, double> pageRankLocalstore;
            map<long, unordered_set<long>> localGraphMap = graphDB.getUnderlyingHashMap();
            map<long, unordered_set<long>>::iterator localGraphMapIterator;
            std::vector<long> vertexVector;
            for (localGraphMapIterator = localGraphMap.begin();
                 localGraphMapIterator != localGraphMap.end(); ++localGraphMapIterator) {
                long startVid = localGraphMapIterator->first;
                unordered_set<long> endVidSet = localGraphMapIterator->second;

                map<long, double>::iterator pageRankValue = pageRankResults.find(startVid);
                if (pageRankValue == pageRankResults.end()) {
                    pageRankLocalstore.insert(std::make_pair(startVid, 1.0));

                } else {
                    double value = pageRankValue->second;
                    pageRankLocalstore.insert(std::make_pair(startVid, value));
                }
            }

            string instanceDataFolderLocation = utils.getJasmineGraphProperty("org.jasminegraph.server.instance.datafolder");
            string attributeFilePart = instanceDataFolderLocation + "/" + graphID + "_pgrnk_" + partitionID;
            ofstream partfile;
            partfile.open(attributeFilePart, std::fstream::trunc);
            for (map<long, double>::iterator it = pageRankLocalstore.begin(); it != pageRankLocalstore.end(); ++it) {
                partfile << to_string(it -> first) << "\t" << to_string(it -> second) << endl;
            }
            partfile.close();

            pageRankResults.clear();
            pageRankLocalstore.clear();
            localGraphMap.clear();

        } else if (line.compare(JasmineGraphInstanceProtocol::EGONET) == 0) {

            instance_logger.log("Received : EGONET from instance", "info");

            write(connFd, JasmineGraphInstanceProtocol::OK.c_str(), JasmineGraphInstanceProtocol::OK.size());
            instance_logger.log("Sent : " + JasmineGraphInstanceProtocol::OK, "info");
            bzero(data, INSTANCE_DATA_LENGTH + 1);
            read(connFd, data, INSTANCE_DATA_LENGTH);
            string graphID = (data);
            graphID = utils.trim_copy(graphID, " \f\n\r\t\v");
            instance_logger.log("Received Graph ID: " + graphID, "info");

            write(connFd, JasmineGraphInstanceProtocol::OK.c_str(), JasmineGraphInstanceProtocol::OK.size());
            instance_logger.log("Sent : " + JasmineGraphInstanceProtocol::OK, "info");

            bzero(data, INSTANCE_DATA_LENGTH + 1);
            read(connFd, data, INSTANCE_DATA_LENGTH);
            string partitionID = (data);
            partitionID = utils.trim_copy(partitionID, " \f\n\r\t\v");
            instance_logger.log("Received Partition ID: " + partitionID, "info");

            write(connFd, JasmineGraphInstanceProtocol::OK.c_str(), JasmineGraphInstanceProtocol::OK.size());
            instance_logger.log("Sent : " + JasmineGraphInstanceProtocol::OK, "info");

            bzero(data, INSTANCE_DATA_LENGTH + 1);
            read(connFd, data, INSTANCE_DATA_LENGTH);
            string workerList = data;
            workerList = utils.trim_copy(workerList, " \f\n\r\t\v");
            instance_logger.log("Received Worker List " + workerList, "info");

            write(connFd, JasmineGraphInstanceProtocol::OK.c_str(), JasmineGraphInstanceProtocol::OK.size());
            instance_logger.log("Sent : " + JasmineGraphInstanceProtocol::OK, "info");


            JasmineGraphHashMapLocalStore graphDB;
            JasmineGraphHashMapCentralStore centralDB;

            std::map<std::string, JasmineGraphHashMapLocalStore> graphDBMapLocalStoresPgrnk;
            if (JasmineGraphInstanceService::isGraphDBExists(graphID, partitionID)) {
                JasmineGraphInstanceService::loadLocalStore(graphID, partitionID, graphDBMapLocalStoresPgrnk);
            }

            if (JasmineGraphInstanceService::isInstanceCentralStoreExists(graphID, partitionID)) {
                JasmineGraphInstanceService::loadInstanceCentralStore(graphID, partitionID, graphDBMapCentralStores);
            }


            graphDB = graphDBMapLocalStoresPgrnk[graphID + "_" + partitionID];
            centralDB = graphDBMapCentralStores[graphID + "_centralstore_" + partitionID];

            calculateEgoNet(graphID, partitionID, serverPort, graphDB, centralDB, workerList);

        } else if (line.compare(JasmineGraphInstanceProtocol::WORKER_EGO_NET) == 0) {
            instance_logger.log("Received : SEND_EGO_NET_TO_AGGREGATOR from instance", "info");

            write(connFd, JasmineGraphInstanceProtocol::OK.c_str(), JasmineGraphInstanceProtocol::OK.size());
            instance_logger.log("Sent : " + JasmineGraphInstanceProtocol::OK, "info");
            bzero(data, INSTANCE_DATA_LENGTH + 1);
            read(connFd, data, INSTANCE_DATA_LENGTH);
            string graphID = (data);
            graphID = utils.trim_copy(graphID, " \f\n\r\t\v");
            instance_logger.log("Received Graph ID: " + graphID, "info");

            write(connFd, JasmineGraphInstanceProtocol::OK.c_str(), JasmineGraphInstanceProtocol::OK.size());
            instance_logger.log("Sent : " + JasmineGraphInstanceProtocol::OK, "info");

            bzero(data, INSTANCE_DATA_LENGTH + 1);
            read(connFd, data, INSTANCE_DATA_LENGTH);
            string partitionID = (data);
            partitionID = utils.trim_copy(partitionID, " \f\n\r\t\v");
            instance_logger.log("Received Partition ID: " + partitionID, "info");

            write(connFd, JasmineGraphInstanceProtocol::OK.c_str(), JasmineGraphInstanceProtocol::OK.size());
            instance_logger.log("Sent : " + JasmineGraphInstanceProtocol::OK, "info");

            bzero(data, INSTANCE_DATA_LENGTH + 1);
            read(connFd, data, INSTANCE_DATA_LENGTH);
            string workerList = (data);
            workerList = utils.trim_copy(workerList, " \f\n\r\t\v");
            instance_logger.log("Received Worker List " + workerList, "info");

            std::vector<string> workerSockets;
            stringstream wl(workerList);
            string intermediate;
            while (getline(wl, intermediate, ',')) {
                workerSockets.push_back(intermediate);
            }

            write(connFd, JasmineGraphInstanceProtocol::OK.c_str(), JasmineGraphInstanceProtocol::OK.size());
            instance_logger.log("Sent : " + JasmineGraphInstanceProtocol::OK, "info");


            JasmineGraphHashMapLocalStore graphDB;
            JasmineGraphHashMapCentralStore centralDB;

            std::map<std::string, JasmineGraphHashMapLocalStore> graphDBMapLocalStoresPgrnk;
            if (JasmineGraphInstanceService::isGraphDBExists(graphID, partitionID)) {
                JasmineGraphInstanceService::loadLocalStore(graphID, partitionID, graphDBMapLocalStoresPgrnk);
            }

            if (JasmineGraphInstanceService::isInstanceCentralStoreExists(graphID, partitionID)) {
                JasmineGraphInstanceService::loadInstanceCentralStore(graphID, partitionID, graphDBMapCentralStores);
            }

            graphDB = graphDBMapLocalStoresPgrnk[graphID + "_" + partitionID];
            centralDB = graphDBMapCentralStores[graphID + "_centralstore_" + partitionID];

            map<long, map<long, unordered_set<long>>> egonetMap = calculateLocalEgoNet(graphID, partitionID,
                                                                                       serverPort, graphDB, centralDB,
                                                                                       workerSockets);

            Utils utils;
            string instanceDataFolderLocation = utils.getJasmineGraphProperty("org.jasminegraph.server.instance.datafolder");
            string attributeFilePart = instanceDataFolderLocation + "/" + graphID + "_egonet_" + partitionID;
            ofstream partfile;
            partfile.open(attributeFilePart, std::fstream::trunc);
            for (map<long, map<long, unordered_set<long>>>::iterator it = egonetMap.begin(); it != egonetMap.end(); ++it) {
                map<long, unordered_set<long>> egonetInternalMap = it->second;
                for (map<long, unordered_set<long>>::iterator itm = egonetInternalMap.begin(); itm != egonetInternalMap.end(); ++itm) {
                    unordered_set<long> egonetInternalMapEdges = itm->second;
                    for (unordered_set<long>::iterator ite = egonetInternalMapEdges.begin(); ite != egonetInternalMapEdges.end(); ++ite) {
                        partfile << to_string(it->first) << "\t" << to_string(itm->first) << "\t" << to_string(*ite) << endl;
                    }
                }
            }
            partfile.close();

            instance_logger.log("Egonet calculation complete", "info");

        } else if (line.compare(JasmineGraphInstanceProtocol::TRIANGLES) == 0) {
            instance_logger.log("Received : " + JasmineGraphInstanceProtocol::TRIANGLES, "info");
            write(connFd, JasmineGraphInstanceProtocol::OK.c_str(), JasmineGraphInstanceProtocol::OK.size());
            instance_logger.log("Sent : " + JasmineGraphInstanceProtocol::OK, "info");
            bzero(data, INSTANCE_DATA_LENGTH + 1);
            read(connFd, data, INSTANCE_DATA_LENGTH);
            string graphID = (data);
            graphID = utils.trim_copy(graphID, " \f\n\r\t\v");
            instance_logger.log("Received Graph ID: " + graphID, "info");

            write(connFd, JasmineGraphInstanceProtocol::OK.c_str(), JasmineGraphInstanceProtocol::OK.size());
            bzero(data, INSTANCE_DATA_LENGTH + 1);
            read(connFd, data, INSTANCE_DATA_LENGTH);
            string partitionId = (data);
            partitionId = utils.trim_copy(partitionId, " \f\n\r\t\v");
            instance_logger.log("Received Partition ID: " + partitionId, "info");

            write(connFd, JasmineGraphInstanceProtocol::OK.c_str(), JasmineGraphInstanceProtocol::OK.size());
            bzero(data, INSTANCE_DATA_LENGTH + 1);
            read(connFd, data, INSTANCE_DATA_LENGTH);
            string priority = (data);
            priority = utils.trim_copy(priority, " \f\n\r\t\v");
            instance_logger.log("Received Priority : " + priority, "info");

            int threadPriority = std::atoi(priority.c_str());

            if (threadPriority > Conts::DEFAULT_THREAD_PRIORITY) {
                threadPriorityMutex.lock();
                workerHighPriorityTaskCount++;
                highestPriority = threadPriority;
                threadPriorityMutex.unlock();
            }

            long localCount = countLocalTriangles(graphID, partitionId, graphDBMapLocalStores, graphDBMapCentralStores,
                                                  graphDBMapDuplicateCentralStores, threadPriority);

            if (threadPriority > Conts::DEFAULT_THREAD_PRIORITY) {
                threadPriorityMutex.lock();
                workerHighPriorityTaskCount--;

                if (workerHighPriorityTaskCount == 0) {
                    highestPriority = Conts::DEFAULT_THREAD_PRIORITY;
                }
                threadPriorityMutex.unlock();
            }

            std::string result = to_string(localCount);
            write(connFd, result.c_str(), result.size());
        } else if (line.compare(JasmineGraphInstanceProtocol::SEND_CENTRALSTORE_TO_AGGREGATOR) == 0) {
            instance_logger.log("Received : " + JasmineGraphInstanceProtocol::SEND_CENTRALSTORE_TO_AGGREGATOR, "info");
            write(connFd, JasmineGraphInstanceProtocol::SEND_FILE_NAME.c_str(),
                  JasmineGraphInstanceProtocol::SEND_FILE_NAME.size());
            instance_logger.log("Sent : " + JasmineGraphInstanceProtocol::SEND_FILE_NAME, "info");
            bzero(data, INSTANCE_DATA_LENGTH + 1);
            read(connFd, data, INSTANCE_DATA_LENGTH);
            string fileName = (data);

            instance_logger.log("Received File name: " + fileName, "info");
            write(connFd, JasmineGraphInstanceProtocol::SEND_FILE_LEN.c_str(),
                  JasmineGraphInstanceProtocol::SEND_FILE_LEN.size());
            instance_logger.log("Sent : " + JasmineGraphInstanceProtocol::SEND_FILE_LEN, "info");
            bzero(data, INSTANCE_DATA_LENGTH + 1);
            read(connFd, data, INSTANCE_DATA_LENGTH);
            string size = (data);
            instance_logger.log("Received file size in bytes: " + size, "info");
            write(connFd, JasmineGraphInstanceProtocol::SEND_FILE_CONT.c_str(),
                  JasmineGraphInstanceProtocol::SEND_FILE_CONT.size());
            instance_logger.log("Sent : " + JasmineGraphInstanceProtocol::SEND_FILE_CONT, "info");
            string fullFilePath =
                utils.getJasmineGraphProperty("org.jasminegraph.server.instance.datafolder") + "/" + fileName;

            int fileSize = atoi(size.c_str());
            while (true) {
                if (utils.fileExists(fullFilePath)) {
                    while (utils.getFileSize(fullFilePath) < fileSize) {
                        bzero(data, INSTANCE_DATA_LENGTH + 1);
                        read(connFd, data, INSTANCE_DATA_LENGTH);
                        line = (data);

                        if (line.compare(JasmineGraphInstanceProtocol::FILE_RECV_CHK) == 0) {
                            write(connFd, JasmineGraphInstanceProtocol::FILE_RECV_WAIT.c_str(),
                                  JasmineGraphInstanceProtocol::FILE_RECV_WAIT.size());
                        }
                    }
                    break;
                } else {
                    sleep(1);
                    continue;
                }
            }

            bzero(data, INSTANCE_DATA_LENGTH + 1);
            read(connFd, data, INSTANCE_DATA_LENGTH);
            line = (data);

            if (line.compare(JasmineGraphInstanceProtocol::FILE_RECV_CHK) == 0) {
                instance_logger.log("Received : " + JasmineGraphInstanceProtocol::FILE_RECV_CHK, "info");
                write(connFd, JasmineGraphInstanceProtocol::FILE_ACK.c_str(),
                      JasmineGraphInstanceProtocol::FILE_ACK.size());
                instance_logger.log("Sent : " + JasmineGraphInstanceProtocol::FILE_ACK, "info");
            }

            instance_logger.log("File received and saved to " + fullFilePath, "info");
            loop = true;

            utils.unzipFile(fullFilePath);
            size_t lastindex = fileName.find_last_of(".");
            string rawname = fileName.substr(0, lastindex);
            fullFilePath = utils.getJasmineGraphProperty("org.jasminegraph.server.instance.datafolder") + "/" + rawname;
            std::string aggregatorFilePath =
                utils.getJasmineGraphProperty("org.jasminegraph.server.instance.aggregatefolder");

            DIR *dir = opendir(aggregatorFilePath.c_str());

            if (dir) {
                closedir(dir);
            } else {
                std::string createDirCommand = "mkdir -p " + aggregatorFilePath;
                FILE *createDirInput = popen(createDirCommand.c_str(), "r");
                pclose(createDirInput);
            }

            std::string copyCommand = "cp " + fullFilePath + " " + aggregatorFilePath;

            FILE *copyInput = popen(copyCommand.c_str(), "r");
            pclose(copyInput);

            std::string movedFullFilePath = aggregatorFilePath + "/" + rawname;

            while (!utils.fileExists(movedFullFilePath)) {
                bzero(data, INSTANCE_DATA_LENGTH + 1);
                read(connFd, data, INSTANCE_DATA_LENGTH);
                string response = (data);
                response = utils.trim_copy(response, " \f\n\r\t\v");
                if (response.compare(JasmineGraphInstanceProtocol::BATCH_UPLOAD_CHK) == 0) {
                    instance_logger.log("Received : " + JasmineGraphInstanceProtocol::BATCH_UPLOAD_CHK, "info");
                    write(connFd, JasmineGraphInstanceProtocol::BATCH_UPLOAD_WAIT.c_str(),
                          JasmineGraphInstanceProtocol::BATCH_UPLOAD_WAIT.size());
                    instance_logger.log("Sent : " + JasmineGraphInstanceProtocol::BATCH_UPLOAD_WAIT, "info");
                }
            }
            bzero(data, INSTANCE_DATA_LENGTH + 1);
            read(connFd, data, INSTANCE_DATA_LENGTH);
            line = (data);
            if (line.compare(JasmineGraphInstanceProtocol::BATCH_UPLOAD_CHK) == 0) {
                instance_logger.log("Received : " + JasmineGraphInstanceProtocol::BATCH_UPLOAD_CHK, "info");
                write(connFd, JasmineGraphInstanceProtocol::BATCH_UPLOAD_ACK.c_str(),
                      JasmineGraphInstanceProtocol::BATCH_UPLOAD_ACK.size());
                instance_logger.log("Sent : " + JasmineGraphInstanceProtocol::BATCH_UPLOAD_ACK, "info");
            }
        } else if (line.compare(JasmineGraphInstanceProtocol::SEND_COMPOSITE_CENTRALSTORE_TO_AGGREGATOR) == 0) {
            instance_logger.log("Received : " + JasmineGraphInstanceProtocol::SEND_COMPOSITE_CENTRALSTORE_TO_AGGREGATOR,
                                "info");
            write(connFd, JasmineGraphInstanceProtocol::SEND_FILE_NAME.c_str(),
                  JasmineGraphInstanceProtocol::SEND_FILE_NAME.size());
            instance_logger.log("Sent : " + JasmineGraphInstanceProtocol::SEND_FILE_NAME, "info");
            bzero(data, INSTANCE_DATA_LENGTH + 1);
            read(connFd, data, INSTANCE_DATA_LENGTH);
            string fileName = (data);

            instance_logger.log("Received File name: " + fileName, "info");
            write(connFd, JasmineGraphInstanceProtocol::SEND_FILE_LEN.c_str(),
                  JasmineGraphInstanceProtocol::SEND_FILE_LEN.size());
            instance_logger.log("Sent : " + JasmineGraphInstanceProtocol::SEND_FILE_LEN, "info");
            bzero(data, INSTANCE_DATA_LENGTH + 1);
            read(connFd, data, INSTANCE_DATA_LENGTH);
            string size = (data);
            instance_logger.log("Received file size in bytes: " + size, "info");
            write(connFd, JasmineGraphInstanceProtocol::SEND_FILE_CONT.c_str(),
                  JasmineGraphInstanceProtocol::SEND_FILE_CONT.size());
            instance_logger.log("Sent : " + JasmineGraphInstanceProtocol::SEND_FILE_CONT, "info");
            string fullFilePath =
                utils.getJasmineGraphProperty("org.jasminegraph.server.instance.datafolder") + "/" + fileName;

            int fileSize = atoi(size.c_str());
            while (true) {
                if (utils.fileExists(fullFilePath)) {
                    while (utils.getFileSize(fullFilePath) < fileSize) {
                        bzero(data, INSTANCE_DATA_LENGTH + 1);
                        read(connFd, data, INSTANCE_DATA_LENGTH);
                        line = (data);

                        if (line.compare(JasmineGraphInstanceProtocol::FILE_RECV_CHK) == 0) {
                            write(connFd, JasmineGraphInstanceProtocol::FILE_RECV_WAIT.c_str(),
                                  JasmineGraphInstanceProtocol::FILE_RECV_WAIT.size());
                        }
                    }
                    break;
                } else {
                    sleep(1);
                    continue;
                }
            }

            bzero(data, INSTANCE_DATA_LENGTH + 1);
            read(connFd, data, INSTANCE_DATA_LENGTH);
            line = (data);

            if (line.compare(JasmineGraphInstanceProtocol::FILE_RECV_CHK) == 0) {
                instance_logger.log("Received : " + JasmineGraphInstanceProtocol::FILE_RECV_CHK, "info");
                write(connFd, JasmineGraphInstanceProtocol::FILE_ACK.c_str(),
                      JasmineGraphInstanceProtocol::FILE_ACK.size());
                instance_logger.log("Sent : " + JasmineGraphInstanceProtocol::FILE_ACK, "info");
            }

            instance_logger.log("File received and saved to " + fullFilePath, "info");
            loop = true;

            utils.unzipFile(fullFilePath);
            size_t lastindex = fileName.find_last_of(".");
            string rawname = fileName.substr(0, lastindex);
            fullFilePath = utils.getJasmineGraphProperty("org.jasminegraph.server.instance.datafolder") + "/" + rawname;
            std::string aggregatorFilePath =
                utils.getJasmineGraphProperty("org.jasminegraph.server.instance.aggregatefolder");

            DIR *dir = opendir(aggregatorFilePath.c_str());

            if (dir) {
                closedir(dir);
            } else {
                std::string createDirCommand = "mkdir -p " + aggregatorFilePath;
                FILE *createDirInput = popen(createDirCommand.c_str(), "r");
                pclose(createDirInput);
            }

            std::string copyCommand = "cp " + fullFilePath + " " + aggregatorFilePath;

            FILE *copyInput = popen(copyCommand.c_str(), "r");
            pclose(copyInput);

            std::string movedFullFilePath = aggregatorFilePath + "/" + rawname;

            while (!utils.fileExists(movedFullFilePath)) {
                bzero(data, INSTANCE_DATA_LENGTH + 1);
                read(connFd, data, INSTANCE_DATA_LENGTH);
                string response = (data);
                response = utils.trim_copy(response, " \f\n\r\t\v");
                if (response.compare(JasmineGraphInstanceProtocol::BATCH_UPLOAD_CHK) == 0) {
                    instance_logger.log("Received : " + JasmineGraphInstanceProtocol::BATCH_UPLOAD_CHK, "info");
                    write(connFd, JasmineGraphInstanceProtocol::BATCH_UPLOAD_WAIT.c_str(),
                          JasmineGraphInstanceProtocol::BATCH_UPLOAD_WAIT.size());
                    instance_logger.log("Sent : " + JasmineGraphInstanceProtocol::BATCH_UPLOAD_WAIT, "info");
                }
            }
            bzero(data, INSTANCE_DATA_LENGTH + 1);
            read(connFd, data, INSTANCE_DATA_LENGTH);
            line = (data);
            if (line.compare(JasmineGraphInstanceProtocol::BATCH_UPLOAD_CHK) == 0) {
                instance_logger.log("Received : " + JasmineGraphInstanceProtocol::BATCH_UPLOAD_CHK, "info");
                write(connFd, JasmineGraphInstanceProtocol::BATCH_UPLOAD_ACK.c_str(),
                      JasmineGraphInstanceProtocol::BATCH_UPLOAD_ACK.size());
                instance_logger.log("Sent : " + JasmineGraphInstanceProtocol::BATCH_UPLOAD_ACK, "info");
            }
        } else if (line.compare(JasmineGraphInstanceProtocol::AGGREGATE_CENTRALSTORE_TRIANGLES) == 0) {
            instance_logger.log("Received : " + JasmineGraphInstanceProtocol::AGGREGATE_CENTRALSTORE_TRIANGLES, "info");
            write(connFd, JasmineGraphInstanceProtocol::OK.c_str(), JasmineGraphInstanceProtocol::OK.size());
            instance_logger.log("Sent : " + JasmineGraphInstanceProtocol::OK, "info");
            bzero(data, INSTANCE_DATA_LENGTH + 1);
            read(connFd, data, INSTANCE_DATA_LENGTH);
            string graphId = (data);
            graphId = utils.trim_copy(graphId, " \f\n\r\t\v");
            instance_logger.log("Received Graph ID: " + graphId, "info");

            write(connFd, JasmineGraphInstanceProtocol::OK.c_str(), JasmineGraphInstanceProtocol::OK.size());
            bzero(data, INSTANCE_DATA_LENGTH + 1);
            read(connFd, data, INSTANCE_DATA_LENGTH);
            string partitionId = (data);
            partitionId = utils.trim_copy(partitionId, " \f\n\r\t\v");
            instance_logger.log("Received Partition ID: " + partitionId, "info");

            write(connFd, JasmineGraphInstanceProtocol::OK.c_str(), JasmineGraphInstanceProtocol::OK.size());
            bzero(data, INSTANCE_DATA_LENGTH + 1);
            read(connFd, data, INSTANCE_DATA_LENGTH);
            string partitionIdList = (data);
            partitionIdList = utils.trim_copy(partitionIdList, " \f\n\r\t\v");
            instance_logger.log("Received Partition ID List : " + partitionIdList, "info");

            write(connFd, JasmineGraphInstanceProtocol::OK.c_str(), JasmineGraphInstanceProtocol::OK.size());
            bzero(data, INSTANCE_DATA_LENGTH + 1);
            read(connFd, data, INSTANCE_DATA_LENGTH);
            string priority = (data);
            priority = utils.trim_copy(priority, " \f\n\r\t\v");
            instance_logger.log("Received priority: " + priority, "info");

            int threadPriority = std::atoi(priority.c_str());

            if (threadPriority > Conts::DEFAULT_THREAD_PRIORITY) {
                threadPriorityMutex.lock();
                workerHighPriorityTaskCount++;
                highestPriority = threadPriority;
                threadPriorityMutex.unlock();
            }

            std::string aggregatedTriangles= JasmineGraphInstanceService::aggregateCentralStoreTriangles(graphId,
                                                                                                         partitionId,
                                                                                                         partitionIdList,
                                                                                                         threadPriority);

            if (threadPriority > Conts::DEFAULT_THREAD_PRIORITY) {
                threadPriorityMutex.lock();
                workerHighPriorityTaskCount--;

                if (workerHighPriorityTaskCount == 0) {
                    highestPriority = Conts::DEFAULT_THREAD_PRIORITY;
                }
                threadPriorityMutex.unlock();
            }

            std::vector<std::string> chunksVector;

            for (unsigned i = 0; i < aggregatedTriangles.length(); i += INSTANCE_DATA_LENGTH - 10) {
                std::string chunk = aggregatedTriangles.substr(i, INSTANCE_DATA_LENGTH - 10);
                if (i + INSTANCE_DATA_LENGTH - 10 < aggregatedTriangles.length()) {
                    chunk += "/SEND";
                } else {
                    chunk += "/CMPT";
                }
                chunksVector.push_back(chunk);
            }

            for (int loopCount = 0; loopCount < chunksVector.size(); loopCount++) {
                if (loopCount == 0) {
                    std::string chunk = chunksVector.at(loopCount);
                    write(connFd, chunk.c_str(), chunk.size());
                } else {
                    bzero(data, INSTANCE_DATA_LENGTH + 1);
                    read(connFd, data, INSTANCE_DATA_LENGTH);
                    string chunkStatus = (data);
                    std::string chunk = chunksVector.at(loopCount);
                    write(connFd, chunk.c_str(), chunk.size());
                }
            }

        } else if (line.compare(JasmineGraphInstanceProtocol::AGGREGATE_COMPOSITE_CENTRALSTORE_TRIANGLES) == 0) {
            instance_logger.log(
                "Received : " + JasmineGraphInstanceProtocol::AGGREGATE_COMPOSITE_CENTRALSTORE_TRIANGLES, "info");
            write(connFd, JasmineGraphInstanceProtocol::OK.c_str(), JasmineGraphInstanceProtocol::OK.size());
            instance_logger.log("Sent : " + JasmineGraphInstanceProtocol::OK, "info");
            bzero(data, INSTANCE_DATA_LENGTH + 1);
            read(connFd, data, INSTANCE_DATA_LENGTH);
            string availableFiles = (data);
            availableFiles = utils.trim_copy(availableFiles, " \f\n\r\t\v");
            instance_logger.log("Received Available Files: " + availableFiles, "info");

            write(connFd, JasmineGraphInstanceProtocol::OK.c_str(), JasmineGraphInstanceProtocol::OK.size());
            bzero(data, INSTANCE_DATA_LENGTH + 1);
            read(connFd, data, INSTANCE_DATA_LENGTH);
            string response = (data);
            response = utils.trim_copy(response, " \f\n\r\t\v");

            string status = response.substr(response.size() - 5);
            std::string compositeFileList = response.substr(0, response.size() - 5);

            while (status == "/SEND") {
                write(connFd, status.c_str(), status.size());
                bzero(data, INSTANCE_DATA_LENGTH + 1);
                read(connFd, data, INSTANCE_DATA_LENGTH);
                response = (data);
                response = utils.trim_copy(response, " \f\n\r\t\v");
                status = response.substr(response.size() - 5);
                std::string fileList = response.substr(0, response.size() - 5);
                compositeFileList = compositeFileList + fileList;
            }
            response = compositeFileList;

            instance_logger.log("Received Composite File List : " + compositeFileList, "info");

            write(connFd, JasmineGraphInstanceProtocol::OK.c_str(), JasmineGraphInstanceProtocol::OK.size());
            bzero(data, INSTANCE_DATA_LENGTH + 1);
            read(connFd, data, INSTANCE_DATA_LENGTH);
            string priority = (data);
            priority = utils.trim_copy(priority, " \f\n\r\t\v");
            instance_logger.log("Received priority: " + priority, "info");

            int threadPriority = std::atoi(priority.c_str());

            if (threadPriority > Conts::DEFAULT_THREAD_PRIORITY) {
                threadPriorityMutex.lock();
                workerHighPriorityTaskCount++;
                highestPriority = threadPriority;
                threadPriorityMutex.unlock();
            }

            std::string aggregatedTriangles= JasmineGraphInstanceService::aggregateCompositeCentralStoreTriangles(
                    response, availableFiles, threadPriority);

            if (threadPriority > Conts::DEFAULT_THREAD_PRIORITY) {
                threadPriorityMutex.lock();
                workerHighPriorityTaskCount--;

                if (workerHighPriorityTaskCount == 0) {
                    highestPriority = Conts::DEFAULT_THREAD_PRIORITY;
                }
                threadPriorityMutex.unlock();
            }

            std::vector<std::string> chunksVector;

            for (unsigned i = 0; i < aggregatedTriangles.length(); i += INSTANCE_DATA_LENGTH - 10) {
                std::string chunk = aggregatedTriangles.substr(i, INSTANCE_DATA_LENGTH - 10);
                if (i + INSTANCE_DATA_LENGTH - 10 < aggregatedTriangles.length()) {
                    chunk += "/SEND";
                } else {
                    chunk += "/CMPT";
                }
                chunksVector.push_back(chunk);
            }

            for (int loopCount = 0; loopCount < chunksVector.size(); loopCount++) {
                if (loopCount == 0) {
                    std::string chunk = chunksVector.at(loopCount);
                    write(connFd, chunk.c_str(), chunk.size());
                } else {
                    bzero(data, INSTANCE_DATA_LENGTH + 1);
                    read(connFd, data, INSTANCE_DATA_LENGTH);
                    string chunkStatus = (data);
                    std::string chunk = chunksVector.at(loopCount);
                    write(connFd, chunk.c_str(), chunk.size());
                }
            }

        } else if (line.compare(JasmineGraphInstanceProtocol::PERFORMANCE_STATISTICS) == 0) {
            instance_logger.log("Received : " + JasmineGraphInstanceProtocol::PERFORMANCE_STATISTICS, "info");
            write(connFd, JasmineGraphInstanceProtocol::OK.c_str(), JasmineGraphInstanceProtocol::OK.size());
            instance_logger.log("Sent : " + JasmineGraphInstanceProtocol::OK, "info");
            bzero(data, INSTANCE_DATA_LENGTH + 1);
            read(connFd, data, INSTANCE_DATA_LENGTH);
            string isVMStatManager = (data);
            isVMStatManager = utils.trim_copy(isVMStatManager, " \f\n\r\t\v");

            write(connFd, JasmineGraphInstanceProtocol::OK.c_str(), JasmineGraphInstanceProtocol::OK.size());
            instance_logger.log("Sent : " + JasmineGraphInstanceProtocol::OK, "info");
            bzero(data, INSTANCE_DATA_LENGTH + 1);
            read(connFd, data, INSTANCE_DATA_LENGTH);
            string isResourceAllocationRequired = (data);
            isResourceAllocationRequired = utils.trim_copy(isResourceAllocationRequired, " \f\n\r\t\v");

            std::string memoryUsage = JasmineGraphInstanceService::requestPerformanceStatistics(
                isVMStatManager, isResourceAllocationRequired);
            write(connFd, memoryUsage.c_str(), memoryUsage.size());
        } else if (line.compare(JasmineGraphInstanceProtocol::INITIATE_FILES) == 0) {

            instance_logger.log("Received : " + JasmineGraphInstanceProtocol::INITIATE_FILES, "info");
            write(connFd, JasmineGraphInstanceProtocol::OK.c_str(), JasmineGraphInstanceProtocol::OK.size());
            instance_logger.log("Sent : " + JasmineGraphInstanceProtocol::OK, "info");
            bzero(data, INSTANCE_DATA_LENGTH);
            read(connFd, data, INSTANCE_DATA_LENGTH);
            string trainData(data);

            std::vector<std::string> trainargs = Utils::split(trainData, ' ');

            string graphID;
            string partitionID = trainargs[trainargs.size() - 1];

            for (int i = 0; i < trainargs.size(); i++) {
                if (trainargs[i] == "--graph_id") {
                    graphID = trainargs[i + 1];
                    break;
                }
            }

            std::thread *workerThreads = new std::thread[2];
            workerThreads[0] = std::thread(&JasmineGraphInstanceService::createPartitionFiles, graphID, partitionID,
                                           "local");
            workerThreads[1] = std::thread(&JasmineGraphInstanceService::createPartitionFiles, graphID, partitionID,
                                           "centralstore");

            for (int threadCount = 0; threadCount < 2; threadCount++) {
                workerThreads[threadCount].join();
            }

        } else if (line.compare(JasmineGraphInstanceProtocol::INITIATE_SERVER) == 0) {

            instance_logger.log("Received : " + JasmineGraphInstanceProtocol::INITIATE_SERVER, "info");
            write(connFd, JasmineGraphInstanceProtocol::OK.c_str(), JasmineGraphInstanceProtocol::OK.size());
            instance_logger.log("Sent : " + JasmineGraphInstanceProtocol::OK, "info");
            bzero(data, INSTANCE_DATA_LENGTH);
            read(connFd, data, INSTANCE_DATA_LENGTH);
            string trainData(data);

            std::vector<std::string> trainargs = Utils::split(trainData, ' ');

            string graphID;
            string partitionID = trainargs[trainargs.size() - 1];

            for (int i = 0; i < trainargs.size(); i++) {
                if (trainargs[i] == "--graph_id") {
                    graphID = trainargs[i + 1];
                    break;
                }
            }

            std::thread workerThread = std::thread(&JasmineGraphInstanceService::initServer, trainData);
            workerThread.join();

        } else if (line.compare(JasmineGraphInstanceProtocol::INITIATE_ORG_SERVER) == 0) {

            instance_logger.log("Received : " + JasmineGraphInstanceProtocol::INITIATE_ORG_SERVER, "info");
            write(connFd, JasmineGraphInstanceProtocol::OK.c_str(), JasmineGraphInstanceProtocol::OK.size());
            instance_logger.log("Sent : " + JasmineGraphInstanceProtocol::OK, "info");
            bzero(data, INSTANCE_DATA_LENGTH);
            read(connFd, data, INSTANCE_DATA_LENGTH);
            string trainData(data);

            std::vector<std::string> trainargs = Utils::split(trainData, ' ');

            string graphID;
            string partitionID = trainargs[trainargs.size() - 1];

            for (int i = 0; i < trainargs.size(); i++) {
                if (trainargs[i] == "--graph_id") {
                    graphID = trainargs[i + 1];
                    break;
                }
            }

            std::thread workerThread = std::thread(&JasmineGraphInstanceService::initOrgServer, trainData);
            workerThread.join();

        } else if (line.compare(JasmineGraphInstanceProtocol::INITIATE_AGG) == 0) {

            instance_logger.log("Received : " + JasmineGraphInstanceProtocol::INITIATE_AGG, "info");
            write(connFd, JasmineGraphInstanceProtocol::OK.c_str(), JasmineGraphInstanceProtocol::OK.size());
            instance_logger.log("Sent : " + JasmineGraphInstanceProtocol::OK, "info");
            bzero(data, INSTANCE_DATA_LENGTH);
            read(connFd, data, INSTANCE_DATA_LENGTH);
            string trainData(data);

            std::vector<std::string> trainargs = Utils::split(trainData, ' ');

            string graphID;
            string partitionID = trainargs[trainargs.size() - 1];

            for (int i = 0; i < trainargs.size(); i++) {
                if (trainargs[i] == "--graph_id") {
                    graphID = trainargs[i + 1];
                    break;
                }
            }

            std::thread workerThread = std::thread(&JasmineGraphInstanceService::initAgg, trainData);
            workerThread.join();

        } else if (line.compare(JasmineGraphInstanceProtocol::INITIATE_CLIENT) == 0) {

            instance_logger.log("Received : " + JasmineGraphInstanceProtocol::INITIATE_CLIENT, "info");
            write(connFd, JasmineGraphInstanceProtocol::OK.c_str(), JasmineGraphInstanceProtocol::OK.size());
            instance_logger.log("Sent : " + JasmineGraphInstanceProtocol::OK, "info");
            bzero(data, INSTANCE_DATA_LENGTH);
            read(connFd, data, INSTANCE_DATA_LENGTH);
            string trainData(data);

            std::vector<std::string> trainargs = Utils::split(trainData, ' ');

            string graphID;
            string partitionID = trainargs[trainargs.size() - 1];

            for (int i = 0; i < trainargs.size(); i++) {
                if (trainargs[i] == "--graph_id") {
                    graphID = trainargs[i + 1];
                    break;
                }
            }

            std::thread workerThread = std::thread(&JasmineGraphInstanceService::initClient, trainData);
            workerThread.join();

        } else if (line.compare(JasmineGraphInstanceProtocol::MERGE_FILES) == 0) {

            instance_logger.log("Received : " + JasmineGraphInstanceProtocol::MERGE_FILES, "info");
            write(connFd, JasmineGraphInstanceProtocol::OK.c_str(), JasmineGraphInstanceProtocol::OK.size());
            instance_logger.log("Sent : " + JasmineGraphInstanceProtocol::OK, "info");
            bzero(data, INSTANCE_DATA_LENGTH);
            read(connFd, data, INSTANCE_DATA_LENGTH);
            string trainData(data);

            std::vector<std::string> trainargs = Utils::split(trainData, ' ');

            string graphID;
            string partitionID = trainargs[trainargs.size() - 1];

            for (int i = 0; i < trainargs.size(); i++) {
                if (trainargs[i] == "--graph_id") {
                    graphID = trainargs[i + 1];
                    break;
                }
            }

            std::thread workerThread = std::thread(&JasmineGraphInstanceService::mergeFiles, trainData);
            workerThread.join();

        } else if (line.compare(JasmineGraphInstanceProtocol::START_STAT_COLLECTION)  == 0) {
            instance_logger.log("Received : " + JasmineGraphInstanceProtocol::START_STAT_COLLECTION, "debug");
            write(connFd, JasmineGraphInstanceProtocol::OK.c_str(), JasmineGraphInstanceProtocol::OK.size());
            instance_logger.log("Sent : " + JasmineGraphInstanceProtocol::OK, "debug");
            collectValid = true;
            JasmineGraphInstanceService::startCollectingLoadAverage();
        } else if (line.compare(JasmineGraphInstanceProtocol::REQUEST_COLLECTED_STATS)  == 0) {
            instance_logger.log("Received : " + JasmineGraphInstanceProtocol::REQUEST_COLLECTED_STATS, "info");
            collectValid = false;
            std::string loadAverageString;

            std::vector<std::string>::iterator loadVectorIterator;

            for (loadVectorIterator = loadAverageVector.begin(); loadVectorIterator!= loadAverageVector.end(); ++ loadVectorIterator) {
                std::string tempLoadAverage = *loadVectorIterator;
                loadAverageString = loadAverageString + "," + tempLoadAverage;
            }
            loadAverageVector.clear();

            loadAverageString = loadAverageString.substr(1, loadAverageString.length() - 1);

            std::vector<std::string> chunksVector;

            for (unsigned i = 0; i < loadAverageString.length(); i += INSTANCE_DATA_LENGTH - 10) {
                std::string chunk = loadAverageString.substr(i, INSTANCE_DATA_LENGTH - 10);
                if (i + INSTANCE_DATA_LENGTH - 10 < loadAverageString.length()) {
                    chunk += "/SEND";
                } else {
                    chunk += "/CMPT";
                }
                chunksVector.push_back(chunk);
            }

            for (int loopCount = 0; loopCount < chunksVector.size(); loopCount++) {
                if (loopCount == 0) {
                    std::string chunk = chunksVector.at(loopCount);
                    write(connFd, chunk.c_str(), chunk.size());
                } else {
                    bzero(data, INSTANCE_DATA_LENGTH + 1);
                    read(connFd, data, INSTANCE_DATA_LENGTH);
                    string chunkStatus = (data);
                    std::string chunk = chunksVector.at(loopCount);
                    write(connFd, chunk.c_str(), chunk.size());
                }
            }
        } else if (line.compare(JasmineGraphInstanceProtocol::INITIATE_FILES) == 0) {

            instance_logger.log("Received from: " + JasmineGraphInstanceProtocol::INITIATE_FILES, "info");
            write(connFd, JasmineGraphInstanceProtocol::OK.c_str(), JasmineGraphInstanceProtocol::OK.size());
            instance_logger.log("Sent : " + JasmineGraphInstanceProtocol::OK, "info");
            bzero(data, INSTANCE_DATA_LENGTH);
            read(connFd, data, INSTANCE_DATA_LENGTH);
            string trainData(data);

            std::vector<std::string> trainargs = Utils::split(trainData, ' ');
            instance_logger.log("trainData : " + trainData, "info");

            string graphID;
            string partitionID = trainargs[trainargs.size() - 1];

            for (int i = 0; i < trainargs.size(); i++) {
                if (trainargs[i] == "--graph_id") {
                    graphID = trainargs[i + 1];
                    break;
                }
            }
            instance_logger.log("graphID : " + graphID, "info");

            std::thread *workerThreads = new std::thread[2];
            workerThreads[0] = std::thread(&JasmineGraphInstanceService::createPartitionFiles, graphID, partitionID,
                                           "local");
            workerThreads[1] = std::thread(&JasmineGraphInstanceService::createPartitionFiles, graphID, partitionID,
                                           "centralstore");

            for (int threadCount = 0; threadCount < 2; threadCount++) {
                std::cout << "threadCount " << threadCount << std::endl;

                workerThreads[threadCount].join();
                std::cout << "Thread " << threadCount << " joined" << std::endl;
            }

        } else if (line.compare(JasmineGraphInstanceProtocol::INITIATE_SERVER) == 0) {

            instance_logger.log("Received from: " + JasmineGraphInstanceProtocol::INITIATE_SERVER, "info");
            write(connFd, JasmineGraphInstanceProtocol::OK.c_str(), JasmineGraphInstanceProtocol::OK.size());
            instance_logger.log("Sent : " + JasmineGraphInstanceProtocol::OK, "info");
            bzero(data, INSTANCE_DATA_LENGTH);
            read(connFd, data, INSTANCE_DATA_LENGTH);
            string trainData(data);

            std::vector<std::string> trainargs = Utils::split(trainData, ' ');

            string graphID;
            string partitionID = trainargs[trainargs.size() - 1];

            for (int i = 0; i < trainargs.size(); i++) {
                if (trainargs[i] == "--graph_id") {
                    graphID = trainargs[i + 1];
                    break;
                }
            }

            JasmineGraphInstanceService::workerThread = std::thread(&JasmineGraphInstanceService::initServer, trainData);
            JasmineGraphInstanceService::workerThread.join();

        } else if (line.compare(JasmineGraphInstanceProtocol::INITIATE_CLIENT) == 0) {

            instance_logger.log("Received from: " + JasmineGraphInstanceProtocol::INITIATE_CLIENT, "info");
            write(connFd, JasmineGraphInstanceProtocol::OK.c_str(), JasmineGraphInstanceProtocol::OK.size());
            instance_logger.log("Sent : " + JasmineGraphInstanceProtocol::OK, "info");
            bzero(data, INSTANCE_DATA_LENGTH);
            read(connFd, data, INSTANCE_DATA_LENGTH);
            string trainData(data);

            std::vector<std::string> trainargs = Utils::split(trainData, ' ');

            string graphID;
            string partitionID = trainargs[trainargs.size() - 1];

            for (int i = 0; i < trainargs.size(); i++) {
                if (trainargs[i] == "--graph_id") {
                    graphID = trainargs[i + 1];
                    break;
                }
            }

            std::thread workerThread = std::thread(&JasmineGraphInstanceService::initClient, trainData);
            workerThread.join();

        } else if (line.compare(JasmineGraphInstanceProtocol::MERGE_FILES) == 0) {

            instance_logger.log("Received from: " + JasmineGraphInstanceProtocol::MERGE_FILES, "info");
            write(connFd, JasmineGraphInstanceProtocol::OK.c_str(), JasmineGraphInstanceProtocol::OK.size());
            instance_logger.log("Sent : " + JasmineGraphInstanceProtocol::OK, "info");
            bzero(data, INSTANCE_DATA_LENGTH);
            read(connFd, data, INSTANCE_DATA_LENGTH);
            string trainData(data);
            instance_logger.log("trainData : " + trainData, "info");

            std::vector<std::string> trainargs = Utils::split(trainData, ' ');

            string graphID;
            string partitionID = trainargs[trainargs.size() - 1];

            for (int i = 0; i < trainargs.size(); i++) {
                if (trainargs[i] == "--graph_id") {
                    graphID = trainargs[i + 1];
                    break;
                }
            }

            std::thread workerThread = std::thread(&JasmineGraphInstanceService::mergeFiles, trainData);
            workerThread.join();

        } else if (line.compare(JasmineGraphInstanceProtocol::INITIATE_TRAIN) == 0) {
            instance_logger.log("Received from: " + JasmineGraphInstanceProtocol::INITIATE_TRAIN, "info");
            write(connFd, JasmineGraphInstanceProtocol::OK.c_str(), JasmineGraphInstanceProtocol::OK.size());
            instance_logger.log("Sent : " + JasmineGraphInstanceProtocol::OK, "info");
            bzero(data, INSTANCE_DATA_LENGTH + 1);
            read(connFd, data, INSTANCE_DATA_LENGTH);
            string trainData(data);

            std::vector<std::string> trainargs = Utils::split(trainData, ' ');

            string graphID;
            string partitionID = trainargs[trainargs.size() - 1];

            for (int i = 0; i < trainargs.size(); i++) {
                if (trainargs[i] == "--graph_id") {
                    graphID = trainargs[i + 1];
                    break;
                }
            }

            std::thread *workerThreads = new std::thread[2];
            workerThreads[0] =
                std::thread(&JasmineGraphInstanceService::createPartitionFiles, graphID, partitionID, "local");
            workerThreads[1] =
                std::thread(&JasmineGraphInstanceService::createPartitionFiles, graphID, partitionID, "centralstore");

            for (int threadCount = 0; threadCount < 2; threadCount++) {
                workerThreads[threadCount].join();
                std::cout << "Thread " << threadCount << " joined" << std::endl;
            }

            write(connFd, JasmineGraphInstanceProtocol::SEND_PARTITION_ITERATION.c_str(),
                  JasmineGraphInstanceProtocol::SEND_PARTITION_ITERATION.size());
            instance_logger.log("Sent : " + JasmineGraphInstanceProtocol::SEND_PARTITION_ITERATION, "info");

            bzero(data, INSTANCE_DATA_LENGTH + 1);
            read(connFd, data, INSTANCE_DATA_LENGTH);
            string partIteration(data);

            write(connFd, JasmineGraphInstanceProtocol::SEND_PARTITION_COUNT.c_str(),
                  JasmineGraphInstanceProtocol::SEND_PARTITION_ITERATION.size());
            instance_logger.log("Sent : " + JasmineGraphInstanceProtocol::SEND_PARTITION_COUNT, "info");

            bzero(data, INSTANCE_DATA_LENGTH + 1);
            read(connFd, data, INSTANCE_DATA_LENGTH);
            string partCount(data);

            instance_logger.log("Received partition iteration - " + partIteration, "info");
            JasmineGraphInstanceService::collectExecutionData(partIteration, trainData, partCount);
            instance_logger.log("After calling collector ", "info");

        } else if (line.compare(JasmineGraphInstanceProtocol::INITIATE_PREDICT) == 0) {
            instance_logger.log("Received : " + JasmineGraphInstanceProtocol::INITIATE_PREDICT, "info");
            write(connFd, JasmineGraphInstanceProtocol::OK.c_str(), JasmineGraphInstanceProtocol::OK.size());
            instance_logger.log("Sent : " + JasmineGraphInstanceProtocol::OK, "info");
            bzero(data, INSTANCE_DATA_LENGTH + 1);
            read(connFd, data, INSTANCE_DATA_LENGTH);
            string graphID = (data);
            graphID = utils.trim_copy(graphID, " \f\n\r\t\v");
            instance_logger.log("Received Graph ID: " + graphID, "info");

            bzero(data, INSTANCE_DATA_LENGTH + 1);
            read(connFd, data, INSTANCE_DATA_LENGTH);
            string vertexCount = (data);
            vertexCount = utils.trim_copy(vertexCount, " \f\n\r\t\v");
            instance_logger.log("Received vertexCount: " + vertexCount, "info");

            bzero(data, INSTANCE_DATA_LENGTH + 1);
            read(connFd, data, INSTANCE_DATA_LENGTH);
            string ownPartitions = (data);
            ownPartitions = utils.trim_copy(ownPartitions, " \f\n\r\t\v");
            instance_logger.log("Received Own Partitions No: " + ownPartitions, "info");

            /*Receive hosts' detail*/
            write(connFd, JasmineGraphInstanceProtocol::SEND_HOSTS.c_str(),
                  JasmineGraphInstanceProtocol::SEND_HOSTS.size());
            instance_logger.log("Sent : " + JasmineGraphInstanceProtocol::SEND_HOSTS, "info");

            char dataBuffer[INSTANCE_LONG_DATA_LENGTH + 1];
            bzero(dataBuffer, INSTANCE_LONG_DATA_LENGTH + 1);
            read(connFd, dataBuffer, INSTANCE_LONG_DATA_LENGTH);
            string hostList = (dataBuffer);
            instance_logger.log("Received Hosts List: " + hostList, "info");

            // Put all hosts to a map
            std::map<std::string, JasmineGraphInstanceService::workerPartitions> graphPartitionedHosts;
            std::vector<std::string> hosts = Utils::split(hostList, '|');
            int count = 0;
            int totalPartitions = 0;
            for (std::vector<std::string>::iterator it = hosts.begin(); it != hosts.end(); ++it) {
                if (count != 0) {
                    std::vector<std::string> hostDetail = Utils::split(*it, ',');
                    std::string hostName;
                    int port;
                    int dataport;
                    std::vector<string> partitionIDs;
                    for (std::vector<std::string>::iterator j = hostDetail.begin(); j != hostDetail.end(); ++j) {
                        int index = std::distance(hostDetail.begin(), j);
                        if (index == 0) {
                            hostName = *j;
                        } else if (index == 1) {
                            port = stoi(*j);
                        } else if (index == 2) {
                            dataport = stoi(*j);
                        } else {
                            partitionIDs.push_back(*j);
                            totalPartitions += 1;
                        }
                    }
                    graphPartitionedHosts.insert(pair<string, JasmineGraphInstanceService::workerPartitions>(
                        hostName, {port, dataport, partitionIDs}));
                }
                count++;
            }
            /*Receive file*/
            write(connFd, JasmineGraphInstanceProtocol::SEND_FILE_NAME.c_str(),
                  JasmineGraphInstanceProtocol::SEND_FILE_NAME.size());
            instance_logger.log("Sent : " + JasmineGraphInstanceProtocol::SEND_FILE_NAME, "info");

            bzero(data, INSTANCE_DATA_LENGTH + 1);
            read(connFd, data, INSTANCE_DATA_LENGTH);
            string fileName = (data);
            instance_logger.log("Received File name: " + fileName, "info");
            write(connFd, JasmineGraphInstanceProtocol::SEND_FILE_LEN.c_str(),
                  JasmineGraphInstanceProtocol::SEND_FILE_LEN.size());
            instance_logger.log("Sent : " + JasmineGraphInstanceProtocol::SEND_FILE_LEN, "info");

            bzero(data, INSTANCE_DATA_LENGTH + 1);
            read(connFd, data, INSTANCE_DATA_LENGTH);
            string size = (data);
            instance_logger.log("Received file size in bytes: " + size, "info");
            write(connFd, JasmineGraphInstanceProtocol::SEND_FILE_CONT.c_str(),
                  JasmineGraphInstanceProtocol::SEND_FILE_CONT.size());
            instance_logger.log("Sent : " + JasmineGraphInstanceProtocol::SEND_FILE_CONT, "info");

            string fullFilePath =
                utils.getJasmineGraphProperty("org.jasminegraph.server.instance.datafolder") + "/" + fileName;
            int fileSize = atoi(size.c_str());
            while (utils.fileExists(fullFilePath) && utils.getFileSize(fullFilePath) < fileSize) {
                bzero(data, INSTANCE_DATA_LENGTH + 1);
                read(connFd, data, INSTANCE_DATA_LENGTH);
                line = (data);

                if (line.compare(JasmineGraphInstanceProtocol::FILE_RECV_CHK) == 0) {
                    write(connFd, JasmineGraphInstanceProtocol::FILE_RECV_WAIT.c_str(),
                          JasmineGraphInstanceProtocol::FILE_RECV_WAIT.size());
                }
            }

            bzero(data, INSTANCE_DATA_LENGTH + 1);
            read(connFd, data, INSTANCE_DATA_LENGTH);
            line = (data);

            if (line.compare(JasmineGraphInstanceProtocol::FILE_RECV_CHK) == 0) {
                instance_logger.log("Received : " + JasmineGraphInstanceProtocol::FILE_RECV_CHK, "info");
                write(connFd, JasmineGraphInstanceProtocol::FILE_ACK.c_str(),
                      JasmineGraphInstanceProtocol::FILE_ACK.size());
                instance_logger.log("Sent : " + JasmineGraphInstanceProtocol::FILE_ACK, "info");
            }
            if (totalPartitions != 0) {
                JasmineGraphInstanceService::collectTrainedModels(sessionargs, graphID, graphPartitionedHosts,
                                                                  totalPartitions);
            }
            std::vector<std::string> predictargs;
            predictargs.push_back(graphID);
            predictargs.push_back(vertexCount);
            predictargs.push_back(fullFilePath);
            predictargs.push_back(utils.getJasmineGraphProperty("org.jasminegraph.server.instance.trainedmodelfolder"));
            predictargs.push_back(to_string(totalPartitions + stoi(ownPartitions)));
            std::vector<char *> predict_agrs_vector;
            std::transform(predictargs.begin(), predictargs.end(), std::back_inserter(predict_agrs_vector), converter);

            std::string path = "cd " + utils.getJasmineGraphProperty("org.jasminegraph.graphsage") + " && ";
            std::string command = path + "python3.11 predict.py ";

            int argc = predictargs.size();
            for (int i = 0; i < argc; ++i) {
                command += predictargs[i];
                command += " ";
            }

            cout << command << endl;
            system(command.c_str());
            loop = true;
        } else if (line.compare(JasmineGraphInstanceProtocol::INITIATE_MODEL_COLLECTION) == 0) {
            instance_logger.log("Received : " + JasmineGraphInstanceProtocol::INITIATE_MODEL_COLLECTION, "info");
            write(connFd, JasmineGraphInstanceProtocol::OK.c_str(), JasmineGraphInstanceProtocol::OK.size());
            instance_logger.log("Sent : " + JasmineGraphInstanceProtocol::OK, "info");
            bzero(data, INSTANCE_DATA_LENGTH + 1);
            read(connFd, data, INSTANCE_DATA_LENGTH);
            string serverHostName = (data);
            serverHostName = utils.trim_copy(serverHostName, " \f\n\r\t\v");
            instance_logger.log("Received HostName: " + serverHostName, "info");

            bzero(data, INSTANCE_DATA_LENGTH + 1);
            read(connFd, data, INSTANCE_DATA_LENGTH);
            string serverHostPort = (data);
            serverHostPort = utils.trim_copy(serverHostPort, " \f\n\r\t\v");
            instance_logger.log("Received Port: " + serverHostPort, "info");

            bzero(data, INSTANCE_DATA_LENGTH + 1);
            read(connFd, data, INSTANCE_DATA_LENGTH);
            string serverHostDataPort = (data);
            serverHostDataPort = utils.trim_copy(serverHostDataPort, " \f\n\r\t\v");
            instance_logger.log("Received Data Port: " + serverHostDataPort, "info");

            bzero(data, INSTANCE_DATA_LENGTH + 1);
            read(connFd, data, INSTANCE_DATA_LENGTH);
            string graphID = (data);
            graphID = utils.trim_copy(graphID, " \f\n\r\t\v");
            instance_logger.log("Received Graph ID: " + graphID, "info");

            bzero(data, INSTANCE_DATA_LENGTH + 1);
            read(connFd, data, INSTANCE_DATA_LENGTH);
            string partitionID = (data);
            partitionID = utils.trim_copy(partitionID, " \f\n\r\t\v");
            instance_logger.log("Received Partition ID: " + partitionID, "info");

            std::string fileName = graphID + "_model_" + partitionID;
            std::string filePath =
                utils.getJasmineGraphProperty("org.jasminegraph.server.instance.trainedmodelfolder") + "/" + fileName;

            // zip the folder
            utils.compressDirectory(filePath);
            fileName = fileName + ".tar.gz";
            filePath = filePath + ".tar.gz";

            int fileSize = utils.getFileSize(filePath);
            std::string fileLength = to_string(fileSize);
            // send file name
            bzero(data, INSTANCE_DATA_LENGTH + 1);
            read(connFd, data, INSTANCE_DATA_LENGTH);
            line = (data);
            if (line.compare(JasmineGraphInstanceProtocol::SEND_FILE_NAME) == 0) {
                write(connFd, fileName.c_str(), fileName.size());
                instance_logger.log("Sent : File name " + fileName, "info");

                bzero(data, INSTANCE_DATA_LENGTH + 1);
                read(connFd, data, INSTANCE_DATA_LENGTH);
                line = (data);
                // send file length
                if (line.compare(JasmineGraphInstanceProtocol::SEND_FILE_LEN) == 0) {
                    instance_logger.log("Received : " + JasmineGraphInstanceProtocol::SEND_FILE_LEN, "info");
                    write(connFd, fileLength.c_str(), fileLength.size());
                    instance_logger.log("Sent : File length in bytes " + fileLength, "info");

                    bzero(data, INSTANCE_DATA_LENGTH + 1);
                    read(connFd, data, INSTANCE_DATA_LENGTH);
                    line = (data);
                    // send content
                    if (line.compare(JasmineGraphInstanceProtocol::SEND_FILE_CONT) == 0) {
                        instance_logger.log("Received : " + JasmineGraphInstanceProtocol::SEND_FILE_CONT, "info");
                        instance_logger.log("Going to send file through service", "info");
                        JasmineGraphInstance::sendFileThroughService(serverHostName, stoi(serverHostDataPort), fileName,
                                                                     filePath);
                    }
                }
            }
            int count = 0;
            while (true) {
                write(connFd, JasmineGraphInstanceProtocol::FILE_RECV_CHK.c_str(),
                      JasmineGraphInstanceProtocol::FILE_RECV_CHK.size());
                instance_logger.log("Sent : " + JasmineGraphInstanceProtocol::FILE_RECV_CHK, "info");
                instance_logger.log("Checking if file is received", "info");
                bzero(data, INSTANCE_DATA_LENGTH + 1);
                read(connFd, data, INSTANCE_DATA_LENGTH);
                line = (data);

                if (line.compare(JasmineGraphInstanceProtocol::FILE_RECV_WAIT) == 0) {
                    instance_logger.log("Received : " + JasmineGraphInstanceProtocol::FILE_RECV_WAIT, "info");
                    instance_logger.log("Checking file status : " + to_string(count), "info");
                    count++;
                    sleep(1);
                    continue;
                } else if (line.compare(JasmineGraphInstanceProtocol::FILE_ACK) == 0) {
                    instance_logger.log("Received : " + JasmineGraphInstanceProtocol::FILE_ACK, "info");
                    instance_logger.log("File transfer completed", "info");
                    break;
                }
            }
            while (true) {
                write(connFd, JasmineGraphInstanceProtocol::BATCH_UPLOAD_CHK.c_str(),
                      JasmineGraphInstanceProtocol::BATCH_UPLOAD_CHK.size());
                instance_logger.log("Sent : " + JasmineGraphInstanceProtocol::BATCH_UPLOAD_CHK, "info");
                bzero(data, INSTANCE_DATA_LENGTH + 1);
                read(connFd, data, INSTANCE_DATA_LENGTH);
                line = (data);

                if (line.compare(JasmineGraphInstanceProtocol::BATCH_UPLOAD_WAIT) == 0) {
                    instance_logger.log("Received : " + JasmineGraphInstanceProtocol::BATCH_UPLOAD_WAIT, "info");
                    sleep(1);
                    continue;
                } else if (line.compare(JasmineGraphInstanceProtocol::BATCH_UPLOAD_ACK) == 0) {
                    instance_logger.log("Received : " + JasmineGraphInstanceProtocol::BATCH_UPLOAD_ACK, "info");
                    instance_logger.log("Trained Model Batch upload completed", "info");
                    break;
                }
            }
            loop = true;
        } else if (line.compare(JasmineGraphInstanceProtocol::INITIATE_FRAGMENT_RESOLUTION) == 0) {
            instance_logger.log("Received : " + JasmineGraphInstanceProtocol::INITIATE_FRAGMENT_RESOLUTION, "info");
            write(connFd, JasmineGraphInstanceProtocol::OK.c_str(), JasmineGraphInstanceProtocol::OK.size());
            instance_logger.log("Sent : " + JasmineGraphInstanceProtocol::OK, "info");
            bzero(data, INSTANCE_DATA_LENGTH + 1);
            read(connFd, data, INSTANCE_DATA_LENGTH);
            string listOfPartitions = (data);
            listOfPartitions = utils.trim_copy(listOfPartitions, " \f\n\r\t\v");
            instance_logger.log("Received ===>: " + listOfPartitions, "info");
            std::stringstream ss;
            ss << listOfPartitions;
            while (true) {
                write(connFd, JasmineGraphInstanceProtocol::FRAGMENT_RESOLUTION_CHK.c_str(),
                      JasmineGraphInstanceProtocol::FRAGMENT_RESOLUTION_CHK.size());
                instance_logger.log("Sent : " + JasmineGraphInstanceProtocol::FRAGMENT_RESOLUTION_CHK, "info");

                bzero(data, INSTANCE_DATA_LENGTH + 1);
                read(connFd, data, INSTANCE_DATA_LENGTH);
                string listOfPartitions = (data);

                if (listOfPartitions.compare(JasmineGraphInstanceProtocol::FRAGMENT_RESOLUTION_DONE) == 0) {
                    break;
                } else {
                    instance_logger.log("Received ===>: " + listOfPartitions, "info");
                    ss << listOfPartitions;
                }
            }
            std::vector<std::string> partitions = Utils::split(ss.str(), ',');
            std::vector<std::string> graphIDs;
            for (std::vector<string>::iterator x = partitions.begin(); x != partitions.end(); ++x) {
                string graphID = x->substr(0, x->find_first_of("_"));
                graphIDs.push_back(graphID);
            }

            Utils utils;
            string dataFolder = utils.getJasmineGraphProperty("org.jasminegraph.server.instance.datafolder");
            std::vector<string> listOfFiles = utils.getListOfFilesInDirectory(dataFolder);

            std::vector<std::string> graphIDsFromFileSystem;
            for (std::vector<string>::iterator x = listOfFiles.begin(); x != listOfFiles.end(); ++x) {
                string graphID = x->substr(0, x->find_first_of("_"));
                graphIDsFromFileSystem.push_back(graphID);
            }

            std::vector<string> notInGraphIDList;

            for (std::vector<std::string>::iterator it = graphIDsFromFileSystem.begin();
                 it != graphIDsFromFileSystem.end(); it++) {
                bool found = false;
                for (std::vector<std::string>::iterator itRemoteID = graphIDs.begin(); itRemoteID != graphIDs.end();
                     itRemoteID++) {
                    if (it->compare(itRemoteID->c_str()) == 0) {
                        found = true;
                        break;
                    }
                }
                if (!found) {
                    notInGraphIDList.push_back(it->c_str());
                }
            }

            string notInItemsString = "";
            std::vector<int> notInItemsList;
            for (std::vector<string>::iterator it = notInGraphIDList.begin(); it != notInGraphIDList.end(); it++) {
                if (isdigit(it->c_str()[0])) {
                    bool found = false;
                    for (std::vector<int>::iterator it2 = notInItemsList.begin(); it2 != notInItemsList.end(); it2++) {
                        if (atoi(it->c_str()) == *it2) {
                            found = true;
                            break;
                        }
                    }
                    if (!found) {
                        notInItemsList.push_back(stoi(it->c_str()));
                    }
                }
            }

            bool firstFlag = true;
            for (std::vector<int>::iterator it = notInItemsList.begin(); it != notInItemsList.end(); it++) {
                int x = *it;
                if (firstFlag) {
                    notInItemsString = std::to_string(x);
                    firstFlag = false;
                } else {
                    notInItemsString = notInItemsString + "," + std::to_string(x);
                };
            }

            string graphIDList = notInItemsString;
            write(connFd, graphIDList.c_str(), graphIDList.size());
            instance_logger.log("Sent : " + graphIDList, "info");
        } else if (line.compare(JasmineGraphInstanceProtocol::CHECK_FILE_ACCESSIBLE) == 0) {
            instance_logger.log("Received : " + JasmineGraphInstanceProtocol::CHECK_FILE_ACCESSIBLE, "info");
            write(connFd, JasmineGraphInstanceProtocol::SEND_FILE_TYPE.c_str(),
                  JasmineGraphInstanceProtocol::SEND_FILE_TYPE.size());
            instance_logger.log("Sent : " + JasmineGraphInstanceProtocol::SEND_FILE_TYPE, "info");
            bzero(data, INSTANCE_DATA_LENGTH + 1);
            read(connFd, data, INSTANCE_DATA_LENGTH);
            string fileType = (data);
            fileType = utils.trim_copy(fileType, " \f\n\r\t\v");

            if (fileType.compare(JasmineGraphInstanceProtocol::FILE_TYPE_CENTRALSTORE_AGGREGATE) == 0) {
                write(connFd, JasmineGraphInstanceProtocol::OK.c_str(), JasmineGraphInstanceProtocol::OK.size());
                instance_logger.log("Sent : " + JasmineGraphInstanceProtocol::OK, "info");
                bzero(data, INSTANCE_DATA_LENGTH + 1);
                read(connFd, data, INSTANCE_DATA_LENGTH);
                string graphId = (data);
                graphId = utils.trim_copy(graphId, " \f\n\r\t\v");
                instance_logger.log("Received Graph ID: " + graphId, "info");

                write(connFd, JasmineGraphInstanceProtocol::OK.c_str(), JasmineGraphInstanceProtocol::OK.size());
                bzero(data, INSTANCE_DATA_LENGTH + 1);
                read(connFd, data, INSTANCE_DATA_LENGTH);
                string partitionId = (data);
                partitionId = utils.trim_copy(partitionId, " \f\n\r\t\v");
                instance_logger.log("Received Partition ID: " + partitionId, "info");

                string aggregateLocation =
                    utils.getJasmineGraphProperty("org.jasminegraph.server.instance.aggregatefolder");
                string fileName = graphId + "_centralstore_" + partitionId;
                string fullFilePath = aggregateLocation + "/" + fileName;
                string result = "false";

                bool fileExists = utils.fileExists(fullFilePath);

                if (fileExists) {
                    result = "true";
                }

                write(connFd, result.c_str(), result.size());
                instance_logger.log("Sent : " + result, "info");
            } else if (fileType.compare(JasmineGraphInstanceProtocol::FILE_TYPE_CENTRALSTORE_COMPOSITE) == 0) {
                write(connFd, JasmineGraphInstanceProtocol::OK.c_str(), JasmineGraphInstanceProtocol::OK.size());
                instance_logger.log("Sent : " + JasmineGraphInstanceProtocol::OK, "info");
                bzero(data, INSTANCE_DATA_LENGTH + 1);
                read(connFd, data, INSTANCE_DATA_LENGTH);
                string fileName = (data);
                fileName = utils.trim_copy(fileName, " \f\n\r\t\v");
                instance_logger.log("Received File name: " + fileName, "info");

                string aggregateLocation =
                    utils.getJasmineGraphProperty("org.jasminegraph.server.instance.aggregatefolder");
                string fullFilePath = aggregateLocation + "/" + fileName;
                string result = "false";

                bool fileExists = utils.fileExists(fullFilePath);

                if (fileExists) {
                    result = "true";
                }

                write(connFd, result.c_str(), result.size());
                instance_logger.log("Sent : " + result, "info");
            }
        } else if (line.compare(JasmineGraphInstanceProtocol::GRAPH_STREAM_START) == 0) {

            write(connFd, JasmineGraphInstanceProtocol::GRAPH_STREAM_START_ACK.c_str(),
                  JasmineGraphInstanceProtocol::GRAPH_STREAM_START_ACK.size());
            instance_logger.log("Sent : " + JasmineGraphInstanceProtocol::GRAPH_STREAM_START_ACK, "info");

            int content_length;
            instance_logger.log("Waiting for edge content length", "info");
            auto return_status = read(connFd, &content_length, sizeof(4));
            if (return_status > 0) {
                content_length = ntohl(content_length);
                instance_logger.log("Received content_length = " + std::to_string(content_length), "info");
            } else {
                instance_logger.log("Error while reading content length", "error");
            }
            std::string nodeString(content_length, 0);
            send(connFd, JasmineGraphInstanceProtocol::GRAPH_STREAM_C_length_ACK.c_str(),
                 JasmineGraphInstanceProtocol::GRAPH_STREAM_C_length_ACK.size(), 0);
            instance_logger.log("Acked for content length", "info");

            instance_logger.log("Waiting for edge data", "info");
            return_status = read(connFd, &nodeString[0], content_length);
            if (return_status > 0) {
                instance_logger.log("Received edge data = " + nodeString, "info");
            } else {
                instance_logger.log("Error while reading content length", "error");
            }

            auto graphIdPartitionId = JasmineGraphIncrementalLocalStore::getIDs(nodeString);
            std::string graphId = graphIdPartitionId.first;
            std::string partitionId = std::to_string(graphIdPartitionId.second);
            std::string graphIdentifier = graphId + "_" + partitionId;
            JasmineGraphIncrementalLocalStore* incrementalLocalStoreInstance;

            if (incrementalLocalStoreMap.find(graphIdentifier) == incrementalLocalStoreMap.end()) {
                incrementalLocalStoreInstance =
                    JasmineGraphInstanceService::loadStreamingStore(graphId, partitionId, incrementalLocalStoreMap);
            } else {
                incrementalLocalStoreInstance = incrementalLocalStoreMap[graphIdentifier];
            }
            incrementalLocalStoreInstance->addEdgeFromString(nodeString);
            send(connFd, JasmineGraphInstanceProtocol::GRAPH_STREAM_END_OF_EDGE.c_str(),
                 JasmineGraphInstanceProtocol::GRAPH_STREAM_END_OF_EDGE.size(), 0);
            instance_logger.log("Sent CRLF string to mark the end", "info");
        } else if (line.compare(JasmineGraphInstanceProtocol::SEND_PRIORITY) == 0) {
            instance_logger.log("Received : " + JasmineGraphInstanceProtocol::SEND_PRIORITY, "info");
            write(connFd, JasmineGraphInstanceProtocol::OK.c_str(), JasmineGraphInstanceProtocol::OK.size());
            instance_logger.log("Sent : " + JasmineGraphInstanceProtocol::OK, "info");
            bzero(data, INSTANCE_DATA_LENGTH + 1);
            read(connFd, data, INSTANCE_DATA_LENGTH);
            string priority = (data);
            priority = utils.trim_copy(priority, " \f\n\r\t\v");
            instance_logger.log("Received Priority: " + priority, "info");

            int retrievedPriority = atoi(priority.c_str());
            highestPriority = retrievedPriority;
        }
    }
    instance_logger.log("Closing thread " + to_string(pthread_self()), "info");
    pthread_exit(NULL);
    instance_logger.log("Closed " + to_string(pthread_self()), "info");
    close(connFd);
    return NULL;
}

JasmineGraphInstanceService::JasmineGraphInstanceService() {}

void JasmineGraphInstanceService::run(string profile, string masterHost, string host, int serverPort,
                                     int serverDataPort) {
    int listenFd;
    socklen_t len;
    struct sockaddr_in svrAdd;
    struct sockaddr_in clntAdd;

    // create socket
    listenFd = socket(AF_INET, SOCK_STREAM, 0);
    if (listenFd < 0) {
        std::cerr << "Cannot open socket" << std::endl;
        return;
    }

    bzero((char *)&svrAdd, sizeof(svrAdd));

    svrAdd.sin_family = AF_INET;
    svrAdd.sin_addr.s_addr = INADDR_ANY;
    svrAdd.sin_port = htons(serverPort);

    int yes = 1;

    if (setsockopt(listenFd, SOL_SOCKET, SO_REUSEADDR, &yes, sizeof yes) == -1) {
        perror("setsockopt");
        exit(1);
    }

    // bind socket
    if (bind(listenFd, (struct sockaddr *)&svrAdd, sizeof(svrAdd)) < 0) {
        std::cerr << "Cannot bind on port " + serverPort << std::endl;
        return;
    }

    listen(listenFd, 10);

    len = sizeof(clntAdd);

    int connectionCounter = 0;
    pthread_mutex_init(&file_lock, NULL);
    pthread_t threadA[MAX_CONNECTION_COUNT];
    struct instanceservicesessionargs serviceArguments;
    std::map<std::string, JasmineGraphHashMapLocalStore> graphDBMapLocalStores;
    std::map<std::string, JasmineGraphHashMapCentralStore> graphDBMapCentralStores;
    std::map<std::string, JasmineGraphHashMapDuplicateCentralStore> graphDBMapDuplicateCentralStores;
    std::map<std::string, JasmineGraphIncrementalLocalStore*> incrementalLocalStore;

    serviceArguments.graphDBMapLocalStores = graphDBMapLocalStores;
    serviceArguments.graphDBMapCentralStores = graphDBMapCentralStores;
    serviceArguments.graphDBMapDuplicateCentralStores = graphDBMapDuplicateCentralStores;
    serviceArguments.incrementalLocalStore = incrementalLocalStore;
    serviceArguments.profile = profile;
    serviceArguments.masterHost = masterHost;
    serviceArguments.port = serverPort;
    serviceArguments.dataPort = serverDataPort;
    serviceArguments.host = host;
    // TODO :: What is the maximum number of connections allowed??
    instance_logger.log("Worker listening on port " + to_string(serverPort), "info");
    while (connectionCounter < MAX_CONNECTION_COUNT) {
        int connFd = accept(listenFd, (struct sockaddr *)&clntAdd, &len);

        if (connFd < 0) {
            instance_logger.log("Cannot accept connection to port " + to_string(serverPort), "error");
        } else {
            instance_logger.log("Connection successful to port " + to_string(serverPort), "info");
            serviceArguments.connFd = connFd;
            pthread_create(&threadA[connectionCounter], NULL, instanceservicesession, &serviceArguments);
            // pthread_detach(threadA[connectionCounter]);
            // pthread_join(threadA[connectionCounter], NULL);
            connectionCounter++;
        }
    }

    for (int i = 0; i < connectionCounter; i++) {
        pthread_join(threadA[i], NULL);
        std::cout << "service Threads joined" << std::endl;
    }

    pthread_mutex_destroy(&file_lock);
}

void deleteGraphPartition(std::string graphID, std::string partitionID) {
    Utils utils;
    string partitionFilePath = utils.getJasmineGraphProperty("org.jasminegraph.server.instance.datafolder") + "/" +
                               graphID + +"_" + partitionID;
    utils.deleteDirectory(partitionFilePath);
    string centalStoreFilePath = utils.getJasmineGraphProperty("org.jasminegraph.server.instance.datafolder") + "/" +
                                 graphID + +"_centralstore_" + partitionID;
    utils.deleteDirectory(centalStoreFilePath);
    string centalStoreDuplicateFilePath = utils.getJasmineGraphProperty("org.jasminegraph.server.instance.datafolder") +
                                          "/" + graphID + +"_centralstore_dp_" + partitionID;
    utils.deleteDirectory(centalStoreDuplicateFilePath);
    string attributeFilePath = utils.getJasmineGraphProperty("org.jasminegraph.server.instance.datafolder") + "/" +
                               graphID + +"_attributes_" + partitionID;
    utils.deleteDirectory(attributeFilePath);
    string attributeCentalStoreFilePath = utils.getJasmineGraphProperty("org.jasminegraph.server.instance.datafolder") +
                                          "/" + graphID + +"_centralstore_attributes_" + partitionID;
    utils.deleteDirectory(attributeCentalStoreFilePath);
    instance_logger.log("Graph partition and centralstore files are now deleted", "info");
}

/** Method for deleting all graph fragments given a graph ID
 *
 * @param graphID ID of graph fragments to be deleted in the instance
 */
void removeGraphFragments(std::string graphID) {
    Utils utils;
    // Delete all files in the datafolder starting with the graphID
    string partitionFilePath =
        utils.getJasmineGraphProperty("org.jasminegraph.server.instance.datafolder") + "/" + graphID + "_*";
    utils.deleteDirectory(partitionFilePath);
}

void writeCatalogRecord(string record) {
    Utils utils;
    utils.createDirectory(utils.getJasmineGraphProperty("org.jasminegraph.server.instance.datafolder"));
    string catalogFilePath =
        utils.getJasmineGraphProperty("org.jasminegraph.server.instance.datafolder") + "/catalog.txt";
    ofstream outfile;
    outfile.open(catalogFilePath.c_str(), std::ios_base::app);
    outfile << record << endl;
    outfile.close();
}



long countLocalTriangles(std::string graphId, std::string partitionId,
                         std::map<std::string, JasmineGraphHashMapLocalStore> graphDBMapLocalStores,
                         std::map<std::string, JasmineGraphHashMapCentralStore> graphDBMapCentralStores,
                         std::map<std::string, JasmineGraphHashMapDuplicateCentralStore> graphDBMapDuplicateCentralStores,
                         int threadPriority) {
    long result;

    instance_logger.log("###INSTANCE### Local Triangle Count : Started", "info");
    std::string graphIdentifier = graphId + "_" + partitionId;
    std::string centralGraphIdentifier = graphId + +"_centralstore_" + partitionId;
    std::string duplicateCentralGraphIdentifier = graphId + +"_centralstore_dp_" + partitionId;
    JasmineGraphHashMapLocalStore graphDB;
    JasmineGraphHashMapCentralStore centralGraphDB;
    JasmineGraphHashMapDuplicateCentralStore duplicateCentralGraphDB;

    std::map<std::string, JasmineGraphHashMapLocalStore>::iterator localMapIterator =
        graphDBMapLocalStores.find(graphIdentifier);
    std::map<std::string, JasmineGraphHashMapCentralStore>::iterator centralStoreIterator =
        graphDBMapCentralStores.find(graphIdentifier);
    std::map<std::string, JasmineGraphHashMapDuplicateCentralStore>::iterator duplicateCentralStoreIterator =
        graphDBMapDuplicateCentralStores.find(graphIdentifier);

    if (localMapIterator == graphDBMapLocalStores.end()) {
        if (JasmineGraphInstanceService::isGraphDBExists(graphId, partitionId)) {
            JasmineGraphInstanceService::loadLocalStore(graphId, partitionId, graphDBMapLocalStores);
        }
        graphDB = graphDBMapLocalStores[graphIdentifier];
    } else {
        graphDB = graphDBMapLocalStores[graphIdentifier];
    }

    if (centralStoreIterator == graphDBMapCentralStores.end()) {
        if (JasmineGraphInstanceService::isInstanceCentralStoreExists(graphId, partitionId)) {
            JasmineGraphInstanceService::loadInstanceCentralStore(graphId, partitionId, graphDBMapCentralStores);
        }
        centralGraphDB = graphDBMapCentralStores[centralGraphIdentifier];
    } else {
        centralGraphDB = graphDBMapCentralStores[centralGraphIdentifier];
    }

    if (duplicateCentralStoreIterator == graphDBMapDuplicateCentralStores.end()) {
        if (JasmineGraphInstanceService::isInstanceDuplicateCentralStoreExists(graphId, partitionId)) {
            JasmineGraphInstanceService::loadInstanceDuplicateCentralStore(graphId, partitionId,
                                                                           graphDBMapDuplicateCentralStores);
        }
        duplicateCentralGraphDB = graphDBMapDuplicateCentralStores[duplicateCentralGraphIdentifier];
    } else {
        duplicateCentralGraphDB = graphDBMapDuplicateCentralStores[duplicateCentralGraphIdentifier];
    }

    result = Triangles::run(graphDB, centralGraphDB, duplicateCentralGraphDB, graphId, partitionId, threadPriority);

    instance_logger.log("###INSTANCE### Local Triangle Count : Completed: Triangles: " + to_string(result), "info");

    return result;
}

bool JasmineGraphInstanceService::isGraphDBExists(std::string graphId, std::string partitionId) {
    Utils utils;
    std::string dataFolder = utils.getJasmineGraphProperty("org.jasminegraph.server.instance.datafolder");
    std::string fileName = dataFolder + "/" + graphId + "_" + partitionId;
    std::ifstream dbFile(fileName, std::ios::binary);
    if (!dbFile) {
        return false;
    }
    return true;
}

bool JasmineGraphInstanceService::isInstanceCentralStoreExists(std::string graphId, std::string partitionId) {
    Utils utils;
    std::string dataFolder = utils.getJasmineGraphProperty("org.jasminegraph.server.instance.datafolder");
    std::string filename = dataFolder + "/" + graphId + +"_centralstore_" + partitionId;
    std::ifstream dbFile(filename, std::ios::binary);
    if (!dbFile) {
        return false;
    }
    return true;
}

bool JasmineGraphInstanceService::isInstanceDuplicateCentralStoreExists(std::string graphId, std::string partitionId) {
    Utils utils;
    std::string dataFolder = utils.getJasmineGraphProperty("org.jasminegraph.server.instance.datafolder");
    std::string filename = dataFolder + "/" + graphId + +"_centralstore_dp_" + partitionId;
    std::ifstream dbFile(filename, std::ios::binary);
    if (!dbFile) {
        return false;
    }
    return true;
}

JasmineGraphIncrementalLocalStore* JasmineGraphInstanceService::loadStreamingStore(
    std::string graphId, std::string partitionId,
    std::map<std::string, JasmineGraphIncrementalLocalStore*> &graphDBMapStreamingStores) {
    std::string graphIdentifier = graphId + "_" + partitionId;
    instance_logger.log("###INSTANCE### Loading streaming Store for" + graphIdentifier + " : Started", "info");
    Utils utils;
    std::string folderLocation = utils.getJasmineGraphProperty("org.jasminegraph.server.instance.datafolder");
    JasmineGraphIncrementalLocalStore *jasmineGraphStreamingLocalStore =
        new JasmineGraphIncrementalLocalStore(atoi(graphId.c_str()), atoi(partitionId.c_str()));
    graphDBMapStreamingStores.insert(std::make_pair(graphIdentifier, jasmineGraphStreamingLocalStore));
    auto sg = graphDBMapStreamingStores.find(graphIdentifier);
    instance_logger.log("###INSTANCE### Loading Local Store : Completed", "info");
    return jasmineGraphStreamingLocalStore;
}

void JasmineGraphInstanceService::loadLocalStore(
    std::string graphId, std::string partitionId,
    std::map<std::string, JasmineGraphHashMapLocalStore> &graphDBMapLocalStores) {
    instance_logger.log("###INSTANCE### Loading Local Store : Started", "info");
    std::string graphIdentifier = graphId + "_" + partitionId;
    Utils utils;
    std::string folderLocation = utils.getJasmineGraphProperty("org.jasminegraph.server.instance.datafolder");
    JasmineGraphHashMapLocalStore *jasmineGraphHashMapLocalStore =
        new JasmineGraphHashMapLocalStore(atoi(graphId.c_str()), atoi(partitionId.c_str()), folderLocation);
    jasmineGraphHashMapLocalStore->loadGraph();
    graphDBMapLocalStores.insert(std::make_pair(graphIdentifier, *jasmineGraphHashMapLocalStore));
    instance_logger.log("###INSTANCE### Loading Local Store : Completed", "info");
}
void JasmineGraphInstanceService::loadInstanceCentralStore(
    std::string graphId, std::string partitionId,
    std::map<std::string, JasmineGraphHashMapCentralStore> &graphDBMapCentralStores) {
    instance_logger.log("###INSTANCE### Loading central Store : Started", "info");
    std::string graphIdentifier = graphId + +"_centralstore_" + partitionId;
    Utils utils;
    JasmineGraphHashMapCentralStore *jasmineGraphHashMapCentralStore =
        new JasmineGraphHashMapCentralStore(atoi(graphId.c_str()), atoi(partitionId.c_str()));
    jasmineGraphHashMapCentralStore->loadGraph();
    graphDBMapCentralStores.insert(std::make_pair(graphIdentifier, *jasmineGraphHashMapCentralStore));
    instance_logger.log("###INSTANCE### Loading central Store : Completed", "info");

}

void JasmineGraphInstanceService::loadInstanceDuplicateCentralStore(
    std::string graphId, std::string partitionId,
    std::map<std::string, JasmineGraphHashMapDuplicateCentralStore> &graphDBMapDuplicateCentralStores) {
    std::string graphIdentifier = graphId + +"_centralstore_dp_" + partitionId;
    Utils utils;
    JasmineGraphHashMapDuplicateCentralStore *jasmineGraphHashMapCentralStore =
        new JasmineGraphHashMapDuplicateCentralStore(atoi(graphId.c_str()), atoi(partitionId.c_str()));
    jasmineGraphHashMapCentralStore->loadGraph();
    graphDBMapDuplicateCentralStores.insert(std::make_pair(graphIdentifier, *jasmineGraphHashMapCentralStore));
}

JasmineGraphHashMapCentralStore JasmineGraphInstanceService::loadCentralStore(std::string centralStoreFileName) {
    instance_logger.log("###INSTANCE### Loading Central Store File : Started " + centralStoreFileName, "info");
    JasmineGraphHashMapCentralStore *jasmineGraphHashMapCentralStore = new JasmineGraphHashMapCentralStore();
    jasmineGraphHashMapCentralStore->loadGraph(centralStoreFileName);
    instance_logger.log("###INSTANCE### Loading Central Store File : Completed", "info");
    return *jasmineGraphHashMapCentralStore;
}

std::string JasmineGraphInstanceService::copyCentralStoreToAggregator(std::string graphId, std::string partitionId,
                                                                      std::string aggregatorHost,
                                                                      std::string aggregatorPort, std::string host) {
    Utils utils;
    char buffer[128];
    std::string result = "SUCCESS";
    std::string centralGraphIdentifier = graphId + +"_centralstore_" + partitionId;
    std::string dataFolder = utils.getJasmineGraphProperty("org.jasminegraph.server.instance.datafolder");
    std::string aggregatorFilePath = utils.getJasmineGraphProperty("org.jasminegraph.server.instance.aggregatefolder");

    if (JasmineGraphInstanceService::isInstanceCentralStoreExists(graphId, partitionId)) {
        std::string centralStoreFile = dataFolder + "/" + centralGraphIdentifier;
        std::string copyCommand;

        DIR *dir = opendir(aggregatorFilePath.c_str());

        if (dir) {
            closedir(dir);
        } else {
            std::string createDirCommand = "mkdir -p " + aggregatorFilePath;
            FILE *createDirInput = popen(createDirCommand.c_str(), "r");
            pclose(createDirInput);
        }

        if (aggregatorHost == host) {
            copyCommand = "cp " + centralStoreFile + " " + aggregatorFilePath;
        } else {
            copyCommand = "scp " + centralStoreFile + " " + aggregatorHost + ":" + aggregatorFilePath;
        }

        FILE *copyInput = popen(copyCommand.c_str(), "r");

        if (copyInput) {
            // read the input
            while (!feof(copyInput)) {
                if (fgets(buffer, 128, copyInput) != NULL) {
                    result.append(buffer);
                }
            }
            if (!result.empty()) {
                std::cout << result << std::endl;
            }
            pclose(copyInput);
        }
    }

    return result;
}

string JasmineGraphInstanceService::aggregateCentralStoreTriangles(std::string graphId, std::string partitionId,
                                                                   std::string partitionIdList,
                                                                   int threadPriority) {
    Utils utils;
    instance_logger.log("###INSTANCE### Started Aggregating Central Store Triangles", "info");
    std::string aggregatorFilePath = utils.getJasmineGraphProperty("org.jasminegraph.server.instance.aggregatefolder");
    std::vector<std::string> fileNames;
    map<long, unordered_set<long>> aggregatedCentralStore;
    std::string centralGraphIdentifier = graphId + +"_centralstore_" + partitionId;
    std::string dataFolder = utils.getJasmineGraphProperty("org.jasminegraph.server.instance.datafolder");
    std::string workerCentralStoreFile = dataFolder + "/" + centralGraphIdentifier;
    instance_logger.log("###INSTANCE### Loading Central Store : Started " + workerCentralStoreFile, "info");
    JasmineGraphHashMapCentralStore workerCentralStore =
        JasmineGraphInstanceService::loadCentralStore(workerCentralStoreFile);
    instance_logger.log("###INSTANCE### Loading Central Store : Completed", "info");
    map<long, unordered_set<long>> workerCentralGraphMap = workerCentralStore.getUnderlyingHashMap();

    map<long, unordered_set<long>>::iterator workerCentalGraphIterator;

    for (workerCentalGraphIterator = workerCentralGraphMap.begin();
         workerCentalGraphIterator != workerCentralGraphMap.end(); ++workerCentalGraphIterator) {
        long startVid = workerCentalGraphIterator->first;
        unordered_set<long> endVidSet = workerCentalGraphIterator->second;

        unordered_set<long> aggregatedEndVidSet = aggregatedCentralStore[startVid];
        aggregatedEndVidSet.insert(endVidSet.begin(), endVidSet.end());
        aggregatedCentralStore[startVid] = aggregatedEndVidSet;
    }

    std::vector<std::string> paritionIdList = Utils::split(partitionIdList, ',');
    std::vector<std::string>::iterator partitionIdListIterator;

    for (partitionIdListIterator = paritionIdList.begin(); partitionIdListIterator != paritionIdList.end();
         ++partitionIdListIterator) {
        std::string aggregatePartitionId = *partitionIdListIterator;
        struct stat s;

        std::string centralGraphIdentifier = graphId + +"_centralstore_" + aggregatePartitionId;

        std::string centralStoreFile = aggregatorFilePath + "/" + centralGraphIdentifier;

        if (stat(centralStoreFile.c_str(), &s) == 0) {
            if (s.st_mode & S_IFREG) {
                JasmineGraphHashMapCentralStore centralStore =
                    JasmineGraphInstanceService::loadCentralStore(centralStoreFile);
                map<long, unordered_set<long>> centralGraphMap = centralStore.getUnderlyingHashMap();
                map<long, unordered_set<long>>::iterator centralGraphMapIterator;

                for (centralGraphMapIterator = centralGraphMap.begin();
                     centralGraphMapIterator != centralGraphMap.end(); ++centralGraphMapIterator) {
                    long startVid = centralGraphMapIterator->first;
                    unordered_set<long> endVidSet = centralGraphMapIterator->second;

                    unordered_set<long> aggregatedEndVidSet = aggregatedCentralStore[startVid];
                    aggregatedEndVidSet.insert(endVidSet.begin(), endVidSet.end());
                    aggregatedCentralStore[startVid] = aggregatedEndVidSet;
                }
            }
        }
    }

    instance_logger.log("###INSTANCE### Central Store Aggregation : Completed", "info");

    map<long, long> distributionHashMap =
        JasmineGraphInstanceService::getOutDegreeDistributionHashMap(aggregatedCentralStore);

    std::string triangles = Triangles::countCentralStoreTriangles(aggregatedCentralStore, distributionHashMap, threadPriority);

    return triangles;
}

string JasmineGraphInstanceService::aggregateCompositeCentralStoreTriangles(std::string compositeFileList,
                                                                            std::string availableFileList, int threadPriority) {
    Utils utils;
    instance_logger.log("###INSTANCE### Started Aggregating Composite Central Store Triangles", "info");
    std::string aggregatorFilePath = utils.getJasmineGraphProperty("org.jasminegraph.server.instance.aggregatefolder");
    std::string dataFolder = utils.getJasmineGraphProperty("org.jasminegraph.server.instance.datafolder");
    map<long, unordered_set<long>> aggregatedCompositeCentralStore;

    std::vector<std::string> compositeCentralStoreFileList = Utils::split(compositeFileList, ':');
    std::vector<std::string>::iterator compositeCentralStoreFileIterator;
    std::vector<std::string> availableCompositeFileList = Utils::split(availableFileList, ':');
    std::vector<std::string>::iterator availableCompositeFileIterator;

    for (availableCompositeFileIterator = availableCompositeFileList.begin();
         availableCompositeFileIterator != availableCompositeFileList.end(); ++availableCompositeFileIterator) {
        std::string availableCompositeFileName = *availableCompositeFileIterator;
        size_t lastindex = availableCompositeFileName.find_last_of(".");
        string rawFileName = availableCompositeFileName.substr(0, lastindex);
        struct stat st;

        std::string availableCompositeFile = dataFolder + "/" + rawFileName;

        if (stat(availableCompositeFile.c_str(), &st) == 0) {
            if (st.st_mode & S_IFREG) {
                JasmineGraphHashMapCentralStore centralStore =
                    JasmineGraphInstanceService::loadCentralStore(availableCompositeFile);
                map<long, unordered_set<long>> compositeCentralGraphMap = centralStore.getUnderlyingHashMap();
                map<long, unordered_set<long>>::iterator compositeCentralGraphMapIterator;

                for (compositeCentralGraphMapIterator = compositeCentralGraphMap.begin();
                     compositeCentralGraphMapIterator != compositeCentralGraphMap.end();
                     ++compositeCentralGraphMapIterator) {
                    long startVid = compositeCentralGraphMapIterator->first;
                    unordered_set<long> endVidSet = compositeCentralGraphMapIterator->second;

                    unordered_set<long> aggregatedEndVidSet = aggregatedCompositeCentralStore[startVid];
                    aggregatedEndVidSet.insert(endVidSet.begin(), endVidSet.end());
                    aggregatedCompositeCentralStore[startVid] = aggregatedEndVidSet;
                }
            }
        }
    }

    for (compositeCentralStoreFileIterator = compositeCentralStoreFileList.begin();
         compositeCentralStoreFileIterator != compositeCentralStoreFileList.end();
         ++compositeCentralStoreFileIterator) {
        std::string compositeCentralStoreFileName = *compositeCentralStoreFileIterator;
        size_t lastindex = compositeCentralStoreFileName.find_last_of(".");
        string rawFileName = compositeCentralStoreFileName.substr(0, lastindex);
        struct stat s;

        std::string compositeCentralStoreFile = aggregatorFilePath + "/" + rawFileName;

        if (stat(compositeCentralStoreFile.c_str(), &s) == 0) {
            if (s.st_mode & S_IFREG) {
                JasmineGraphHashMapCentralStore centralStore =
                    JasmineGraphInstanceService::loadCentralStore(compositeCentralStoreFile);
                map<long, unordered_set<long>> centralGraphMap = centralStore.getUnderlyingHashMap();
                map<long, unordered_set<long>>::iterator centralGraphMapIterator;

                for (centralGraphMapIterator = centralGraphMap.begin();
                     centralGraphMapIterator != centralGraphMap.end(); ++centralGraphMapIterator) {
                    long startVid = centralGraphMapIterator->first;
                    unordered_set<long> endVidSet = centralGraphMapIterator->second;

                    unordered_set<long> aggregatedEndVidSet = aggregatedCompositeCentralStore[startVid];
                    aggregatedEndVidSet.insert(endVidSet.begin(), endVidSet.end());
                    aggregatedCompositeCentralStore[startVid] = aggregatedEndVidSet;
                }
            }
        }
    }

    instance_logger.log("###INSTANCE### Central Store Aggregation : Completed", "info");

    map<long, long> distributionHashMap =
        JasmineGraphInstanceService::getOutDegreeDistributionHashMap(aggregatedCompositeCentralStore);

    std::string triangles = Triangles::countCentralStoreTriangles(aggregatedCompositeCentralStore, distributionHashMap,
                                                                  threadPriority);

    return triangles;
}

map<long, long> JasmineGraphInstanceService::getOutDegreeDistributionHashMap(map<long, unordered_set<long>> graphMap) {
    map<long, long> distributionHashMap;

    for (map<long, unordered_set<long>>::iterator it = graphMap.begin(); it != graphMap.end(); ++it) {
        long distribution = (it->second).size();
        distributionHashMap.insert(std::make_pair(it->first, distribution));
    }
    return distributionHashMap;
}

string JasmineGraphInstanceService::requestPerformanceStatistics(std::string isVMStatManager,
                                                                 std::string isResourceAllocationRequested) {
    Utils utils;
    int memoryUsage = collector.getMemoryUsageByProcess();
    double cpuUsage = collector.getCpuUsage();
    double loadAverage = collector.getLoadAverage();
    std::string vmLevelStatistics = collector.collectVMStatistics(isVMStatManager, isResourceAllocationRequested);
    auto executedTime = std::chrono::system_clock::now();
    std::time_t reportTime = std::chrono::system_clock::to_time_t(executedTime);
    std::string reportTimeString(std::ctime(&reportTime));
    reportTimeString = utils.trim_copy(reportTimeString, " \f\n\r\t\v");
    std::string usageString = reportTimeString + "," + to_string(memoryUsage) + "," + to_string(cpuUsage) + "," +
            to_string(loadAverage);
    if (!vmLevelStatistics.empty()) {
        usageString = usageString + "," + vmLevelStatistics;
    }
    return usageString;
}

void JasmineGraphInstanceService::collectTrainedModels(
    instanceservicesessionargs *sessionargs, std::string graphID,
    std::map<std::string, JasmineGraphInstanceService::workerPartitions> graphPartitionedHosts, int totalPartitions) {
    int total_threads = totalPartitions;
    std::thread *workerThreads = new std::thread[total_threads];
    int count = 0;
    std::map<std::string, JasmineGraphInstanceService::workerPartitions>::iterator mapIterator;
    for (mapIterator = graphPartitionedHosts.begin(); mapIterator != graphPartitionedHosts.end(); mapIterator++) {
        string hostName = mapIterator->first;
        JasmineGraphInstanceService::workerPartitions workerPartitions = mapIterator->second;
        std::vector<std::string>::iterator it;
        for (it = workerPartitions.partitionID.begin(); it != workerPartitions.partitionID.end(); it++) {
            workerThreads[count] =
                std::thread(&JasmineGraphInstanceService::collectTrainedModelThreadFunction, sessionargs, hostName,
                            workerPartitions.port, workerPartitions.dataPort, graphID, *it);
            count++;
        }
    }

    for (int threadCount = 0; threadCount < count; threadCount++) {
        workerThreads[threadCount].join();
        std::cout << "Thread [C]: " << threadCount << " joined" << std::endl;
    }
}

int JasmineGraphInstanceService::collectTrainedModelThreadFunction(instanceservicesessionargs *sessionargs,
                                                                   std::string host, int port, int dataPort,
                                                                   std::string graphID, std::string partition) {
    Utils utils;
    bool result = true;
    std::cout << pthread_self() << " host : " << host << " port : " << port << " DPort : " << dataPort << std::endl;
    int sockfd;
    char data[INSTANCE_DATA_LENGTH + 1];
    bool loop = false;
    socklen_t len;
    struct sockaddr_in serv_addr;
    struct hostent *server;

    sockfd = socket(AF_INET, SOCK_STREAM, 0);

    if (sockfd < 0) {
        std::cerr << "Cannot accept connection" << std::endl;
        return 0;
    }

    if (host.find('@') != std::string::npos) {
        host = utils.split(host, '@')[1];
    }

    server = gethostbyname(host.c_str());
    if (server == NULL) {
        std::cerr << "ERROR, no host named " << server << std::endl;
    }

    bzero((char *)&serv_addr, sizeof(serv_addr));
    serv_addr.sin_family = AF_INET;
    bcopy((char *)server->h_addr, (char *)&serv_addr.sin_addr.s_addr, server->h_length);
    serv_addr.sin_port = htons(port);
    if (Utils::connect_wrapper(sockfd, (struct sockaddr *)&serv_addr, sizeof(serv_addr)) < 0) {
        std::cerr << "ERROR connecting" << std::endl;
        // TODO::exit
    }
    bzero(data, INSTANCE_DATA_LENGTH + 1);
    write(sockfd, JasmineGraphInstanceProtocol::HANDSHAKE.c_str(), JasmineGraphInstanceProtocol::HANDSHAKE.size());
    instance_logger.log("Sent : " + JasmineGraphInstanceProtocol::HANDSHAKE, "info");
    bzero(data, INSTANCE_DATA_LENGTH + 1);
    read(sockfd, data, INSTANCE_DATA_LENGTH);
    string response = (data);

    response = utils.trim_copy(response, " \f\n\r\t\v");
    if (response.compare(JasmineGraphInstanceProtocol::HANDSHAKE_OK) == 0) {
        instance_logger.log("Received : " + JasmineGraphInstanceProtocol::HANDSHAKE_OK, "info");

        string server_host = sessionargs->host;
        write(sockfd, server_host.c_str(), server_host.size());
        instance_logger.log("Sent : " + server_host, "info");

        write(sockfd, JasmineGraphInstanceProtocol::INITIATE_MODEL_COLLECTION.c_str(),
              JasmineGraphInstanceProtocol::INITIATE_MODEL_COLLECTION.size());
        instance_logger.log("Sent : " + JasmineGraphInstanceProtocol::INITIATE_MODEL_COLLECTION, "info");

        bzero(data, INSTANCE_DATA_LENGTH + 1);
        read(sockfd, data, INSTANCE_DATA_LENGTH);
        response = (data);
        response = utils.trim_copy(response, " \f\n\r\t\v");

        if (response.compare(JasmineGraphInstanceProtocol::OK) == 0) {
            instance_logger.log("Received : " + JasmineGraphInstanceProtocol::OK, "info");

            string server_host = sessionargs->host;
            write(sockfd, server_host.c_str(), server_host.size());
            instance_logger.log("Sent : " + server_host, "info");

            int server_port = sessionargs->port;
            write(sockfd, to_string(server_port).c_str(), to_string(server_port).size());
            instance_logger.log("Sent : " + server_port, "info");

            int server_data_port = sessionargs->dataPort;
            write(sockfd, to_string(server_data_port).c_str(), to_string(server_data_port).size());
            instance_logger.log("Sent : " + server_data_port, "info");

            write(sockfd, graphID.c_str(), (graphID).size());
            instance_logger.log("Sent : Graph ID " + graphID, "info");

            write(sockfd, partition.c_str(), (partition).size());
            instance_logger.log("Sent : Partition ID " + partition, "info");

            write(sockfd, JasmineGraphInstanceProtocol::SEND_FILE_NAME.c_str(),
                  JasmineGraphInstanceProtocol::SEND_FILE_NAME.size());
            instance_logger.log("Sent : " + JasmineGraphInstanceProtocol::SEND_FILE_NAME, "info");

            bzero(data, INSTANCE_DATA_LENGTH + 1);
            read(sockfd, data, INSTANCE_DATA_LENGTH);
            string fileName = (data);
            instance_logger.log("Received File name: " + fileName, "info");
            write(sockfd, JasmineGraphInstanceProtocol::SEND_FILE_LEN.c_str(),
                  JasmineGraphInstanceProtocol::SEND_FILE_LEN.size());
            instance_logger.log("Sent : " + JasmineGraphInstanceProtocol::SEND_FILE_LEN, "info");
            bzero(data, INSTANCE_DATA_LENGTH + 1);
            read(sockfd, data, INSTANCE_DATA_LENGTH);
            string size = (data);
            instance_logger.log("Received file size in bytes: " + size, "info");

            write(sockfd, JasmineGraphInstanceProtocol::SEND_FILE_CONT.c_str(),
                  JasmineGraphInstanceProtocol::SEND_FILE_CONT.size());
            instance_logger.log("Sent : " + JasmineGraphInstanceProtocol::SEND_FILE_CONT, "info");
            string fullFilePath =
                utils.getJasmineGraphProperty("org.jasminegraph.server.instance.datafolder") + "/" + fileName;
            int fileSize = atoi(size.c_str());
            while (utils.fileExists(fullFilePath) && utils.getFileSize(fullFilePath) < fileSize) {
                bzero(data, INSTANCE_DATA_LENGTH + 1);
                read(sockfd, data, INSTANCE_DATA_LENGTH);
                response = (data);

                if (response.compare(JasmineGraphInstanceProtocol::FILE_RECV_CHK) == 0) {
                    write(sockfd, JasmineGraphInstanceProtocol::FILE_RECV_WAIT.c_str(),
                          JasmineGraphInstanceProtocol::FILE_RECV_WAIT.size());
                }
            }

            bzero(data, INSTANCE_DATA_LENGTH + 1);
            read(sockfd, data, INSTANCE_DATA_LENGTH);
            response = (data);

            if (response.compare(JasmineGraphInstanceProtocol::FILE_RECV_CHK) == 0) {
                instance_logger.log("Received : " + JasmineGraphInstanceProtocol::FILE_RECV_CHK, "info");
                write(sockfd, JasmineGraphInstanceProtocol::FILE_ACK.c_str(),
                      JasmineGraphInstanceProtocol::FILE_ACK.size());
                instance_logger.log("Sent : " + JasmineGraphInstanceProtocol::FILE_ACK, "info");
            }

            utils.unzipDirectory(fullFilePath);
            size_t lastindex = fileName.find_last_of(".");
            string pre_rawname = fileName.substr(0, lastindex);
            size_t next_lastindex = pre_rawname.find_last_of(".");
            string rawname = fileName.substr(0, next_lastindex);
            fullFilePath =
                utils.getJasmineGraphProperty("org.jasminegraph.server.instance.trainedmodelfolder") + "/" + rawname;

            while (!utils.fileExists(fullFilePath)) {
                bzero(data, INSTANCE_DATA_LENGTH + 1);
                read(sockfd, data, INSTANCE_DATA_LENGTH);
                string response = (data);
                response = utils.trim_copy(response, " \f\n\r\t\v");
                if (response.compare(JasmineGraphInstanceProtocol::BATCH_UPLOAD_CHK) == 0) {
                    instance_logger.log("Received : " + JasmineGraphInstanceProtocol::BATCH_UPLOAD_CHK, "info");
                    write(sockfd, JasmineGraphInstanceProtocol::BATCH_UPLOAD_WAIT.c_str(),
                          JasmineGraphInstanceProtocol::BATCH_UPLOAD_WAIT.size());
                    instance_logger.log("Sent : " + JasmineGraphInstanceProtocol::BATCH_UPLOAD_WAIT, "info");
                }
            }
            bzero(data, INSTANCE_DATA_LENGTH + 1);
            read(sockfd, data, INSTANCE_DATA_LENGTH);
            response = (data);
            if (response.compare(JasmineGraphInstanceProtocol::BATCH_UPLOAD_CHK) == 0) {
                instance_logger.log("Received : " + JasmineGraphInstanceProtocol::BATCH_UPLOAD_CHK, "info");
                write(sockfd, JasmineGraphInstanceProtocol::BATCH_UPLOAD_ACK.c_str(),
                      JasmineGraphInstanceProtocol::BATCH_UPLOAD_ACK.size());
                instance_logger.log("Sent : " + JasmineGraphInstanceProtocol::BATCH_UPLOAD_ACK, "info");
            }
        }
    } else {
        instance_logger.log("There was an error in the model collection process and the response is :: " + response,
                            "error");
    }

    close(sockfd);
    return 0;
}

void JasmineGraphInstanceService::createPartitionFiles(std::string graphID, std::string partitionID,
                                                       std::string fileType) {
    instance_logger.log(fileType, "info");

    Utils utils;
    utils.createDirectory(utils.getJasmineGraphProperty("org.jasminegraph.server.instance.trainedmodelfolder"));
    JasmineGraphHashMapLocalStore *hashMapLocalStore = new JasmineGraphHashMapLocalStore();
    string inputFilePath = utils.getJasmineGraphProperty("org.jasminegraph.server.instance.datafolder") + "/" +
                           graphID + "_" + partitionID;
    string outputFilePath = utils.getJasmineGraphProperty("org.jasminegraph.server.instance.trainedmodelfolder") + "/" +
                            graphID + "_" + partitionID;
    if (fileType == "centralstore") {
        inputFilePath = utils.getJasmineGraphProperty("org.jasminegraph.server.instance.datafolder") + "/" + graphID +
                        "_centralstore_" + partitionID;
        outputFilePath = utils.getJasmineGraphProperty("org.jasminegraph.server.instance.trainedmodelfolder") + "/" +
                         graphID + "_centralstore_" + partitionID;

    }
    std::map<int, std::vector<int>> partEdgeMap = hashMapLocalStore->getEdgeHashMap(inputFilePath);

        if (!partEdgeMap.empty()) {
        std::ofstream localFile(outputFilePath);

        if (localFile.is_open()) {
            for (auto it = partEdgeMap.begin(); it != partEdgeMap.end(); ++it) {
                int vertex = it->first;
                std::vector<int> destinationSet = it->second;

                if (!destinationSet.empty()) {
                    for (std::vector<int>::iterator itr = destinationSet.begin(); itr != destinationSet.end(); ++itr) {
                        string edge;

                        edge = std::to_string(vertex) + " " + std::to_string((*itr));
                        localFile << edge;
                        localFile << "\n";
                    }
                }
            }
        }
        localFile.flush();
        localFile.close();
    }
}

void JasmineGraphInstanceService::collectExecutionData(string iteration, string trainArgs, string partCount) {
    pthread_mutex_lock(&map_lock);
    if (iterationData.find(stoi(iteration)) == iterationData.end()) {
        vector<string> trainData;
        trainData.push_back(trainArgs);
        iterationData[stoi(iteration)] = trainData;
    } else {
        vector<string> trainData = iterationData[stoi(iteration)];
        trainData.push_back(trainArgs);
        iterationData[stoi(iteration)] = trainData;
    }
    partitionCounter++;
    pthread_mutex_unlock(&map_lock);
    if (partitionCounter == stoi(partCount)) {
        int maxPartCountInVector = 0;
        instance_logger.log("Data collection done for all iterations", "info");
        for (auto bin = iterationData.begin(); bin != iterationData.end(); ++bin) {
            if (maxPartCountInVector < bin->second.size()) {
                maxPartCountInVector = bin->second.size();
            }
        }
        JasmineGraphInstanceService::executeTrainingIterations(maxPartCountInVector);
        return;
    } else {
        return;
    }
}

void JasmineGraphInstanceService::executeTrainingIterations(int maxThreads) {
    int iterCounter = 0;
    std::thread *threadList = new std::thread[maxThreads];
    for (auto in = iterationData.begin(); in != iterationData.end(); ++in) {
        vector<string> partVector = in->second;
        int count = 0;

        for (auto trainarg = partVector.begin(); trainarg != partVector.end(); ++trainarg) {
            string trainData = *trainarg;
            threadList[count] = std::thread(trainPartition, trainData);
            count++;
        }
        iterCounter++;
        instance_logger.log("Trainings initiated for iteration " + to_string(iterCounter), "info");
        for (int threadCount = 0; threadCount < count; threadCount++) {
            threadList[threadCount].join();
        }
        instance_logger.log("Trainings completed for iteration " + to_string(iterCounter), "info");
    }
    iterationData.clear();
    partitionCounter = 0;
}

void JasmineGraphInstanceService::trainPartition(string trainData) {
    Utils utils;
    std::vector<std::string> trainargs = Utils::split(trainData, ' ');
    string graphID;
    string partitionID = trainargs[trainargs.size() - 1];

    for (int i = 0; i < trainargs.size(); i++) {
        if (trainargs[i] == "--graph_id") {
            graphID = trainargs[i + 1];
            break;
        }
    }

    std::vector<char *> vc;
    std::transform(trainargs.begin(), trainargs.end(), std::back_inserter(vc), converter);

    std::string path = "cd " + utils.getJasmineGraphProperty("org.jasminegraph.graphsage") + " && ";
    std::string command = path + "python3.11 -m unsupervised_train ";

    int argc = trainargs.size();
    for (int i = 0; i < argc - 2; ++i) {
        command += trainargs[i + 2];
        command += " ";
    }
    system(command.c_str());
}

map<long, long> JasmineGraphInstanceService::calculateLocalOutDegreeDistribution(
    string graphID, string partitionID, std::map<std::string, JasmineGraphHashMapLocalStore> graphDBMapLocalStores,
    std::map<std::string, JasmineGraphHashMapCentralStore> graphDBMapCentralStores) {
    JasmineGraphHashMapLocalStore graphDB;
    JasmineGraphHashMapCentralStore centralDB;

    std::map<std::string, JasmineGraphHashMapLocalStore>::iterator it;
    std::map<std::string, JasmineGraphHashMapCentralStore>::iterator itcen;

    if (JasmineGraphInstanceService::isGraphDBExists(graphID, partitionID)) {
        JasmineGraphInstanceService::loadLocalStore(graphID, partitionID, graphDBMapLocalStores);
    }

    if (JasmineGraphInstanceService::isInstanceCentralStoreExists(graphID, partitionID)) {
        JasmineGraphInstanceService::loadInstanceCentralStore(graphID, partitionID, graphDBMapCentralStores);
    }
    graphDB = graphDBMapLocalStores[graphID + "_" + partitionID];
    centralDB = graphDBMapCentralStores[graphID + "_centralstore_" + partitionID];

    map<long, long> degreeDistribution = graphDB.getInDegreeDistributionHashMap();
    std::map<long, long>::iterator its;

    map<long, long> degreeDistributionCentral = centralDB.getInDegreeDistributionHashMap();
    std::map<long, long>::iterator itcentral;

    for (its = degreeDistributionCentral.begin(); its != degreeDistributionCentral.end(); ++its) {
        bool centralNodeFound = false;
        for (itcentral = degreeDistribution.begin(); itcentral != degreeDistribution.end(); ++itcentral) {
            if ((its->first) == (itcentral->first)) {
                degreeDistribution[its->first] = (its->second) + (itcentral->second);
                centralNodeFound = true;
            }
        }
        if (!centralNodeFound) {
            degreeDistribution.insert(std::make_pair(its->first, its->second));
        }
    }
}

bool JasmineGraphInstanceService::duplicateCentralStore(int thisWorkerPort, int graphID, int partitionID,
                     std::vector<string> workerSockets, std::string masterIP) {

    Utils utils;
    std::string aggregatorFilePath = utils.getJasmineGraphProperty("org.jasminegraph.server.instance.aggregatefolder");
    std::string dataFilePath = utils.getJasmineGraphProperty("org.jasminegraph.server.instance.datafolder");

    std::string centralGraphIdentifierUnCompressed = to_string(graphID) +"_centralstore_"+ to_string(partitionID);
    std::string centralStoreFileUnCompressed = dataFilePath + "/" + centralGraphIdentifierUnCompressed;
    std::string centralStoreFileUnCompressedDestination = aggregatorFilePath + "/" + centralGraphIdentifierUnCompressed;

    // temporary copy the central store into the aggregate folder in order to compress and send
    utils.copyFile(centralStoreFileUnCompressed, aggregatorFilePath);

    // compress the central store file before sending
    utils.compressFile(centralStoreFileUnCompressedDestination);

    std::string centralGraphIdentifier = to_string(graphID) +"_centralstore_"+ to_string(partitionID) + ".gz";
    std::string centralStoreFile = aggregatorFilePath + "/" + centralGraphIdentifier;
    instance_logger.log("###INSTANCE### centralstore " + centralStoreFile,"info");

    for (vector<string>::iterator workerIt=workerSockets.begin(); workerIt!=workerSockets.end(); ++workerIt) {

        std::vector<string> workerSocketPair;
        stringstream wl(*workerIt);
        string intermediate;
        while (getline(wl, intermediate, ':')) {
            workerSocketPair.push_back(intermediate);
        }

        if (workerSocketPair.size() != 4) {
            instance_logger.log("Received worker socket information is invalid " , "error");
            return 0;
        }

        struct stat fileStat;
        if (stat(centralStoreFile.c_str(),&fileStat) == 0) {
            if (fileStat.st_mode & S_IFREG) {

                string host = workerSocketPair[0];
                int port = stoi(workerSocketPair[1]);
                int workerGraphID = stoi(workerSocketPair[2]);
                int dataPort = stoi(workerSocketPair[3]);

                if (port == thisWorkerPort) {
                    continue;
                }

                Utils utils;
                bool result = true;
                std::cout << pthread_self() << " host : " << host << " port : " << port << " DPort : " << dataPort << std::endl;
                int sockfd;
                char data[INSTANCE_DATA_LENGTH + 1];
                bool loop = false;
                socklen_t len;
                struct sockaddr_in serv_addr;
                struct hostent *server;

                sockfd = socket(AF_INET, SOCK_STREAM, 0);

                if (sockfd < 0) {
                    instance_logger.log( "Cannot accept connection" , "error");
                    return 0;
                }

                if (host.find('@') != std::string::npos) {
                    host = utils.split(host, '@')[1];
                }

                server = gethostbyname(host.c_str());
                if (server == NULL) {
                    instance_logger.log("ERROR, no host named " , "error");;
                }

                bzero((char *) &serv_addr, sizeof(serv_addr));
                serv_addr.sin_family = AF_INET;
                bcopy((char *) server->h_addr,
                      (char *) &serv_addr.sin_addr.s_addr,
                      server->h_length);
                serv_addr.sin_port = htons(port);
                if (Utils::connect_wrapper(sockfd, (struct sockaddr *) &serv_addr, sizeof(serv_addr)) < 0) {
                    instance_logger.log("ERROR connecting", "error");
                    //TODO::exit
                }

                bzero(data, INSTANCE_DATA_LENGTH + 1);
                int result_wr = write(sockfd, JasmineGraphInstanceProtocol::HANDSHAKE.c_str(), JasmineGraphInstanceProtocol::HANDSHAKE.size());

                if(result_wr < 0) {
                    instance_logger.log("Error writing to socket", "error");
                }

                instance_logger.log("Sent : " + JasmineGraphInstanceProtocol::HANDSHAKE, "info");
                bzero(data, INSTANCE_DATA_LENGTH + 1);
                read(sockfd, data, INSTANCE_DATA_LENGTH);
                string response = (data);

                response = utils.trim_copy(response, " \f\n\r\t\v");

                if (response.compare(JasmineGraphInstanceProtocol::HANDSHAKE_OK) == 0) {
                    instance_logger.log("Received : " + JasmineGraphInstanceProtocol::HANDSHAKE_OK, "info");

                    result_wr = write(sockfd, masterIP.c_str(), masterIP.size());

                    if(result_wr < 0) {
                        instance_logger.log("Error writing to socket", "error");
                    }

                    instance_logger.log("Sent : " + masterIP, "info");
                    bzero(data, INSTANCE_DATA_LENGTH + 1);
                    read(sockfd, data, INSTANCE_DATA_LENGTH);
                    response = (data);

                    if (response.compare(JasmineGraphInstanceProtocol::HOST_OK) == 0) {
                        instance_logger.log("Received : " + JasmineGraphInstanceProtocol::HOST_OK, "info");
                    } else {
                        instance_logger.log("Received : " + response, "error");
                    }

                    result_wr = write(sockfd, JasmineGraphInstanceProtocol::BATCH_UPLOAD_CENTRAL.c_str(),
                                      JasmineGraphInstanceProtocol::BATCH_UPLOAD_CENTRAL.size());

                    if(result_wr < 0) {
                        instance_logger.log("Error writing to socket", "error");
                    }

                    instance_logger.log("Sent : " + JasmineGraphInstanceProtocol::BATCH_UPLOAD_CENTRAL, "info");
                    bzero(data, INSTANCE_DATA_LENGTH + 1);
                    read(sockfd, data, INSTANCE_DATA_LENGTH);
                    response = (data);
                    response = utils.trim_copy(response, " \f\n\r\t\v");

                    if (response.compare(JasmineGraphInstanceProtocol::OK) == 0) {
                        instance_logger.log("Received : " + JasmineGraphInstanceProtocol::OK, "info");

                        result_wr = write(sockfd, std::to_string(graphID).c_str(), std::to_string(graphID).size());
                        if(result_wr < 0) {
                            instance_logger.log("Error writing to socket", "error");
                        }

                        instance_logger.log("Sent : Graph ID " + std::to_string(graphID), "info");
                        std::string fileName = utils.getFileName(centralStoreFile);
                        int fileSize = utils.getFileSize(centralStoreFile);
                        std::string fileLength = to_string(fileSize);

                        bzero(data, INSTANCE_DATA_LENGTH + 1);
                        read(sockfd, data, INSTANCE_DATA_LENGTH);
                        response = (data);
                        response = utils.trim_copy(response, " \f\n\r\t\v");

                        if (response.compare(JasmineGraphInstanceProtocol::SEND_FILE_NAME) == 0) {
                            instance_logger.log("Received : " + JasmineGraphInstanceProtocol::SEND_FILE_NAME, "info");
                            result_wr = write(sockfd, fileName.c_str(), fileName.size());

                            if(result_wr < 0) {
                                instance_logger.log("Error writing to socket", "error");
                            }

                            instance_logger.log("Sent : File name " + fileName, "info");
                            bzero(data, INSTANCE_DATA_LENGTH + 1);
                            read(sockfd, data, INSTANCE_DATA_LENGTH);
                            response = (data);

                            if (response.compare(JasmineGraphInstanceProtocol::SEND_FILE_LEN) == 0) {
                                instance_logger.log("Received : " + JasmineGraphInstanceProtocol::SEND_FILE_LEN, "info");
                                result_wr = write(sockfd, fileLength.c_str(), fileLength.size());

                                if(result_wr < 0) {
                                    instance_logger.log("Error writing to socket", "error");
                                }

                                instance_logger.log("Sent : File length in bytes " + fileLength, "info");
                                bzero(data, INSTANCE_DATA_LENGTH + 1);
                                read(sockfd, data, INSTANCE_DATA_LENGTH);
                                response = (data);
                                if (response.compare(JasmineGraphInstanceProtocol::SEND_FILE_CONT) == 0) {
                                    instance_logger.log("Received : " + JasmineGraphInstanceProtocol::SEND_FILE_CONT, "info");
                                    instance_logger.log("Going to send file through service", "info");
                                    JasmineGraphInstanceService::sendFileThroughService(host, dataPort, fileName, centralStoreFile, masterIP);
                                }
                            }
                        }
                        int count = 0;

                        while (true) {
                            result_wr = write(sockfd, JasmineGraphInstanceProtocol::FILE_RECV_CHK.c_str(),
                                              JasmineGraphInstanceProtocol::FILE_RECV_CHK.size());

                            if(result_wr < 0) {
                                instance_logger.log("Error writing to socket", "error");
                            }

                            instance_logger.log("Sent : " + JasmineGraphInstanceProtocol::FILE_RECV_CHK, "info");
                            instance_logger.log("Checking if file is received", "info");
                            bzero(data, INSTANCE_DATA_LENGTH + 1);
                            read(sockfd, data, INSTANCE_DATA_LENGTH);
                            response = (data);
                            if (response.compare(JasmineGraphInstanceProtocol::FILE_RECV_WAIT) == 0) {
                                instance_logger.log("Received : " + JasmineGraphInstanceProtocol::FILE_RECV_WAIT, "info");
                                instance_logger.log("Checking file status : " + to_string(count), "info");
                                count++;
                                sleep(1);
                                continue;
                            } else if (response.compare(JasmineGraphInstanceProtocol::FILE_ACK) == 0) {
                                instance_logger.log("Received : " + JasmineGraphInstanceProtocol::FILE_ACK, "info");
                                instance_logger.log("File transfer completed for file : " + centralStoreFile, "info");
                                break;
                            }
                        };
                        //Next we wait till the batch upload completes
                        while (true) {
                            result_wr = write(sockfd, JasmineGraphInstanceProtocol::BATCH_UPLOAD_CHK.c_str(),
                                              JasmineGraphInstanceProtocol::BATCH_UPLOAD_CHK.size());

                            if(result_wr < 0) {
                                instance_logger.log("Error writing to socket", "error");
                            }

                            instance_logger.log("Sent : " + JasmineGraphInstanceProtocol::BATCH_UPLOAD_CHK, "info");
                            bzero(data, INSTANCE_DATA_LENGTH + 1);
                            read(sockfd, data, INSTANCE_DATA_LENGTH);
                            response = (data);

                            if (response.compare(JasmineGraphInstanceProtocol::BATCH_UPLOAD_WAIT) == 0) {
                                instance_logger.log("Received : " + JasmineGraphInstanceProtocol::BATCH_UPLOAD_WAIT, "info");
                                sleep(1);
                                continue;
                            } else if (response.compare(JasmineGraphInstanceProtocol::BATCH_UPLOAD_ACK) == 0) {
                                instance_logger.log("Received : " + JasmineGraphInstanceProtocol::BATCH_UPLOAD_ACK, "info");
                                instance_logger.log("Batch upload completed", "info");
                                break;
                            }
                        }
                    }
                } else {
                    instance_logger.log("There was an error in the upload process and the response is :: " + response, "error");
                }
                close(sockfd);
            }
        }
    }
    return 0;
}

bool JasmineGraphInstanceService::sendFileThroughService(std::string host, int dataPort, std::string fileName,
                            std::string filePath, std::string masterIP) {
    Utils utils;
    int sockfd;
    char data[INSTANCE_DATA_LENGTH + 1];
    socklen_t len;
    struct sockaddr_in serv_addr;
    struct hostent *server;

    sockfd = socket(AF_INET, SOCK_STREAM, 0);

    if (sockfd < 0) {
        std::cerr << "Cannot accept connection" << std::endl;
        return false;
    }

    server = gethostbyname(host.c_str());
    if (server == NULL) {
        std::cerr << "ERROR, no host named " << server << std::endl;
        exit(0);
    }

    bzero((char *) &serv_addr, sizeof(serv_addr));
    serv_addr.sin_family = AF_INET;
    bcopy((char *) server->h_addr,
          (char *) &serv_addr.sin_addr.s_addr,
          server->h_length);
    serv_addr.sin_port = htons(dataPort);
    if (Utils::connect_wrapper(sockfd, (struct sockaddr *) &serv_addr, sizeof(serv_addr)) < 0) {
        std::cerr << "ERROR connecting to port " << dataPort << std::endl;
    }

    int result_wr = write(sockfd, fileName.c_str(), fileName.size());

    if(result_wr < 0) {
        instance_logger.log("Error writing to socket", "error");
    }

    bzero(data, INSTANCE_DATA_LENGTH + 1);
    read(sockfd, data, INSTANCE_DATA_LENGTH);
    string response = (data);
    response = utils.trim_copy(response, " \f\n\r\t\v");

    if (response.compare(JasmineGraphInstanceProtocol::SEND_FILE) == 0) {
        std::cout << "Sending file " << filePath << " through port " << dataPort << std::endl;

        FILE *fp = fopen(filePath.c_str(), "r");
        if (fp == NULL) {
            instance_logger.log("Error opening file", "error");
            close(sockfd);
            return false;
        }

        for (;;) {
            unsigned char buff[INSTANCE_FILE_BUFFER_LENGTH] = {0};
            int nread = fread(buff, 1, INSTANCE_FILE_BUFFER_LENGTH, fp);
            instance_logger.log("Bytes read "  + to_string(nread), "info");

            /* If read was success, send data. */
            if (nread > 0) {
                instance_logger.log("Sending", "info");

                write(sockfd, buff, nread);
            }

            if (nread < INSTANCE_FILE_BUFFER_LENGTH) {
                if (feof(fp))
                    printf("End of file\n");
                if (ferror(fp))
                    printf("Error reading\n");
                break;
            }
        }

        fclose(fp);
        close(sockfd);
        return true;
    }
    return false;
}

map<long, long> calculateOutDegreeDist(string graphID, string partitionID, int serverPort,
                                       std::map<std::string, JasmineGraphHashMapLocalStore> graphDBMapLocalStores,
                                       std::map<std::string, JasmineGraphHashMapCentralStore> graphDBMapCentralStores,
                                       std::vector<string> workerSockets) {

    Utils utils;
    map<long, long> degreeDistribution = calculateLocalOutDegreeDist(graphID, partitionID,
                                                                     graphDBMapLocalStores,
                                                                     graphDBMapCentralStores);

    instance_logger.log("degreeDistribution of graph " + to_string(graphID) + " size " + to_string(degreeDistribution.size()), "info");

    string instanceDataFolderLocation = utils.getJasmineGraphProperty("org.jasminegraph.server.instance.datafolder");
    string attributeFilePart = instanceDataFolderLocation + "/" + graphID + "_odd_" + partitionID;
    ofstream partfile;
    partfile.open(attributeFilePart, std::fstream::trunc);
    for (map<long, long>::iterator it = degreeDistribution.begin(); it != degreeDistribution.end(); ++it) {
    partfile << to_string(it -> first) << "\t" << to_string(it -> second) << endl;
    }
    partfile.close();

<<<<<<< HEAD
    graphDBMapLocalStores.clear();
    graphDBMapCentralStores.clear();
    degreeDistribution.clear();
=======
        std::vector<string> workerSocketPair;
        stringstream wl(*workerIt);
        string intermediate;
        while (getline(wl, intermediate, ':')) {
            workerSocketPair.push_back(intermediate);
        }
        if (std::to_string(serverPort).compare(workerSocketPair[1]) == 0) {
            continue;
        }

        string host = workerSocketPair[0];
        int port = stoi(workerSocketPair[1]);
        int sockfd;
        char data[301];
        bool loop = false;
        socklen_t len;
        struct sockaddr_in serv_addr;
        struct hostent *server;

        sockfd = socket(AF_INET, SOCK_STREAM, 0);

        if (sockfd < 0) {
            std::cout << "Cannot accept connection" << std::endl;
        }

        server = gethostbyname(host.c_str());
        if (server == NULL) {
            std::cout << "ERROR, no host named " << server << std::endl;
        }

        bzero((char *) &serv_addr, sizeof(serv_addr));
        serv_addr.sin_family = AF_INET;
        bcopy((char *) server->h_addr,
              (char *) &serv_addr.sin_addr.s_addr,
              server->h_length);
        serv_addr.sin_port = htons(port);
        if (Utils::connect_wrapper(sockfd, (struct sockaddr *) &serv_addr, sizeof(serv_addr)) < 0) {
            std::cout << "ERROR connecting" << std::endl;
            //TODO::exit
        }

        bzero(data, 301);
        int result_wr = write(sockfd,
                              JasmineGraphInstanceProtocol::WORKER_OUT_DEGREE_DISTRIBUTION.c_str(),
                              JasmineGraphInstanceProtocol::WORKER_OUT_DEGREE_DISTRIBUTION.size());

        if (result_wr < 0) {
            instance_logger.log("Error writing to socket", "error");
        }

        instance_logger.log("Sent : " +
                            JasmineGraphInstanceProtocol::WORKER_OUT_DEGREE_DISTRIBUTION,
                            "info");

        bzero(data, 301);
        read(sockfd, data, 300);
        string response = (data);
        response = utils.trim_copy(response, " \f\n\r\t\v");

        if (response.compare(JasmineGraphInstanceProtocol::OK) == 0) {
            instance_logger.log("Received : " + JasmineGraphInstanceProtocol::OK, "info");
            result_wr = write(sockfd, graphID.c_str(), graphID.size());

            if (result_wr < 0) {
                instance_logger.log("Error writing to socket", "error");
            }
            instance_logger.log("Sent : Graph ID " + graphID, "info");

            bzero(data, 301);
            read(sockfd, data, 300);
            string response = (data);
            response = utils.trim_copy(response, " \f\n\r\t\v");

            if (response.compare(JasmineGraphInstanceProtocol::OK) == 0) {
                instance_logger.log("Received : " + JasmineGraphInstanceProtocol::OK, "info");
                instance_logger.log("Partition ID  : " + workerSocketPair[2], "info");

                string degreeDistString;

                int partitionID = stoi(workerSocketPair[2]);
                result_wr = write(sockfd, std::to_string(partitionID).c_str(),
                                  std::to_string(partitionID).size());

                if (result_wr < 0) {
                    instance_logger.log("Error writing to socket", "error");
                }
                instance_logger.log("Sent : Partition ID " + std::to_string(partitionID), "info");

            }
        }

    }
>>>>>>> 2a6a6645

    return degreeDistribution;
}

map<long, long> calculateLocalOutDegreeDist(string graphID, string partitionID,
                                            std::map<std::string, JasmineGraphHashMapLocalStore> graphDBMapLocalStores,
                                            std::map<std::string, JasmineGraphHashMapCentralStore> graphDBMapCentralStores) {

    auto t_start = std::chrono::high_resolution_clock::now();

    JasmineGraphHashMapLocalStore graphDB;
    JasmineGraphHashMapCentralStore centralDB;
    std::map<std::string, JasmineGraphHashMapLocalStore>::iterator it;
    std::map<std::string, JasmineGraphHashMapCentralStore>::iterator itcen;

    if (JasmineGraphInstanceService::isGraphDBExists(graphID, partitionID)) {
        JasmineGraphInstanceService::loadLocalStore(graphID, partitionID, graphDBMapLocalStores);
    }

    if (JasmineGraphInstanceService::isInstanceCentralStoreExists(graphID, partitionID)) {
        JasmineGraphInstanceService::loadInstanceCentralStore(graphID, partitionID,
                                                              graphDBMapCentralStores);
    }

    graphDB = graphDBMapLocalStores[graphID + "_" + partitionID];
    centralDB = graphDBMapCentralStores[graphID + "_centralstore_" + partitionID];

    map<long, long> degreeDistributionLocal = graphDB.getOutDegreeDistributionHashMap();
    std::map<long, long>::iterator itlocal;

    std::map<long, unordered_set<long>>::iterator itcentral;

    map<long, long> degreeDistributionCentralTotal;

    map<long, unordered_set<long>> centralGraphMap = centralDB.getUnderlyingHashMap();
    map<long, unordered_set<long>> localGraphMap = graphDB.getUnderlyingHashMap();


    for (itcentral = centralGraphMap.begin(); itcentral != centralGraphMap.end(); ++itcentral) {

        long distribution = (itcentral->second).size();
        map<long, long>::iterator degreeDistributionLocalItr = degreeDistributionLocal.find(itcentral->first);
        if (degreeDistributionLocalItr != degreeDistributionLocal.end()) {
            long degreeDistributionValue = degreeDistributionLocalItr->second;
            degreeDistributionLocal[degreeDistributionLocalItr->first] = degreeDistributionValue + distribution;
        }
    }

    auto t_end = std::chrono::high_resolution_clock::now();
    double elapsed_time_ms = std::chrono::duration<double, std::milli>(t_end-t_start).count();

    instance_logger.log("Elapsed time out degree distribution -----------------: " + to_string(elapsed_time_ms), "info");
    return degreeDistributionLocal;
}

map<long, long> calculateLocalInDegreeDist(string graphID, string partitionID,
                                           std::map<std::string, JasmineGraphHashMapLocalStore> graphDBMapLocalStores,
                                           std::map<std::string, JasmineGraphHashMapCentralStore> graphDBMapCentralStores) {

    JasmineGraphHashMapLocalStore graphDB;

    std::map<std::string, JasmineGraphHashMapLocalStore>::iterator it;

    if (JasmineGraphInstanceService::isGraphDBExists(graphID, partitionID)) {
        JasmineGraphInstanceService::loadLocalStore(graphID, partitionID, graphDBMapLocalStores);
    }

    graphDB = graphDBMapLocalStores[graphID + "_" + partitionID];

    map<long, long> degreeDistribution = graphDB.getInDegreeDistributionHashMap();
    std::map<long, long>::iterator its;

    return degreeDistribution;
}

map<long, long> calculateInDegreeDist(string graphID, string partitionID, int serverPort,
                                      std::map<std::string, JasmineGraphHashMapLocalStore> graphDBMapLocalStores,
                                      std::map<std::string, JasmineGraphHashMapCentralStore> graphDBMapCentralStores,
                                      std::vector<string> workerSockets, string workerList) {
    Utils utils;

    auto t_start = std::chrono::high_resolution_clock::now();

    map<long, long> degreeDistribution = calculateLocalInDegreeDist(graphID, partitionID, graphDBMapLocalStores,
                                                                    graphDBMapCentralStores);


    for (vector<string>::iterator workerIt = workerSockets.begin(); workerIt != workerSockets.end(); ++workerIt) {
        instance_logger.log("Worker pair " + *workerIt, "info");

        std::vector<string> workerSocketPair;
        stringstream wl(*workerIt);
        string intermediate;
        while (getline(wl, intermediate, ':')) {
            workerSocketPair.push_back(intermediate);
        }
        string workerPartitionID = workerSocketPair[2];

<<<<<<< HEAD
        JasmineGraphHashMapCentralStore centralDB;
=======
        if (std::to_string(serverPort).compare(workerSocketPair[1]) == 0) {
            continue;
        }

        string host = workerSocketPair[0];
        int port = stoi(workerSocketPair[1]);
        int sockfd;
        char data[301];
        bool loop = false;
        socklen_t len;
        struct sockaddr_in serv_addr;
        struct hostent *server;

        sockfd = socket(AF_INET, SOCK_STREAM, 0);
>>>>>>> 2a6a6645

        std::map<std::string, JasmineGraphHashMapCentralStore>::iterator itcen;

        if (JasmineGraphInstanceService::isInstanceCentralStoreExists(graphID, workerPartitionID)) {
            JasmineGraphInstanceService::loadInstanceCentralStore(graphID, workerPartitionID, graphDBMapCentralStores);
        }
<<<<<<< HEAD
        centralDB = graphDBMapCentralStores[graphID + "_centralstore_" + workerPartitionID];

        map<long, long> degreeDistributionCentral = centralDB.getInDegreeDistributionHashMap();
        std::map<long, long>::iterator itcentral;
        std::map<long, long>::iterator its;

        for (its = degreeDistributionCentral.begin(); its != degreeDistributionCentral.end(); ++its) {
            bool centralNodeFound = false;
            map<long, long>::iterator degreeDistributionLocalItr = degreeDistribution.find(its->first);
            if (degreeDistributionLocalItr != degreeDistribution.end()) {
                long degreeDistributionValue = degreeDistributionLocalItr->second;
                degreeDistribution[degreeDistributionLocalItr->first] = degreeDistributionValue + its->second;
            }
=======

        bzero((char *) &serv_addr, sizeof(serv_addr));
        serv_addr.sin_family = AF_INET;
        bcopy((char *) server->h_addr,
              (char *) &serv_addr.sin_addr.s_addr,
              server->h_length);
        serv_addr.sin_port = htons(port);
        if (Utils::connect_wrapper(sockfd, (struct sockaddr *) &serv_addr, sizeof(serv_addr)) < 0) {
            std::cout << "ERROR connecting" << std::endl;
            //TODO::exit
        }

        bzero(data, 301);
        int result_wr = write(sockfd, JasmineGraphInstanceProtocol::WORKER_IN_DEGREE_DISTRIBUTION.c_str(),
                              JasmineGraphInstanceProtocol::WORKER_IN_DEGREE_DISTRIBUTION.size());

        if (result_wr < 0) {
            instance_logger.log("Error writing to socket", "error");
>>>>>>> 2a6a6645
        }

        graphDBMapLocalStores.clear();
        graphDBMapCentralStores.clear();
        degreeDistributionCentral.clear();
        instance_logger.log("Worker partition idd combined " + workerPartitionID, "info");

    }

    auto t_end = std::chrono::high_resolution_clock::now();
    double elapsed_time_ms = std::chrono::duration<double, std::milli>(t_end-t_start).count();

    instance_logger.log("Elapsed time in degree distribution -----------------: " + to_string(elapsed_time_ms), "info");

    instance_logger.log("In Degree Dist size: " + to_string(degreeDistribution.size()), "info");

    string instanceDataFolderLocation = utils.getJasmineGraphProperty("org.jasminegraph.server.instance.datafolder");
    string attributeFilePart = instanceDataFolderLocation + "/" + graphID + "_idd_" + partitionID;
    ofstream partfile;
    partfile.open(attributeFilePart, std::fstream::trunc);
    for (map<long, long>::iterator it = degreeDistribution.begin(); it != degreeDistribution.end(); ++it) {
    partfile << to_string(it -> first) << "\t" << to_string(it -> second) << endl;
    }
    partfile.close();

    degreeDistribution.clear();
    return degreeDistribution;
}

map<long, map<long, unordered_set<long>>> calculateLocalEgoNet(string graphID, string partitionID,
                                                               int serverPort, JasmineGraphHashMapLocalStore localDB,
                                                               JasmineGraphHashMapCentralStore centralDB,
                                                               std::vector<string> workerSockets) {

    std::map<long, map<long, unordered_set<long>>> egonetMap;

    map<long, unordered_set<long>> centralGraphMap = centralDB.getUnderlyingHashMap();
    map<long, unordered_set<long>> localGraphMap = localDB.getUnderlyingHashMap();

    for (map<long, unordered_set<long >>::iterator it = localGraphMap.begin(); it != localGraphMap.end(); ++it) {
        unordered_set<long> neighbours = it->second;

        map<long, unordered_set<long>> individualEgoNet;
        individualEgoNet.insert(std::make_pair(it->first, neighbours));

        for (unordered_set<long>::iterator neighbour = neighbours.begin(); neighbour != neighbours.end(); ++neighbour) {
            unordered_set<long> neighboursOfNeighboursInSameEgoNet;

            map<long, unordered_set<long>>::iterator localGraphMapItr = localGraphMap.find(*neighbour);
            if (localGraphMapItr != localGraphMap.end()) {
                unordered_set<long> neighboursOfNeighbour = localGraphMapItr->second;

                for (auto neighboursOfNeighbourItr = neighboursOfNeighbour.begin(); neighboursOfNeighbourItr != neighboursOfNeighbour.end();
                     ++neighboursOfNeighbourItr) {

                    unordered_set<long>::iterator neighboursItr = neighbours.find(*neighboursOfNeighbourItr);
                    if (neighboursItr != neighbours.end()) {
                        neighboursOfNeighboursInSameEgoNet.insert(*neighboursItr);
                    }
                }
            }
            individualEgoNet.insert(std::make_pair(*neighbour, neighboursOfNeighboursInSameEgoNet));
        }

        egonetMap.insert(std::make_pair(it->first, individualEgoNet));
    }

    for (map<long, unordered_set<long>>::iterator it = centralGraphMap.begin(); it != centralGraphMap.end(); ++it) {
        unordered_set<long> distribution = it->second;

        map<long, map<long, unordered_set<long>>>::iterator egonetMapItr = egonetMap.find(it->first);

        if (egonetMapItr == egonetMap.end()) {
            map<long, unordered_set<long>> vertexMapFromCentralStore;
            vertexMapFromCentralStore.insert(std::make_pair(it->first,
                                                            distribution)); // Here we do not have the relation information among neighbours
            egonetMap.insert(std::make_pair(it->first, vertexMapFromCentralStore));

        } else {
            map<long, unordered_set<long>> egonetSubGraph = egonetMapItr->second;

            map<long, unordered_set<long>>::iterator egonetSubGraphItr = egonetSubGraph.find(it->first);
            if (egonetSubGraphItr != egonetSubGraph.end()) {
                unordered_set<long> egonetSubGraphNeighbours = egonetSubGraphItr->second;
                egonetSubGraphNeighbours.insert(distribution.begin(), distribution.end());
                egonetSubGraphItr->second = egonetSubGraphNeighbours;
            }
        }
    }


    for (vector<string>::iterator workerIt = workerSockets.begin(); workerIt != workerSockets.end(); ++workerIt) {

        std::vector<string> workerSocketPair;
        stringstream wl(*workerIt);
        string intermediate;
        while (getline(wl, intermediate, ':')) {
            workerSocketPair.push_back(intermediate);
        }

        Utils utils;
        std::string aggregatorFilePath = utils.getJasmineGraphProperty("org.jasminegraph.server.instance.datafolder");
        std::string centralGraphIdentifier = graphID + +"_centralstore_" + workerSocketPair[2];

        std::string centralStoreFile = aggregatorFilePath + "/" + centralGraphIdentifier;
        instance_logger.log("###INSTANCE### centralstore " + centralStoreFile, "info");

        struct stat centralStoreFileBuffer;
        if (stat(centralStoreFile.c_str(), &centralStoreFileBuffer) == 0) {
            if (centralStoreFileBuffer.st_mode & S_IFREG) {
                JasmineGraphHashMapCentralStore centralStore = JasmineGraphInstanceService::loadCentralStore(
                        centralStoreFile);
                map<long, unordered_set<long>> centralGraphMap = centralStore.getUnderlyingHashMap();

                for (map<long, unordered_set<long>>::iterator centralGraphMapIterator = centralGraphMap.begin();
                     centralGraphMapIterator != centralGraphMap.end(); ++centralGraphMapIterator) {
                    long startVid = centralGraphMapIterator->first;
                    unordered_set<long> endVidSet = centralGraphMapIterator->second;

                    for (auto itr = endVidSet.begin(); itr != endVidSet.end(); ++itr) {

                        map<long, map<long, unordered_set<long>>>::iterator egonetMapItr = egonetMap.find(*itr);

                        if (egonetMapItr != egonetMap.end()) {

                            map<long, unordered_set<long>> egonetSubGraph = egonetMapItr->second;
                            map<long, unordered_set<long>>::iterator egonetSubGraphItr = egonetSubGraph.find(*itr);
                            if (egonetSubGraphItr != egonetSubGraph.end()) {
                                unordered_set<long> egonetSubGraphNeighbours = egonetSubGraphItr->second;
                                egonetSubGraphNeighbours.insert(startVid);
                                egonetSubGraphItr->second = egonetSubGraphNeighbours;
                            }
                        }

                    }
                }
            }
        }
    }

    return egonetMap;
}

void calculateEgoNet(string graphID, string partitionID,
                     int serverPort, JasmineGraphHashMapLocalStore localDB,
                     JasmineGraphHashMapCentralStore centralDB,
                     string workerList) {

    std::vector<string> workerSockets;
    stringstream wl(workerList);
    string intermediate;
    while (getline(wl, intermediate, ',')) {
        workerSockets.push_back(intermediate);
    }
    map<long, map<long, unordered_set<long>>> egonetMap = calculateLocalEgoNet(graphID, partitionID,
                                                                               serverPort, localDB, centralDB,
                                                                               workerSockets);

    Utils utils;
    string instanceDataFolderLocation = utils.getJasmineGraphProperty("org.jasminegraph.server.instance.datafolder");
    string attributeFilePart = instanceDataFolderLocation + "/" + graphID + "_egonet_" + partitionID;
    ofstream partfile;
    partfile.open(attributeFilePart, std::fstream::trunc);
    for (map<long, map<long, unordered_set<long>>>::iterator it = egonetMap.begin(); it != egonetMap.end(); ++it) {
        map<long, unordered_set<long>> egonetInternalMap = it->second;
        for (map<long, unordered_set<long>>::iterator itm = egonetInternalMap.begin(); itm != egonetInternalMap.end(); ++itm) {
            unordered_set<long> egonetInternalMapEdges = itm->second;
            for (unordered_set<long>::iterator ite = egonetInternalMapEdges.begin(); ite != egonetInternalMapEdges.end(); ++ite) {
                partfile << to_string(it->first) << "\t" << to_string(itm->first) << "\t" << to_string(*ite) << endl;
            }
        }
    }
    partfile.close();

    //todo  invoke other workers asynchronously
    for (vector<string>::iterator workerIt = workerSockets.begin();
         workerIt != workerSockets.end(); ++workerIt) {
        instance_logger.log("Worker pair " + *workerIt, "info");

        std::vector<string> workerSocketPair;
        stringstream wl(*workerIt);
        string intermediate;
        while (getline(wl, intermediate, ':')) {
            workerSocketPair.push_back(intermediate);
        }

        if (std::to_string(serverPort).compare(workerSocketPair[1]) == 0) {
            continue;
        }

        Utils utils;
        string host = workerSocketPair[0];
        int port = stoi(workerSocketPair[1]);
        int sockfd;
        char data[301];
        bool loop = false;
        socklen_t len;
        struct sockaddr_in serv_addr;
        struct hostent *server;

        sockfd = socket(AF_INET, SOCK_STREAM, 0);

        if (sockfd < 0) {
            std::cout << "Cannot accept connection" << std::endl;
        }

        server = gethostbyname(host.c_str());
        if (server == NULL) {
            std::cout << "ERROR, no host named " << server << std::endl;
        }

        bzero((char *) &serv_addr, sizeof(serv_addr));
        serv_addr.sin_family = AF_INET;
        bcopy((char *) server->h_addr,
              (char *) &serv_addr.sin_addr.s_addr,
              server->h_length);
        serv_addr.sin_port = htons(port);
        if (Utils::connect_wrapper(sockfd, (struct sockaddr *) &serv_addr, sizeof(serv_addr)) < 0) {
            std::cout << "ERROR connecting" << std::endl;
            //TODO::exit
        }

        bzero(data, 301);
        int result_wr = write(sockfd,
                              JasmineGraphInstanceProtocol::WORKER_EGO_NET.c_str(),
                              JasmineGraphInstanceProtocol::WORKER_EGO_NET.size());

        if (result_wr < 0) {
            instance_logger.log("Error writing to socket", "error");
        }

        instance_logger.log("Sent : " +
                            JasmineGraphInstanceProtocol::WORKER_EGO_NET, "info");

        bzero(data, 301);
        read(sockfd, data, 300);
        string response = (data);
        response = utils.trim_copy(response, " \f\n\r\t\v");

        if (response.compare(JasmineGraphInstanceProtocol::OK) == 0) {
            instance_logger.log("Received : " + JasmineGraphInstanceProtocol::OK, "info");
            result_wr = write(sockfd, graphID.c_str(), graphID.size());

            if (result_wr < 0) {
                instance_logger.log("Error writing to socket", "error");
            }
            instance_logger.log("Sent : Graph ID " + graphID, "info");

            bzero(data, 301);
            read(sockfd, data, 300);
            string response = (data);
            response = utils.trim_copy(response, " \f\n\r\t\v");

            if (response.compare(JasmineGraphInstanceProtocol::OK) == 0) {
                instance_logger.log("Received : " + JasmineGraphInstanceProtocol::OK, "info");
                instance_logger.log("Partition ID  : " + workerSocketPair[2], "info");

                string egonetString;

                int partitionID = stoi(workerSocketPair[2]);
                result_wr = write(sockfd, std::to_string(partitionID).c_str(),
                                  std::to_string(partitionID).size());

                if (result_wr < 0) {
                    instance_logger.log("Error writing to socket", "error");
                }
                instance_logger.log("Sent : Partition ID " + std::to_string(partitionID), "info");
                bzero(data, 301);
                read(sockfd, data, 300);
                string response = (data);
                response = utils.trim_copy(response, " \f\n\r\t\v");

                if (!response.compare(JasmineGraphInstanceProtocol::OK) == 0) {
                    instance_logger.log("Error reading from socket", "error");
                }

                result_wr = write(sockfd, workerList.c_str(), workerList.size());

                if (result_wr < 0) {
                    instance_logger.log("Error writing to socket", "error");
                }

                instance_logger.log("Sent : Host List ", "info");

                bzero(data, 301);
                read(sockfd, data, 300);
                response = (data);
                response = utils.trim_copy(response, " \f\n\r\t\v");

                if (response.compare(JasmineGraphInstanceProtocol::OK) == 0) {
                    instance_logger.log("Received : " + JasmineGraphInstanceProtocol::OK, "info");
                } else {
                    instance_logger.log("Error reading from socket", "error");
                }
            }
        }
    }
}

map<long, double> calculateLocalPageRank(string graphID, double alpha, string partitionID, int serverPort, int top_k_page_rank_value,
                            string graphVertexCount, JasmineGraphHashMapLocalStore localDB,
                            JasmineGraphHashMapCentralStore centralDB,
                            std::vector<string> workerSockets, int iterations) {
    auto t_start = std::chrono::high_resolution_clock::now();

    map<long, unordered_set<long>> centralGraphMap = centralDB.getUnderlyingHashMap();
    map<long, unordered_set<long>> localGraphMap = localDB.getUnderlyingHashMap();
    map<long, unordered_set<long>>::iterator localGraphMapIterator;
    map<long, unordered_set<long>>::iterator centralGraphMapIterator;

    std::vector<long> vertexVector;
    for (localGraphMapIterator = localGraphMap.begin();
         localGraphMapIterator != localGraphMap.end(); ++localGraphMapIterator) {
        long startVid = localGraphMapIterator->first;
        unordered_set<long> endVidSet = localGraphMapIterator->second;

        for (auto itr = endVidSet.begin(); itr != endVidSet.end(); ++itr) {
            if (localGraphMap.find(*itr) == localGraphMap.end()) {
                unordered_set<long> valueSet;
                localGraphMap.insert(std::make_pair(*itr, valueSet));
            }
        }
    }


    long partitionVertexCount = localGraphMap.size();
    long worldOnlyVertexCount = atol(graphVertexCount.c_str()) - partitionVertexCount;

    double damp = 1 - alpha;
    int M = partitionVertexCount + 1;

    long adjacencyIndex[M];
    int counter = 0;

    for (localGraphMapIterator = localGraphMap.begin();
         localGraphMapIterator != localGraphMap.end(); ++localGraphMapIterator) {
        long startVid = localGraphMapIterator->first;

        adjacencyIndex[counter] = startVid;
        counter++;
    }

    adjacencyIndex[partitionVertexCount] = -1;

    long entireGraphSize = atol(graphVertexCount.c_str());
    float mu = (damp / entireGraphSize);
    unordered_map<float, float> resultTreeMap;
    // calculating local pagerank
    map<long, double> rankMap;


    map<long, long> inDegreeDistribution;

    Utils utils;
    std::string aggregatorFilePath = utils.getJasmineGraphProperty("org.jasminegraph.server.instance.datafolder");
    std::string iddFilePath = aggregatorFilePath + "/" + graphID + +"_idd_" + partitionID;
    ifstream dataFile;
    dataFile.open(iddFilePath);

    while(!dataFile.eof()) {
        std::string str;
        std::getline( dataFile, str);
        std::stringstream buffer(str);
        std::string temp;
        std::vector<long> values;

        while( getline( buffer, temp, '\t') ) {
            values.push_back( ::strtod(temp.c_str(), 0));
        }
        if (values.size() == 2) {
            long nodeID = values[0];
            long iddValue = values[1];
            inDegreeDistribution.insert(std::make_pair(nodeID, iddValue));
        }
    }

    for (localGraphMapIterator = localGraphMap.begin();
         localGraphMapIterator != localGraphMap.end(); ++localGraphMapIterator) {
        auto inDegreeDistributionItr = inDegreeDistribution.find(localGraphMapIterator->first);

        if (inDegreeDistributionItr != inDegreeDistribution.end()) {
            long inDegree = inDegreeDistributionItr->second;
            double authorityScore = (alpha * 1 + mu) * inDegree;
            rankMap.insert(std::make_pair(inDegreeDistributionItr->first, authorityScore));
        }
    }

    int count = 0;
    while (count < iterations) {

        for (localGraphMapIterator = localGraphMap.begin();
             localGraphMapIterator != localGraphMap.end(); ++localGraphMapIterator) {

            long startVid = localGraphMapIterator->first;
            unordered_set<long> endVidSet = localGraphMapIterator->second;
            double existingParentRank = 1;

            auto rankMapItr = rankMap.find(startVid);
            if (rankMapItr != rankMap.end()) {
                existingParentRank = rankMapItr->second;
            } else {
                rankMap.insert(std::make_pair(startVid, existingParentRank));
            }

            long degree = endVidSet.size();
            double distributedRank = alpha * (existingParentRank / degree) + mu;

            for (long itr: endVidSet) {
                auto rankMapItr = rankMap.find(itr);

                double existingChildRank = 0;
                double finalRank = 0;
                if (rankMapItr != rankMap.end()) {
                    existingChildRank = rankMapItr->second;
                    finalRank = existingChildRank + distributedRank;

                    rankMapItr->second = finalRank;
                } else {
                    finalRank = existingChildRank + distributedRank;
                    rankMap.insert(std::make_pair(itr, finalRank));

                }
            }
        }

        count++;
    }

    map<double, long> rankMapResults;
    map<long, double> finalPageRankResults;
    if (top_k_page_rank_value == -1) {
        instance_logger.log("Page rank is not implemented", "info");
    } else {
        std::string resultTree = "";
        for (map<long, double>::iterator rankMapItr = rankMap.begin(); rankMapItr != rankMap.end(); ++rankMapItr) {
            rankMapResults.insert(std::make_pair(rankMapItr->second, rankMapItr->first));
        }

        int count = 0;
        for (map<double, long>::iterator rankMapItr = rankMapResults.end();
            rankMapItr != rankMapResults.begin(); --rankMapItr) {
            finalPageRankResults.insert(std::make_pair(rankMapItr->second, rankMapItr->first));
            count++;
        }
    }

    auto t_end = std::chrono::high_resolution_clock::now();
    double elapsed_time_ms = std::chrono::duration<double, std::milli>(t_end-t_start).count();

    centralGraphMap.clear();
    localGraphMap.clear();
    resultTreeMap.clear();
    inDegreeDistribution.clear();
    rankMap.clear();
    rankMapResults.clear();
    instance_logger.log("Elapsed time pgrnk -----------------: " + to_string(elapsed_time_ms), "info");
    return finalPageRankResults;
}

map<long, unordered_set<long>> getEdgesWorldToLocal(string graphID, string partitionID, int serverPort,
                                                    string graphVertexCount, JasmineGraphHashMapLocalStore localDB,
                                                    JasmineGraphHashMapCentralStore centralDB,
                                                    map<long, unordered_set<long>> graphVertexMap,
                                                    std::vector<string> workerSockets) {

    map<long, unordered_set<long>> worldToLocalVertexMap;
    for (vector<string>::iterator workerIt = workerSockets.begin(); workerIt != workerSockets.end(); ++workerIt) {
        std::vector<string> workerSocketPair;
        stringstream wl(*workerIt);
        string intermediate;
        while (getline(wl, intermediate, ':')) {
            workerSocketPair.push_back(intermediate);
        }

        Utils utils;
        std::string aggregatorFilePath = utils.getJasmineGraphProperty("org.jasminegraph.server.instance.datafolder");
        std::string centralGraphIdentifier = graphID + +"_centralstore_" + workerSocketPair[2];

        std::string centralStoreFile = aggregatorFilePath + "/" + centralGraphIdentifier;
        instance_logger.log("###INSTANCE### centralstore " + centralStoreFile, "info");

        struct stat s;
        if (stat(centralStoreFile.c_str(), &s) == 0) {
            if (s.st_mode & S_IFREG) {
                JasmineGraphHashMapCentralStore centralStore = JasmineGraphInstanceService::loadCentralStore(
                        centralStoreFile);
                map<long, unordered_set<long>> centralGraphMap = centralStore.getUnderlyingHashMap();

                for (map<long, unordered_set<long>>::iterator centralGraphMapIterator = centralGraphMap.begin();
                     centralGraphMapIterator != centralGraphMap.end(); ++centralGraphMapIterator) {
                    long startVid = centralGraphMapIterator->first;
                    unordered_set<long> endVidSet = centralGraphMapIterator->second;

                    for (auto itr = endVidSet.begin(); itr != endVidSet.end(); ++itr) {
                        if (graphVertexMap.find(*itr) != graphVertexMap.end()) {
                            map<long, unordered_set<long>>::iterator toIDiterator = worldToLocalVertexMap.find(*itr);

                            if (toIDiterator != worldToLocalVertexMap.end()) {
                                unordered_set<long> fromIDs = toIDiterator->second;
                                fromIDs.insert(startVid);
                                toIDiterator->second = fromIDs;
                            } else {
                                unordered_set<long> fromIDs;
                                fromIDs.insert(startVid);
                                worldToLocalVertexMap.insert(std::make_pair(*itr, fromIDs));
                            }
                        }
                    }
                }
            }
        }
    }

    return worldToLocalVertexMap;

}

void JasmineGraphInstanceService::startCollectingLoadAverage() {
    int elapsedTime = 0;
    time_t start;
    time_t end;
    StatisticCollector statisticCollector;


    start = time(0);

    while(collectValid)
    {

        if(time(0)-start == Conts::LOAD_AVG_COLLECTING_GAP)
        {
            elapsedTime += Conts::LOAD_AVG_COLLECTING_GAP*1000;
            double loadAgerage = statisticCollector.getLoadAverage();
            loadAverageVector.push_back(std::to_string(loadAgerage));
            start = start + Conts::LOAD_AVG_COLLECTING_GAP;
        }
    }

}


void JasmineGraphInstanceService::initServer(string trainData){
    Utils utils;
    std::vector<std::string> trainargs = Utils::split(trainData, ' ');
    string graphID;
    string partitionID = trainargs[trainargs.size() - 1];

    for (int i = 0; i < trainargs.size(); i++) {
        if (trainargs[i] == "--graph_id") {
            graphID = trainargs[i + 1];
            break;
        }
    }

    std::vector<char *> vc;
    std::transform(trainargs.begin(), trainargs.end(), std::back_inserter(vc), converter);

    std::string path = "cd " + utils.getJasmineGraphProperty("org.jasminegraph.fl.location") + " && ";
    std::string command = path + "python3.11 fl_server.py "+ utils.getJasmineGraphProperty("org.jasminegraph.fl.weights") + " "
                                + utils.getJasmineGraphProperty("org.jasminegraph.fl.dataDir")
                                + " " + utils.getJasmineGraphProperty("org.jasminegraph.fl.dataDir")+ " "+ graphID + " 0 "
                                + utils.getJasmineGraphProperty("org.jasminegraph.fl_clients")
                                + " " + utils.getJasmineGraphProperty("org.jasminegraph.fl.epochs") +" localhost 5000 > server_logs.txt";
    popen(command.c_str(), "r");
}

void JasmineGraphInstanceService::initOrgServer(string trainData){
    Utils utils;
    std::vector<std::string> trainargs = Utils::split(trainData, ' ');
    std::string graphID;
    string partitionID = trainargs[trainargs.size() - 1];

    for (int i = 0; i < trainargs.size(); i++) {
        if (trainargs[i] == "--graph_id") {
            graphID = trainargs[i + 1];
            break;
        }
    }

    std::vector<char *> vc;
    std::transform(trainargs.begin(), trainargs.end(), std::back_inserter(vc), converter);

    std::string path = "cd " + utils.getJasmineGraphProperty("org.jasminegraph.fl.location") + " && ";
    std::string command = path + "python3.11 org_server.py " + graphID+ " " + utils.getJasmineGraphProperty("org.jasminegraph.fl_clients")
                                    + " " + utils.getJasmineGraphProperty("org.jasminegraph.fl.epochs")
                                    +" localhost 5050 > org_server_logs.txt";
    popen(command.c_str(), "r");
}

void JasmineGraphInstanceService::initAgg(string trainData){
    Utils utils;
    std::vector<std::string> trainargs = Utils::split(trainData, ' ');
    string graphID;
    string partitionID = trainargs[trainargs.size() - 1];

    for (int i = 0; i < trainargs.size(); i++) {
        if (trainargs[i] == "--graph_id") {
            graphID = trainargs[i + 1];
            break;
        }
    }

    std::vector<char *> vc;
    std::transform(trainargs.begin(), trainargs.end(), std::back_inserter(vc), converter);

    std::string path = "cd " + utils.getJasmineGraphProperty("org.jasminegraph.fl.location") + " && ";
    std::string command = path + "python3.11 org_agg.py "+ " "
                                + utils.getJasmineGraphProperty("org.jasminegraph.fl.dataDir")
                                + " " + utils.getJasmineGraphProperty("org.jasminegraph.fl.dataDir")+ " " + "4" + " 0 "
                                + utils.getJasmineGraphProperty("org.jasminegraph.fl.num.orgs")
                                + " " + utils.getJasmineGraphProperty("org.jasminegraph.fl.epochs") +" localhost 5000 > agg_logs.txt";
    popen(command.c_str(), "r");
}

void JasmineGraphInstanceService::initClient(string trainData){
    Utils utils;
    std::vector<std::string> trainargs = Utils::split(trainData, ' ');
    string graphID;
    string partitionID = trainargs[trainargs.size() - 1];

    for (int i = 0; i < trainargs.size(); i++) {
        if (trainargs[i] == "--graph_id") {
            graphID = trainargs[i + 1];
            break;
        }
    }


    std::vector<char *> vc;
    std::transform(trainargs.begin(), trainargs.end(), std::back_inserter(vc), converter);

    std::string path = "cd " + utils.getJasmineGraphProperty("org.jasminegraph.fl.location") + " && ";
    std::string command = path + "python3.11 fl_client.py "+ utils.getJasmineGraphProperty("org.jasminegraph.fl.weights") + " "
                                + utils.getJasmineGraphProperty("org.jasminegraph.fl.dataDir")
                                + " " + utils.getJasmineGraphProperty("org.jasminegraph.fl.dataDir")+ " "+ graphID + " " + partitionID + " "
                                + utils.getJasmineGraphProperty("org.jasminegraph.fl.epochs")
                                + " localhost " + utils.getJasmineGraphProperty("org.jasminegraph.fl.org.port")
                                + " > client_logs_" + partitionID +".txt";

    popen(command.c_str(), "r");
}

void JasmineGraphInstanceService::mergeFiles(string trainData){

    Utils utils;
    std::vector<std::string> trainargs = Utils::split(trainData, ' ');
    string graphID = trainargs[1];
    string partitionID = trainargs[2];

    std::string path = "cd " + utils.getJasmineGraphProperty("org.jasminegraph.fl.location") + " && ";
    std::string command = path + "python3.11 merge.py "+ utils.getJasmineGraphProperty("org.jasminegraph.server.instance.datafolder")+ " "
                                + utils.getJasmineGraphProperty("org.jasminegraph.server.instance.trainedmodelfolder") + " "
                                + utils.getJasmineGraphProperty("org.jasminegraph.fl.dataDir") + " " + graphID + " " + partitionID + " > merge_logs"
                                + partitionID +".txt";

    popen(command.c_str(), "r");
}<|MERGE_RESOLUTION|>--- conflicted
+++ resolved
@@ -975,105 +975,12 @@
             }
             partfile.close();
 
-<<<<<<< HEAD
             loop = true;
             pageRankResults.clear();
             localGraphMap.clear();
             pageRankLocalstore.clear();
             graphDBMapCentralStores.clear();
             graphDBMapLocalStoresPgrnk.clear();
-=======
-            for (vector<string>::iterator workerIt = workerSockets.begin(); workerIt != workerSockets.end(); ++workerIt) {
-                instance_logger.log("Worker pair " + *workerIt, "info");
-
-                std::vector<string> workerSocketPair;
-                stringstream wl(*workerIt);
-                string intermediate;
-                while (getline(wl, intermediate, ':')) {
-                    workerSocketPair.push_back(intermediate);
-                }
-
-                if (std::to_string(serverPort).compare(workerSocketPair[1]) == 0) {
-                    continue;
-                }
-
-                string host = workerSocketPair[0];
-                int port = stoi(workerSocketPair[1]);
-                int sockfd;
-                char data[301];
-                bool loop = false;
-                socklen_t len;
-                struct sockaddr_in serv_addr;
-                struct hostent *server;
-
-                sockfd = socket(AF_INET, SOCK_STREAM, 0);
-
-                if (sockfd < 0) {
-                    std::cout << "Cannot accept connection" << std::endl;
-                }
-
-                server = gethostbyname(host.c_str());
-                if (server == NULL) {
-                    std::cout << "ERROR, no host named " << server << std::endl;
-                }
-
-                bzero((char *) &serv_addr, sizeof(serv_addr));
-                serv_addr.sin_family = AF_INET;
-                bcopy((char *) server->h_addr,
-                      (char *) &serv_addr.sin_addr.s_addr,
-                      server->h_length);
-                serv_addr.sin_port = htons(port);
-                if (Utils::connect_wrapper(sockfd, (struct sockaddr *) &serv_addr, sizeof(serv_addr)) < 0) {
-                    std::cout << "ERROR connecting" << std::endl;
-                    //TODO::exit
-                }
-
-                bzero(data, 301);
-                int result_wr = write(sockfd, JasmineGraphInstanceProtocol::WORKER_PAGE_RANK_DISTRIBUTION.c_str(),
-                                      JasmineGraphInstanceProtocol::WORKER_PAGE_RANK_DISTRIBUTION.size());
-
-                if (result_wr < 0) {
-                    instance_logger.log("Error writing to socket", "error");
-                }
-
-                instance_logger.log("Sent : " + JasmineGraphInstanceProtocol::WORKER_PAGE_RANK_DISTRIBUTION,
-                                    "info");
-
-                bzero(data, 301);
-                read(sockfd, data, 300);
-                string response = (data);
-                response = utils.trim_copy(response, " \f\n\r\t\v");
-
-                if (response.compare(JasmineGraphInstanceProtocol::OK) == 0) {
-                    instance_logger.log("Received : " + JasmineGraphInstanceProtocol::OK, "info");
-                    result_wr = write(sockfd, graphID.c_str(), graphID.size());
-
-                    if (result_wr < 0) {
-                        instance_logger.log("Error writing to socket", "error");
-                    }
-                    instance_logger.log("Sent : Graph ID " + graphID, "info");
-
-                    bzero(data, 301);
-                    read(sockfd, data, 300);
-                    string response = (data);
-                    response = utils.trim_copy(response, " \f\n\r\t\v");
-
-                    if (response.compare(JasmineGraphInstanceProtocol::OK) == 0) {
-                        instance_logger.log("Received : " + JasmineGraphInstanceProtocol::OK, "info");
-                        string degreeDistString;
-
-                        int partitionID = stoi(workerSocketPair[2]);
-                        result_wr = write(sockfd, std::to_string(partitionID).c_str(), std::to_string(partitionID).size());
-
-                        if (result_wr < 0) {
-                            instance_logger.log("Error writing to socket", "error");
-                        }
-                        instance_logger.log("Sent : Partition ID " + std::to_string(partitionID), "info");
-
-                    }
-                }
-            }
->>>>>>> 2a6a6645
             instance_logger.log("Finish : Calculate Local page rank.", "info");
         } else if (line.compare(
                 JasmineGraphInstanceProtocol::WORKER_PAGE_RANK_DISTRIBUTION) == 0) {
@@ -3799,227 +3706,114 @@
     }
     partfile.close();
 
-<<<<<<< HEAD
     graphDBMapLocalStores.clear();
     graphDBMapCentralStores.clear();
     degreeDistribution.clear();
-=======
+
+    return degreeDistribution;
+}
+
+map<long, long> calculateLocalOutDegreeDist(string graphID, string partitionID,
+                                            std::map<std::string, JasmineGraphHashMapLocalStore> graphDBMapLocalStores,
+                                            std::map<std::string, JasmineGraphHashMapCentralStore> graphDBMapCentralStores) {
+
+    auto t_start = std::chrono::high_resolution_clock::now();
+
+    JasmineGraphHashMapLocalStore graphDB;
+    JasmineGraphHashMapCentralStore centralDB;
+    std::map<std::string, JasmineGraphHashMapLocalStore>::iterator it;
+    std::map<std::string, JasmineGraphHashMapCentralStore>::iterator itcen;
+
+    if (JasmineGraphInstanceService::isGraphDBExists(graphID, partitionID)) {
+        JasmineGraphInstanceService::loadLocalStore(graphID, partitionID, graphDBMapLocalStores);
+    }
+
+    if (JasmineGraphInstanceService::isInstanceCentralStoreExists(graphID, partitionID)) {
+        JasmineGraphInstanceService::loadInstanceCentralStore(graphID, partitionID,
+                                                              graphDBMapCentralStores);
+    }
+
+    graphDB = graphDBMapLocalStores[graphID + "_" + partitionID];
+    centralDB = graphDBMapCentralStores[graphID + "_centralstore_" + partitionID];
+
+    map<long, long> degreeDistributionLocal = graphDB.getOutDegreeDistributionHashMap();
+    std::map<long, long>::iterator itlocal;
+
+    std::map<long, unordered_set<long>>::iterator itcentral;
+
+    map<long, long> degreeDistributionCentralTotal;
+
+    map<long, unordered_set<long>> centralGraphMap = centralDB.getUnderlyingHashMap();
+    map<long, unordered_set<long>> localGraphMap = graphDB.getUnderlyingHashMap();
+
+
+    for (itcentral = centralGraphMap.begin(); itcentral != centralGraphMap.end(); ++itcentral) {
+
+        long distribution = (itcentral->second).size();
+        map<long, long>::iterator degreeDistributionLocalItr = degreeDistributionLocal.find(itcentral->first);
+        if (degreeDistributionLocalItr != degreeDistributionLocal.end()) {
+            long degreeDistributionValue = degreeDistributionLocalItr->second;
+            degreeDistributionLocal[degreeDistributionLocalItr->first] = degreeDistributionValue + distribution;
+        }
+    }
+
+    auto t_end = std::chrono::high_resolution_clock::now();
+    double elapsed_time_ms = std::chrono::duration<double, std::milli>(t_end-t_start).count();
+
+    instance_logger.log("Elapsed time out degree distribution -----------------: " + to_string(elapsed_time_ms), "info");
+    return degreeDistributionLocal;
+}
+
+map<long, long> calculateLocalInDegreeDist(string graphID, string partitionID,
+                                           std::map<std::string, JasmineGraphHashMapLocalStore> graphDBMapLocalStores,
+                                           std::map<std::string, JasmineGraphHashMapCentralStore> graphDBMapCentralStores) {
+
+    JasmineGraphHashMapLocalStore graphDB;
+
+    std::map<std::string, JasmineGraphHashMapLocalStore>::iterator it;
+
+    if (JasmineGraphInstanceService::isGraphDBExists(graphID, partitionID)) {
+        JasmineGraphInstanceService::loadLocalStore(graphID, partitionID, graphDBMapLocalStores);
+    }
+
+    graphDB = graphDBMapLocalStores[graphID + "_" + partitionID];
+
+    map<long, long> degreeDistribution = graphDB.getInDegreeDistributionHashMap();
+    std::map<long, long>::iterator its;
+
+    return degreeDistribution;
+}
+
+map<long, long> calculateInDegreeDist(string graphID, string partitionID, int serverPort,
+                                      std::map<std::string, JasmineGraphHashMapLocalStore> graphDBMapLocalStores,
+                                      std::map<std::string, JasmineGraphHashMapCentralStore> graphDBMapCentralStores,
+                                      std::vector<string> workerSockets, string workerList) {
+    Utils utils;
+
+    auto t_start = std::chrono::high_resolution_clock::now();
+
+    map<long, long> degreeDistribution = calculateLocalInDegreeDist(graphID, partitionID, graphDBMapLocalStores,
+                                                                    graphDBMapCentralStores);
+
+
+    for (vector<string>::iterator workerIt = workerSockets.begin(); workerIt != workerSockets.end(); ++workerIt) {
+        instance_logger.log("Worker pair " + *workerIt, "info");
+
         std::vector<string> workerSocketPair;
         stringstream wl(*workerIt);
         string intermediate;
         while (getline(wl, intermediate, ':')) {
             workerSocketPair.push_back(intermediate);
         }
-        if (std::to_string(serverPort).compare(workerSocketPair[1]) == 0) {
-            continue;
-        }
-
-        string host = workerSocketPair[0];
-        int port = stoi(workerSocketPair[1]);
-        int sockfd;
-        char data[301];
-        bool loop = false;
-        socklen_t len;
-        struct sockaddr_in serv_addr;
-        struct hostent *server;
-
-        sockfd = socket(AF_INET, SOCK_STREAM, 0);
-
-        if (sockfd < 0) {
-            std::cout << "Cannot accept connection" << std::endl;
-        }
-
-        server = gethostbyname(host.c_str());
-        if (server == NULL) {
-            std::cout << "ERROR, no host named " << server << std::endl;
-        }
-
-        bzero((char *) &serv_addr, sizeof(serv_addr));
-        serv_addr.sin_family = AF_INET;
-        bcopy((char *) server->h_addr,
-              (char *) &serv_addr.sin_addr.s_addr,
-              server->h_length);
-        serv_addr.sin_port = htons(port);
-        if (Utils::connect_wrapper(sockfd, (struct sockaddr *) &serv_addr, sizeof(serv_addr)) < 0) {
-            std::cout << "ERROR connecting" << std::endl;
-            //TODO::exit
-        }
-
-        bzero(data, 301);
-        int result_wr = write(sockfd,
-                              JasmineGraphInstanceProtocol::WORKER_OUT_DEGREE_DISTRIBUTION.c_str(),
-                              JasmineGraphInstanceProtocol::WORKER_OUT_DEGREE_DISTRIBUTION.size());
-
-        if (result_wr < 0) {
-            instance_logger.log("Error writing to socket", "error");
-        }
-
-        instance_logger.log("Sent : " +
-                            JasmineGraphInstanceProtocol::WORKER_OUT_DEGREE_DISTRIBUTION,
-                            "info");
-
-        bzero(data, 301);
-        read(sockfd, data, 300);
-        string response = (data);
-        response = utils.trim_copy(response, " \f\n\r\t\v");
-
-        if (response.compare(JasmineGraphInstanceProtocol::OK) == 0) {
-            instance_logger.log("Received : " + JasmineGraphInstanceProtocol::OK, "info");
-            result_wr = write(sockfd, graphID.c_str(), graphID.size());
-
-            if (result_wr < 0) {
-                instance_logger.log("Error writing to socket", "error");
-            }
-            instance_logger.log("Sent : Graph ID " + graphID, "info");
-
-            bzero(data, 301);
-            read(sockfd, data, 300);
-            string response = (data);
-            response = utils.trim_copy(response, " \f\n\r\t\v");
-
-            if (response.compare(JasmineGraphInstanceProtocol::OK) == 0) {
-                instance_logger.log("Received : " + JasmineGraphInstanceProtocol::OK, "info");
-                instance_logger.log("Partition ID  : " + workerSocketPair[2], "info");
-
-                string degreeDistString;
-
-                int partitionID = stoi(workerSocketPair[2]);
-                result_wr = write(sockfd, std::to_string(partitionID).c_str(),
-                                  std::to_string(partitionID).size());
-
-                if (result_wr < 0) {
-                    instance_logger.log("Error writing to socket", "error");
-                }
-                instance_logger.log("Sent : Partition ID " + std::to_string(partitionID), "info");
-
-            }
-        }
-
-    }
->>>>>>> 2a6a6645
-
-    return degreeDistribution;
-}
-
-map<long, long> calculateLocalOutDegreeDist(string graphID, string partitionID,
-                                            std::map<std::string, JasmineGraphHashMapLocalStore> graphDBMapLocalStores,
-                                            std::map<std::string, JasmineGraphHashMapCentralStore> graphDBMapCentralStores) {
-
-    auto t_start = std::chrono::high_resolution_clock::now();
-
-    JasmineGraphHashMapLocalStore graphDB;
-    JasmineGraphHashMapCentralStore centralDB;
-    std::map<std::string, JasmineGraphHashMapLocalStore>::iterator it;
-    std::map<std::string, JasmineGraphHashMapCentralStore>::iterator itcen;
-
-    if (JasmineGraphInstanceService::isGraphDBExists(graphID, partitionID)) {
-        JasmineGraphInstanceService::loadLocalStore(graphID, partitionID, graphDBMapLocalStores);
-    }
-
-    if (JasmineGraphInstanceService::isInstanceCentralStoreExists(graphID, partitionID)) {
-        JasmineGraphInstanceService::loadInstanceCentralStore(graphID, partitionID,
-                                                              graphDBMapCentralStores);
-    }
-
-    graphDB = graphDBMapLocalStores[graphID + "_" + partitionID];
-    centralDB = graphDBMapCentralStores[graphID + "_centralstore_" + partitionID];
-
-    map<long, long> degreeDistributionLocal = graphDB.getOutDegreeDistributionHashMap();
-    std::map<long, long>::iterator itlocal;
-
-    std::map<long, unordered_set<long>>::iterator itcentral;
-
-    map<long, long> degreeDistributionCentralTotal;
-
-    map<long, unordered_set<long>> centralGraphMap = centralDB.getUnderlyingHashMap();
-    map<long, unordered_set<long>> localGraphMap = graphDB.getUnderlyingHashMap();
-
-
-    for (itcentral = centralGraphMap.begin(); itcentral != centralGraphMap.end(); ++itcentral) {
-
-        long distribution = (itcentral->second).size();
-        map<long, long>::iterator degreeDistributionLocalItr = degreeDistributionLocal.find(itcentral->first);
-        if (degreeDistributionLocalItr != degreeDistributionLocal.end()) {
-            long degreeDistributionValue = degreeDistributionLocalItr->second;
-            degreeDistributionLocal[degreeDistributionLocalItr->first] = degreeDistributionValue + distribution;
-        }
-    }
-
-    auto t_end = std::chrono::high_resolution_clock::now();
-    double elapsed_time_ms = std::chrono::duration<double, std::milli>(t_end-t_start).count();
-
-    instance_logger.log("Elapsed time out degree distribution -----------------: " + to_string(elapsed_time_ms), "info");
-    return degreeDistributionLocal;
-}
-
-map<long, long> calculateLocalInDegreeDist(string graphID, string partitionID,
-                                           std::map<std::string, JasmineGraphHashMapLocalStore> graphDBMapLocalStores,
-                                           std::map<std::string, JasmineGraphHashMapCentralStore> graphDBMapCentralStores) {
-
-    JasmineGraphHashMapLocalStore graphDB;
-
-    std::map<std::string, JasmineGraphHashMapLocalStore>::iterator it;
-
-    if (JasmineGraphInstanceService::isGraphDBExists(graphID, partitionID)) {
-        JasmineGraphInstanceService::loadLocalStore(graphID, partitionID, graphDBMapLocalStores);
-    }
-
-    graphDB = graphDBMapLocalStores[graphID + "_" + partitionID];
-
-    map<long, long> degreeDistribution = graphDB.getInDegreeDistributionHashMap();
-    std::map<long, long>::iterator its;
-
-    return degreeDistribution;
-}
-
-map<long, long> calculateInDegreeDist(string graphID, string partitionID, int serverPort,
-                                      std::map<std::string, JasmineGraphHashMapLocalStore> graphDBMapLocalStores,
-                                      std::map<std::string, JasmineGraphHashMapCentralStore> graphDBMapCentralStores,
-                                      std::vector<string> workerSockets, string workerList) {
-    Utils utils;
-
-    auto t_start = std::chrono::high_resolution_clock::now();
-
-    map<long, long> degreeDistribution = calculateLocalInDegreeDist(graphID, partitionID, graphDBMapLocalStores,
-                                                                    graphDBMapCentralStores);
-
-
-    for (vector<string>::iterator workerIt = workerSockets.begin(); workerIt != workerSockets.end(); ++workerIt) {
-        instance_logger.log("Worker pair " + *workerIt, "info");
-
-        std::vector<string> workerSocketPair;
-        stringstream wl(*workerIt);
-        string intermediate;
-        while (getline(wl, intermediate, ':')) {
-            workerSocketPair.push_back(intermediate);
-        }
         string workerPartitionID = workerSocketPair[2];
 
-<<<<<<< HEAD
         JasmineGraphHashMapCentralStore centralDB;
-=======
-        if (std::to_string(serverPort).compare(workerSocketPair[1]) == 0) {
-            continue;
-        }
-
-        string host = workerSocketPair[0];
-        int port = stoi(workerSocketPair[1]);
-        int sockfd;
-        char data[301];
-        bool loop = false;
-        socklen_t len;
-        struct sockaddr_in serv_addr;
-        struct hostent *server;
-
-        sockfd = socket(AF_INET, SOCK_STREAM, 0);
->>>>>>> 2a6a6645
 
         std::map<std::string, JasmineGraphHashMapCentralStore>::iterator itcen;
 
         if (JasmineGraphInstanceService::isInstanceCentralStoreExists(graphID, workerPartitionID)) {
             JasmineGraphInstanceService::loadInstanceCentralStore(graphID, workerPartitionID, graphDBMapCentralStores);
         }
-<<<<<<< HEAD
         centralDB = graphDBMapCentralStores[graphID + "_centralstore_" + workerPartitionID];
 
         map<long, long> degreeDistributionCentral = centralDB.getInDegreeDistributionHashMap();
@@ -4033,26 +3827,6 @@
                 long degreeDistributionValue = degreeDistributionLocalItr->second;
                 degreeDistribution[degreeDistributionLocalItr->first] = degreeDistributionValue + its->second;
             }
-=======
-
-        bzero((char *) &serv_addr, sizeof(serv_addr));
-        serv_addr.sin_family = AF_INET;
-        bcopy((char *) server->h_addr,
-              (char *) &serv_addr.sin_addr.s_addr,
-              server->h_length);
-        serv_addr.sin_port = htons(port);
-        if (Utils::connect_wrapper(sockfd, (struct sockaddr *) &serv_addr, sizeof(serv_addr)) < 0) {
-            std::cout << "ERROR connecting" << std::endl;
-            //TODO::exit
-        }
-
-        bzero(data, 301);
-        int result_wr = write(sockfd, JasmineGraphInstanceProtocol::WORKER_IN_DEGREE_DISTRIBUTION.c_str(),
-                              JasmineGraphInstanceProtocol::WORKER_IN_DEGREE_DISTRIBUTION.size());
-
-        if (result_wr < 0) {
-            instance_logger.log("Error writing to socket", "error");
->>>>>>> 2a6a6645
         }
 
         graphDBMapLocalStores.clear();
