--- conflicted
+++ resolved
@@ -127,12 +127,9 @@
     std::map<std::string, JasmineGraphHashMapDuplicateCentralStore> graphDBMapDuplicateCentralStores =
         sessionargs.graphDBMapDuplicateCentralStores;
     std::map<std::string, JasmineGraphIncrementalLocalStore *> incrementalLocalStoreMap =
-<<<<<<< HEAD
-        sessionargs->incrementalLocalStore;
+        sessionargs.incrementalLocalStore;
     InstanceStreamHandler streamHandler(incrementalLocalStoreMap);
-=======
-        sessionargs.incrementalLocalStore;
->>>>>>> 8492849b
+
 
     string serverName = sessionargs.host;
     string masterHost = sessionargs.masterHost;
@@ -450,22 +447,6 @@
     return true;
 }
 
-<<<<<<< HEAD
-=======
-JasmineGraphIncrementalLocalStore *JasmineGraphInstanceService::loadStreamingStore(
-    std::string graphId, std::string partitionId,
-    std::map<std::string, JasmineGraphIncrementalLocalStore *> &graphDBMapStreamingStores) {
-    std::string graphIdentifier = graphId + "_" + partitionId;
-    instance_logger.info("###INSTANCE### Loading streaming Store for" + graphIdentifier + " : Started");
-    std::string folderLocation = Utils::getJasmineGraphProperty("org.jasminegraph.server.instance.datafolder");
-    JasmineGraphIncrementalLocalStore *jasmineGraphStreamingLocalStore =
-        new JasmineGraphIncrementalLocalStore(stoi(graphId), stoi(partitionId));
-    graphDBMapStreamingStores.insert(std::make_pair(graphIdentifier, jasmineGraphStreamingLocalStore));
-    instance_logger.info("###INSTANCE### Loading Local Store : Completed");
-    return jasmineGraphStreamingLocalStore;
-}
->>>>>>> 8492849b
-
 void JasmineGraphInstanceService::loadLocalStore(
     std::string graphId, std::string partitionId,
     std::map<std::string, JasmineGraphHashMapLocalStore> &graphDBMapLocalStores) {
