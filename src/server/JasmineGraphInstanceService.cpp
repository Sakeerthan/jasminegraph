--- conflicted
+++ resolved
@@ -20,11 +20,8 @@
 #include "../server/JasmineGraphServer.h"
 #include "../util/logger/Logger.h"
 #include "JasmineGraphInstance.h"
-<<<<<<< HEAD
-=======
 #include "../server/JasmineGraphServer.h"
 #include <stdio.h>
->>>>>>> f15d02e5
 
 using namespace std;
 Logger instance_logger;
@@ -766,165 +763,6 @@
             partitionID = utils.trim_copy(partitionID, " \f\n\r\t\v");
             instance_logger.log("Received Partition ID: " + partitionID, "info");
 
-<<<<<<< HEAD
-=======
-            std::string memoryUsage = JasmineGraphInstanceService::requestPerformanceStatistics(isVMStatManager,
-                                                                                                isResourceAllocationRequired);
-            write(connFd, memoryUsage.c_str(), memoryUsage.size());
-        } else if (line.compare(JasmineGraphInstanceProtocol::INITIATE_FILES) == 0) {
-            
-            instance_logger.log("Received : " + JasmineGraphInstanceProtocol::INITIATE_FILES, "info");
-            write(connFd, JasmineGraphInstanceProtocol::OK.c_str(), JasmineGraphInstanceProtocol::OK.size());
-            instance_logger.log("Sent : " + JasmineGraphInstanceProtocol::OK, "info");
-            bzero(data, INSTANCE_DATA_LENGTH);
-            read(connFd, data, INSTANCE_DATA_LENGTH);
-            string trainData(data);
-
-            std::vector<std::string> trainargs = Utils::split(trainData, ' ');
-
-            string graphID;
-            string partitionID = trainargs[trainargs.size() - 1];
-
-            for (int i = 0; i < trainargs.size(); i++) {
-                if (trainargs[i] == "--graph_id") {
-                    graphID = trainargs[i + 1];
-                    break;
-                }
-            }
-
-            std::thread *workerThreads = new std::thread[2];
-            workerThreads[0] = std::thread(&JasmineGraphInstanceService::createPartitionFiles, graphID, partitionID,
-                                           "local");
-            workerThreads[1] = std::thread(&JasmineGraphInstanceService::createPartitionFiles, graphID, partitionID,
-                                           "centralstore");
-
-            for (int threadCount = 0; threadCount < 2; threadCount++) {
-                workerThreads[threadCount].join();
-            }
-
-        } else if (line.compare(JasmineGraphInstanceProtocol::INITIATE_SERVER) == 0) {
-            
-            instance_logger.log("Received : " + JasmineGraphInstanceProtocol::INITIATE_SERVER, "info");
-            write(connFd, JasmineGraphInstanceProtocol::OK.c_str(), JasmineGraphInstanceProtocol::OK.size());
-            instance_logger.log("Sent : " + JasmineGraphInstanceProtocol::OK, "info");
-            bzero(data, INSTANCE_DATA_LENGTH);
-            read(connFd, data, INSTANCE_DATA_LENGTH);
-            string trainData(data);
-
-            std::vector<std::string> trainargs = Utils::split(trainData, ' ');
-
-            string graphID;
-            string partitionID = trainargs[trainargs.size() - 1];
-
-            for (int i = 0; i < trainargs.size(); i++) {
-                if (trainargs[i] == "--graph_id") {
-                    graphID = trainargs[i + 1];
-                    break;
-                }
-            }
-
-            std::thread workerThread = std::thread(&JasmineGraphInstanceService::initServer, trainData);
-            workerThread.join();
-
-        } else if (line.compare(JasmineGraphInstanceProtocol::INITIATE_ORG_SERVER) == 0) {
-            
-            instance_logger.log("Received : " + JasmineGraphInstanceProtocol::INITIATE_ORG_SERVER, "info");
-            write(connFd, JasmineGraphInstanceProtocol::OK.c_str(), JasmineGraphInstanceProtocol::OK.size());
-            instance_logger.log("Sent : " + JasmineGraphInstanceProtocol::OK, "info");
-            bzero(data, INSTANCE_DATA_LENGTH);
-            read(connFd, data, INSTANCE_DATA_LENGTH);
-            string trainData(data);
-
-            std::vector<std::string> trainargs = Utils::split(trainData, ' ');
-
-            string graphID;
-            string partitionID = trainargs[trainargs.size() - 1];
-
-            for (int i = 0; i < trainargs.size(); i++) {
-                if (trainargs[i] == "--graph_id") {
-                    graphID = trainargs[i + 1];
-                    break;
-                }
-            }
-
-            std::thread workerThread = std::thread(&JasmineGraphInstanceService::initOrgServer, trainData);
-            workerThread.join();
-
-        } else if (line.compare(JasmineGraphInstanceProtocol::INITIATE_AGG) == 0) {
-            
-            instance_logger.log("Received : " + JasmineGraphInstanceProtocol::INITIATE_AGG, "info");
-            write(connFd, JasmineGraphInstanceProtocol::OK.c_str(), JasmineGraphInstanceProtocol::OK.size());
-            instance_logger.log("Sent : " + JasmineGraphInstanceProtocol::OK, "info");
-            bzero(data, INSTANCE_DATA_LENGTH);
-            read(connFd, data, INSTANCE_DATA_LENGTH);
-            string trainData(data);
-
-            std::vector<std::string> trainargs = Utils::split(trainData, ' ');
-
-            string graphID;
-            string partitionID = trainargs[trainargs.size() - 1];
-
-            for (int i = 0; i < trainargs.size(); i++) {
-                if (trainargs[i] == "--graph_id") {
-                    graphID = trainargs[i + 1];
-                    break;
-                }
-            }
-
-            std::thread workerThread = std::thread(&JasmineGraphInstanceService::initAgg, trainData);
-            workerThread.join();
-
-        } else if (line.compare(JasmineGraphInstanceProtocol::INITIATE_CLIENT) == 0) {
-            
-            instance_logger.log("Received : " + JasmineGraphInstanceProtocol::INITIATE_CLIENT, "info");
-            write(connFd, JasmineGraphInstanceProtocol::OK.c_str(), JasmineGraphInstanceProtocol::OK.size());
-            instance_logger.log("Sent : " + JasmineGraphInstanceProtocol::OK, "info");
-            bzero(data, INSTANCE_DATA_LENGTH);
-            read(connFd, data, INSTANCE_DATA_LENGTH);
-            string trainData(data);
-
-            std::vector<std::string> trainargs = Utils::split(trainData, ' ');
-
-            string graphID;
-            string partitionID = trainargs[trainargs.size() - 1];
-
-            for (int i = 0; i < trainargs.size(); i++) {
-                if (trainargs[i] == "--graph_id") {
-                    graphID = trainargs[i + 1];
-                    break;
-                }
-            }
-
-            std::thread workerThread = std::thread(&JasmineGraphInstanceService::initClient, trainData);
-            workerThread.join();
-
-        } else if (line.compare(JasmineGraphInstanceProtocol::MERGE_FILES) == 0) {
-            
-            instance_logger.log("Received : " + JasmineGraphInstanceProtocol::MERGE_FILES, "info");
-            write(connFd, JasmineGraphInstanceProtocol::OK.c_str(), JasmineGraphInstanceProtocol::OK.size());
-            instance_logger.log("Sent : " + JasmineGraphInstanceProtocol::OK, "info");
-            bzero(data, INSTANCE_DATA_LENGTH);
-            read(connFd, data, INSTANCE_DATA_LENGTH);
-            string trainData(data);
-
-            std::vector<std::string> trainargs = Utils::split(trainData, ' ');
-
-            string graphID;
-            string partitionID = trainargs[trainargs.size() - 1];
-
-            for (int i = 0; i < trainargs.size(); i++) {
-                if (trainargs[i] == "--graph_id") {
-                    graphID = trainargs[i + 1];
-                    break;
-                }
-            }
-
-            std::thread workerThread = std::thread(&JasmineGraphInstanceService::mergeFiles, trainData);
-            workerThread.join();
-
-        } else if (line.compare(JasmineGraphInstanceProtocol::INITIATE_TRAIN) == 0) {
-            instance_logger.log("Received : " + JasmineGraphInstanceProtocol::INITIATE_TRAIN, "info");
->>>>>>> f15d02e5
             write(connFd, JasmineGraphInstanceProtocol::OK.c_str(), JasmineGraphInstanceProtocol::OK.size());
             instance_logger.log("Sent : " + JasmineGraphInstanceProtocol::OK, "info");
 
@@ -941,23 +779,11 @@
                 workerSockets.push_back(intermediate);
             }
 
-<<<<<<< HEAD
             // Calculate the out degree distribution in the current super worker.
             map<long, long> degreeDistribution = calculateOutDegreeDist(graphID, partitionID, serverPort,
                                                                         graphDBMapLocalStores,
                                                                         graphDBMapCentralStores,
                                                                         workerSockets);
-=======
-            std::thread *workerThreads = new std::thread[2];
-            workerThreads[0] = std::thread(&JasmineGraphInstanceService::createPartitionFiles, graphID, partitionID,
-                                           "local");
-            workerThreads[1] = std::thread(&JasmineGraphInstanceService::createPartitionFiles, graphID, partitionID,
-                                           "centralstore");
-
-            for (int threadCount = 0; threadCount < 2; threadCount++) {
-                workerThreads[threadCount].join();
-            }
->>>>>>> f15d02e5
 
         } else if (line.compare(JasmineGraphInstanceProtocol::PAGE_RANK) == 0) {
             instance_logger.log("Received : page rank from server", "info");
@@ -1821,6 +1647,157 @@
             std::string memoryUsage = JasmineGraphInstanceService::requestPerformanceStatistics(
                 isVMStatManager, isResourceAllocationRequired);
             write(connFd, memoryUsage.c_str(), memoryUsage.size());
+        } else if (line.compare(JasmineGraphInstanceProtocol::INITIATE_FILES) == 0) {
+
+            instance_logger.log("Received : " + JasmineGraphInstanceProtocol::INITIATE_FILES, "info");
+            write(connFd, JasmineGraphInstanceProtocol::OK.c_str(), JasmineGraphInstanceProtocol::OK.size());
+            instance_logger.log("Sent : " + JasmineGraphInstanceProtocol::OK, "info");
+            bzero(data, INSTANCE_DATA_LENGTH);
+            read(connFd, data, INSTANCE_DATA_LENGTH);
+            string trainData(data);
+
+            std::vector<std::string> trainargs = Utils::split(trainData, ' ');
+
+            string graphID;
+            string partitionID = trainargs[trainargs.size() - 1];
+
+            for (int i = 0; i < trainargs.size(); i++) {
+                if (trainargs[i] == "--graph_id") {
+                    graphID = trainargs[i + 1];
+                    break;
+                }
+            }
+
+            std::thread *workerThreads = new std::thread[2];
+            workerThreads[0] = std::thread(&JasmineGraphInstanceService::createPartitionFiles, graphID, partitionID,
+                                           "local");
+            workerThreads[1] = std::thread(&JasmineGraphInstanceService::createPartitionFiles, graphID, partitionID,
+                                           "centralstore");
+
+            for (int threadCount = 0; threadCount < 2; threadCount++) {
+                workerThreads[threadCount].join();
+            }
+
+        } else if (line.compare(JasmineGraphInstanceProtocol::INITIATE_SERVER) == 0) {
+
+            instance_logger.log("Received : " + JasmineGraphInstanceProtocol::INITIATE_SERVER, "info");
+            write(connFd, JasmineGraphInstanceProtocol::OK.c_str(), JasmineGraphInstanceProtocol::OK.size());
+            instance_logger.log("Sent : " + JasmineGraphInstanceProtocol::OK, "info");
+            bzero(data, INSTANCE_DATA_LENGTH);
+            read(connFd, data, INSTANCE_DATA_LENGTH);
+            string trainData(data);
+
+            std::vector<std::string> trainargs = Utils::split(trainData, ' ');
+
+            string graphID;
+            string partitionID = trainargs[trainargs.size() - 1];
+
+            for (int i = 0; i < trainargs.size(); i++) {
+                if (trainargs[i] == "--graph_id") {
+                    graphID = trainargs[i + 1];
+                    break;
+                }
+            }
+
+            std::thread workerThread = std::thread(&JasmineGraphInstanceService::initServer, trainData);
+            workerThread.join();
+
+        } else if (line.compare(JasmineGraphInstanceProtocol::INITIATE_ORG_SERVER) == 0) {
+
+            instance_logger.log("Received : " + JasmineGraphInstanceProtocol::INITIATE_ORG_SERVER, "info");
+            write(connFd, JasmineGraphInstanceProtocol::OK.c_str(), JasmineGraphInstanceProtocol::OK.size());
+            instance_logger.log("Sent : " + JasmineGraphInstanceProtocol::OK, "info");
+            bzero(data, INSTANCE_DATA_LENGTH);
+            read(connFd, data, INSTANCE_DATA_LENGTH);
+            string trainData(data);
+
+            std::vector<std::string> trainargs = Utils::split(trainData, ' ');
+
+            string graphID;
+            string partitionID = trainargs[trainargs.size() - 1];
+
+            for (int i = 0; i < trainargs.size(); i++) {
+                if (trainargs[i] == "--graph_id") {
+                    graphID = trainargs[i + 1];
+                    break;
+                }
+            }
+
+            std::thread workerThread = std::thread(&JasmineGraphInstanceService::initOrgServer, trainData);
+            workerThread.join();
+
+        } else if (line.compare(JasmineGraphInstanceProtocol::INITIATE_AGG) == 0) {
+
+            instance_logger.log("Received : " + JasmineGraphInstanceProtocol::INITIATE_AGG, "info");
+            write(connFd, JasmineGraphInstanceProtocol::OK.c_str(), JasmineGraphInstanceProtocol::OK.size());
+            instance_logger.log("Sent : " + JasmineGraphInstanceProtocol::OK, "info");
+            bzero(data, INSTANCE_DATA_LENGTH);
+            read(connFd, data, INSTANCE_DATA_LENGTH);
+            string trainData(data);
+
+            std::vector<std::string> trainargs = Utils::split(trainData, ' ');
+
+            string graphID;
+            string partitionID = trainargs[trainargs.size() - 1];
+
+            for (int i = 0; i < trainargs.size(); i++) {
+                if (trainargs[i] == "--graph_id") {
+                    graphID = trainargs[i + 1];
+                    break;
+                }
+            }
+
+            std::thread workerThread = std::thread(&JasmineGraphInstanceService::initAgg, trainData);
+            workerThread.join();
+
+        } else if (line.compare(JasmineGraphInstanceProtocol::INITIATE_CLIENT) == 0) {
+
+            instance_logger.log("Received : " + JasmineGraphInstanceProtocol::INITIATE_CLIENT, "info");
+            write(connFd, JasmineGraphInstanceProtocol::OK.c_str(), JasmineGraphInstanceProtocol::OK.size());
+            instance_logger.log("Sent : " + JasmineGraphInstanceProtocol::OK, "info");
+            bzero(data, INSTANCE_DATA_LENGTH);
+            read(connFd, data, INSTANCE_DATA_LENGTH);
+            string trainData(data);
+
+            std::vector<std::string> trainargs = Utils::split(trainData, ' ');
+
+            string graphID;
+            string partitionID = trainargs[trainargs.size() - 1];
+
+            for (int i = 0; i < trainargs.size(); i++) {
+                if (trainargs[i] == "--graph_id") {
+                    graphID = trainargs[i + 1];
+                    break;
+                }
+            }
+
+            std::thread workerThread = std::thread(&JasmineGraphInstanceService::initClient, trainData);
+            workerThread.join();
+
+        } else if (line.compare(JasmineGraphInstanceProtocol::MERGE_FILES) == 0) {
+
+            instance_logger.log("Received : " + JasmineGraphInstanceProtocol::MERGE_FILES, "info");
+            write(connFd, JasmineGraphInstanceProtocol::OK.c_str(), JasmineGraphInstanceProtocol::OK.size());
+            instance_logger.log("Sent : " + JasmineGraphInstanceProtocol::OK, "info");
+            bzero(data, INSTANCE_DATA_LENGTH);
+            read(connFd, data, INSTANCE_DATA_LENGTH);
+            string trainData(data);
+
+            std::vector<std::string> trainargs = Utils::split(trainData, ' ');
+
+            string graphID;
+            string partitionID = trainargs[trainargs.size() - 1];
+
+            for (int i = 0; i < trainargs.size(); i++) {
+                if (trainargs[i] == "--graph_id") {
+                    graphID = trainargs[i + 1];
+                    break;
+                }
+            }
+
+            std::thread workerThread = std::thread(&JasmineGraphInstanceService::mergeFiles, trainData);
+            workerThread.join();
+
         } else if (line.compare(JasmineGraphInstanceProtocol::START_STAT_COLLECTION)  == 0) {
             instance_logger.log("Received : " + JasmineGraphInstanceProtocol::START_STAT_COLLECTION, "debug");
             write(connFd, JasmineGraphInstanceProtocol::OK.c_str(), JasmineGraphInstanceProtocol::OK.size());
@@ -2321,7 +2298,7 @@
                 instance_logger.log("Sent : " + result, "info");
             }
         } else if (line.compare(JasmineGraphInstanceProtocol::GRAPH_STREAM_START) == 0) {
-            
+
             write(connFd, JasmineGraphInstanceProtocol::GRAPH_STREAM_START_ACK.c_str(),
                   JasmineGraphInstanceProtocol::GRAPH_STREAM_START_ACK.size());
             instance_logger.log("Sent : " + JasmineGraphInstanceProtocol::GRAPH_STREAM_START_ACK, "info");
@@ -2347,13 +2324,13 @@
             } else {
                 instance_logger.log("Error while reading content length", "error");
             }
-            
+
             auto graphIdPartitionId = JasmineGraphIncrementalLocalStore::getIDs(nodeString);
             std::string graphId = graphIdPartitionId.first;
             std::string partitionId = std::to_string(graphIdPartitionId.second);
             std::string graphIdentifier = graphId + "_" + partitionId;
             JasmineGraphIncrementalLocalStore* incrementalLocalStoreInstance;
-            
+
             if (incrementalLocalStoreMap.find(graphIdentifier) == incrementalLocalStoreMap.end()) {
                 incrementalLocalStoreInstance =
                     JasmineGraphInstanceService::loadStreamingStore(graphId, partitionId, incrementalLocalStoreMap);
@@ -3824,7 +3801,6 @@
         if (sockfd < 0) {
             std::cout << "Cannot accept connection" << std::endl;
         }
-<<<<<<< HEAD
 
         server = gethostbyname(host.c_str());
         if (server == NULL) {
@@ -3841,9 +3817,6 @@
             std::cout << "ERROR connecting" << std::endl;
             //TODO::exit
         }
-=======
-    }
->>>>>>> f15d02e5
 
         bzero(data, 301);
         int result_wr = write(sockfd, JasmineGraphInstanceProtocol::WORKER_IN_DEGREE_DISTRIBUTION.c_str(),
@@ -4292,7 +4265,6 @@
             rankMapResults.insert(std::make_pair(rankMapItr->second, rankMapItr->first));
         }
 
-<<<<<<< HEAD
         int count = 0;
         for (map<double, long>::iterator rankMapItr = rankMapResults.end();
             rankMapItr != rankMapResults.begin(); --rankMapItr) {
@@ -4302,24 +4274,6 @@
             finalPageRankResults.insert(std::make_pair(rankMapItr->second, rankMapItr->first));
             count++;
         }
-=======
-void JasmineGraphInstanceService::createPartitionFiles(std::string graphID, std::string partitionID, std::string fileType) {
-    Utils utils;
-    utils.createDirectory(utils.getJasmineGraphProperty("org.jasminegraph.server.instance.trainedmodelfolder"));
-    JasmineGraphHashMapLocalStore *hashMapLocalStore = new JasmineGraphHashMapLocalStore();
-    string inputFilePath =
-            utils.getJasmineGraphProperty("org.jasminegraph.server.instance.datafolder") + "/" + graphID + "_" +
-            partitionID;
-    string outputFilePath =
-            utils.getJasmineGraphProperty("org.jasminegraph.server.instance.trainedmodelfolder") + "/" + graphID + "_" +
-            partitionID;
-    if (fileType == "centralstore") {
-        inputFilePath = utils.getJasmineGraphProperty("org.jasminegraph.server.instance.datafolder") + "/" + graphID +
-                        "_centralstore_" + partitionID;
-        outputFilePath =
-                utils.getJasmineGraphProperty("org.jasminegraph.server.instance.trainedmodelfolder") + "/" + graphID +
-                "_centralstore_" + partitionID;
->>>>>>> f15d02e5
     }
     return finalPageRankResults;
 }
@@ -4502,11 +4456,9 @@
             start = start + Conts::LOAD_AVG_COLLECTING_GAP;
         }
     }
-<<<<<<< HEAD
-
-=======
-    system(command.c_str());
+
 }
+
 
 void JasmineGraphInstanceService::initServer(string trainData){
     Utils utils;
@@ -4525,12 +4477,12 @@
     std::transform(trainargs.begin(), trainargs.end(), std::back_inserter(vc), converter);
 
     std::string path = "cd " + utils.getJasmineGraphProperty("org.jasminegraph.fl.location") + " && ";
-    std::string command = path + "python3 fl_server.py "+ utils.getJasmineGraphProperty("org.jasminegraph.fl.weights") + " " 
-                                + utils.getJasmineGraphProperty("org.jasminegraph.fl.dataDir") 
+    std::string command = path + "python3 fl_server.py "+ utils.getJasmineGraphProperty("org.jasminegraph.fl.weights") + " "
+                                + utils.getJasmineGraphProperty("org.jasminegraph.fl.dataDir")
                                 + " " + utils.getJasmineGraphProperty("org.jasminegraph.fl.dataDir")+ " "+ graphID + " 0 "
                                 + utils.getJasmineGraphProperty("org.jasminegraph.fl_clients")
                                 + " " + utils.getJasmineGraphProperty("org.jasminegraph.fl.epochs") +" localhost 5000 > server_logs.txt";
-    popen(command.c_str(), "r");    
+    popen(command.c_str(), "r");
 }
 
 void JasmineGraphInstanceService::initOrgServer(string trainData){
@@ -4551,9 +4503,9 @@
 
     std::string path = "cd " + utils.getJasmineGraphProperty("org.jasminegraph.fl.location") + " && ";
     std::string command = path + "python3 org_server.py " + graphID+ " " + utils.getJasmineGraphProperty("org.jasminegraph.fl_clients")
-                                    + " " + utils.getJasmineGraphProperty("org.jasminegraph.fl.epochs") 
+                                    + " " + utils.getJasmineGraphProperty("org.jasminegraph.fl.epochs")
                                     +" localhost 5050 > org_server_logs.txt";
-    popen(command.c_str(), "r");    
+    popen(command.c_str(), "r");
 }
 
 void JasmineGraphInstanceService::initAgg(string trainData){
@@ -4573,12 +4525,12 @@
     std::transform(trainargs.begin(), trainargs.end(), std::back_inserter(vc), converter);
 
     std::string path = "cd " + utils.getJasmineGraphProperty("org.jasminegraph.fl.location") + " && ";
-    std::string command = path + "python3 org_agg.py "+ " " 
-                                + utils.getJasmineGraphProperty("org.jasminegraph.fl.dataDir") 
+    std::string command = path + "python3 org_agg.py "+ " "
+                                + utils.getJasmineGraphProperty("org.jasminegraph.fl.dataDir")
                                 + " " + utils.getJasmineGraphProperty("org.jasminegraph.fl.dataDir")+ " " + "4" + " 0 "
                                 + utils.getJasmineGraphProperty("org.jasminegraph.fl.num.orgs")
                                 + " " + utils.getJasmineGraphProperty("org.jasminegraph.fl.epochs") +" localhost 5000 > agg_logs.txt";
-    popen(command.c_str(), "r");    
+    popen(command.c_str(), "r");
 }
 
 void JasmineGraphInstanceService::initClient(string trainData){
@@ -4599,13 +4551,13 @@
     std::transform(trainargs.begin(), trainargs.end(), std::back_inserter(vc), converter);
 
     std::string path = "cd " + utils.getJasmineGraphProperty("org.jasminegraph.fl.location") + " && ";
-    std::string command = path + "python3 fl_client.py "+ utils.getJasmineGraphProperty("org.jasminegraph.fl.weights") + " " 
-                                + utils.getJasmineGraphProperty("org.jasminegraph.fl.dataDir") 
+    std::string command = path + "python3 fl_client.py "+ utils.getJasmineGraphProperty("org.jasminegraph.fl.weights") + " "
+                                + utils.getJasmineGraphProperty("org.jasminegraph.fl.dataDir")
                                 + " " + utils.getJasmineGraphProperty("org.jasminegraph.fl.dataDir")+ " "+ graphID + " " + partitionID + " "
-                                + utils.getJasmineGraphProperty("org.jasminegraph.fl.epochs") 
+                                + utils.getJasmineGraphProperty("org.jasminegraph.fl.epochs")
                                 + " localhost " + utils.getJasmineGraphProperty("org.jasminegraph.fl.org.port")
                                 + " > client_logs_" + partitionID +".txt";
-    
+
     popen(command.c_str(), "r");
 }
 
@@ -4617,11 +4569,10 @@
     string partitionID = trainargs[2];
 
     std::string path = "cd " + utils.getJasmineGraphProperty("org.jasminegraph.fl.location") + " && ";
-    std::string command = path + "python3 merge.py "+ utils.getJasmineGraphProperty("org.jasminegraph.server.instance.datafolder")+ " " 
-                                + utils.getJasmineGraphProperty("org.jasminegraph.server.instance.trainedmodelfolder") + " " 
-                                + utils.getJasmineGraphProperty("org.jasminegraph.fl.dataDir") + " " + graphID + " " + partitionID + " > merge_logs" 
+    std::string command = path + "python3 merge.py "+ utils.getJasmineGraphProperty("org.jasminegraph.server.instance.datafolder")+ " "
+                                + utils.getJasmineGraphProperty("org.jasminegraph.server.instance.trainedmodelfolder") + " "
+                                + utils.getJasmineGraphProperty("org.jasminegraph.fl.dataDir") + " " + graphID + " " + partitionID + " > merge_logs"
                                 + partitionID +".txt";
 
-    popen(command.c_str(), "r");    
->>>>>>> f15d02e5
+    popen(command.c_str(), "r");
 }