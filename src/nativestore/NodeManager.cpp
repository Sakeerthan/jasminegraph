--- conflicted
+++ resolved
@@ -358,11 +358,7 @@
                               std::to_string(nodeBlockPointer->edgeRef));
 
     if (nodeBlockPointer->edgeRef % RelationBlock::BLOCK_SIZE != 0) {
-<<<<<<< HEAD
-        throw std::logic_error("Exception: Invalid edge reference address = " + nodeBlockPointer->edgeRef);
-=======
         node_manager_logger.error("Exception: Invalid edge reference address = " + nodeBlockPointer->edgeRef);
->>>>>>> ae5293a2
     }
     return nodeBlockPointer;
 }
@@ -374,11 +370,7 @@
             node_manager_logger.error("Node label/ID is longer ( " +
                                       std::to_string(this->nodeIndex.begin()->first.length()) +
                                       " ) than the index key size " + std::to_string(NodeManager::INDEX_KEY_SIZE));
-<<<<<<< HEAD
-            throw std::logic_error("Node label/ID is longer than the index key size!");
-=======
             node_manager_logger.error("Node label/ID is longer than the index key size!");
->>>>>>> ae5293a2
         }
         for (auto nodeMap : this->nodeIndex) {
             char nodeIDC[NodeManager::INDEX_KEY_SIZE] = {0};  // Initialize with null chars
