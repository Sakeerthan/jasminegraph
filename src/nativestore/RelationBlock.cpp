--- conflicted
+++ resolved
@@ -240,15 +240,10 @@
     int RECORD_SIZE = sizeof(unsigned int);
     if (address == 0) {
         return NULL;
-<<<<<<< HEAD
     }
     if (address % RelationBlock::BLOCK_SIZE != 0) {
         relation_block_logger.error("Exception: Invalid relation block address !!\n received address = " + address);
         return NULL;
-=======
-    } else if (address % RelationBlock::BLOCK_SIZE != 0) {
-        relation_block_logger.error("Exception: Invalid relation block address !!\n received address = " + address);
->>>>>>> ae5293a2
     }
     RelationBlock::relationsDB->seekg(address + RECORD_SIZE * 2);  // Address is relation ID
     NodeRelation source;
@@ -353,12 +348,10 @@
     int RECORD_SIZE = sizeof(unsigned int);
     if (address == 0) {
         return NULL;
-    } else if (address % RelationBlock::BLOCK_SIZE != 0) {
+    }
+    if (address % RelationBlock::BLOCK_SIZE != 0) {
         relation_block_logger.error("Exception: Invalid relation block address !!\n received address = " + address);
-<<<<<<< HEAD
-        return NULL;
-=======
->>>>>>> ae5293a2
+        return NULL;
     }
 
     RelationBlock::centralrelationsDB->seekg(address + RECORD_SIZE * 2);
