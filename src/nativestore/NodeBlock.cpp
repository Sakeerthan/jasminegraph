/**
Copyright 2020 JasmineGraph Team
Licensed under the Apache License, Version 2.0 (the "License");
you may not use this file except in compliance with the License.
You may obtain a copy of the License at
    http://www.apache.org/licenses/LICENSE-2.0
Unless required by applicable law or agreed to in writing, software
distributed under the License is distributed on an "AS IS" BASIS,
WITHOUT WARRANTIES OR CONDITIONS OF ANY KIND, either express or implied.
See the License for the specific language governing permissions and
limitations under the License.
**/

#include "NodeBlock.h"

#include <sstream>
#include <vector>

#include "../util/logger/Logger.h"
#include "RelationBlock.h"

Logger node_block_logger;
pthread_mutex_t lockSaveNode;
pthread_mutex_t lockAddNodeProperty;

NodeBlock::NodeBlock(std::string id, unsigned int nodeId, unsigned int address, unsigned int propRef,
                     unsigned int edgeRef, unsigned int centralEdgeRef, unsigned char edgeRefPID, const char* _label,
                     bool usage)
    : id(id),
      nodeId(nodeId),
      addr(address),
      propRef(propRef),
      edgeRef(edgeRef),
      centralEdgeRef(centralEdgeRef),
      edgeRefPID(edgeRefPID),
      usage(usage) {
    strcpy(this->label, _label);
};

bool NodeBlock::isInUse() { return this->usage == '\1'; }

std::string NodeBlock::getLabel() { return std::string(this->label); }

void NodeBlock::save() {
    //    pthread_mutex_lock(&lockSaveNode);
    char _label[PropertyLink::MAX_VALUE_SIZE] = {0};
    std::strcpy(_label, id.c_str());

    bool isSmallLabel = id.length() <= sizeof(label) * 2;
    //    if (isSmallLabel) {
    //        std::strcpy(this->label, this->id.c_str());
    //    }
    NodeBlock::nodesDB->seekp(this->addr);
    NodeBlock::nodesDB->put(this->usage);                                                                       // 1
    NodeBlock::nodesDB->write(reinterpret_cast<char*>(&(this->nodeId)), sizeof(this->nodeId));                  // 4
    NodeBlock::nodesDB->write(reinterpret_cast<char*>(&(this->edgeRef)), sizeof(this->edgeRef));                // 4
    NodeBlock::nodesDB->write(reinterpret_cast<char*>(&(this->centralEdgeRef)), sizeof(this->centralEdgeRef));  // 4
    NodeBlock::nodesDB->put(this->edgeRefPID);                                                                  // 1
    NodeBlock::nodesDB->write(reinterpret_cast<char*>(&(this->propRef)), sizeof(this->propRef));                // 4
    NodeBlock::nodesDB->write(this->label, sizeof(this->label));                                                // 6
    NodeBlock::nodesDB->flush();  // Sync the file with in-memory stream
    //    pthread_mutex_unlock(&lockSaveNode);

    //    if (!isSmallLabel) {
    //        this->addProperty("label", _label);
    //    }
}

void NodeBlock::addProperty(std::string name, const char* value) {
    if (this->propRef == 0) {
        PropertyLink* newLink = PropertyLink::create(name, value);
        //        pthread_mutex_lock(&lockAddNodeProperty);
        if (newLink) {
            this->propRef = newLink->blockAddress;
            // If it was an empty prop link before inserting, Then update the property reference of this node
            // block
            //            node_block_logger.info("propRef = " + std::to_string(this->propRef));
            NodeBlock::nodesDB->seekp(this->addr + sizeof(this->nodeId) + sizeof(this->edgeRef) +
                                      sizeof(this->centralEdgeRef) + sizeof(this->edgeRefPID));
            NodeBlock::nodesDB->write(reinterpret_cast<char*>(&(this->propRef)), sizeof(this->propRef));
            NodeBlock::nodesDB->flush();
        } else {
            node_block_logger.error("Error occurred while adding a new property link to " +
                        std::to_string(this->addr) + " node block");
        }
    } else {
        this->propRef = this->getPropertyHead()->insert(name, value);
    }
}

bool NodeBlock::updateRelation(RelationBlock* newRelation, bool relocateHead) {
    unsigned int edgeReferenceAddress = newRelation->addr;
    unsigned int thisAddress = this->addr;
    RelationBlock* currentHead = this->getRelationHead();
    if (relocateHead) {  // Insert new relation link to the head of the link list
        if (currentHead) {
            if (thisAddress == currentHead->source.address) {
                currentHead->setPreviousSource(newRelation->addr);
            } else if (thisAddress == currentHead->destination.address) {
                currentHead->setPreviousDestination(newRelation->addr);
            } else {
                node_block_logger.error(std::to_string(thisAddress) +
                    " relation head does not contain current node in its source or destination");
            }
            if (thisAddress == newRelation->source.address) {
                newRelation->setNextSource(currentHead->addr);
            } else if (thisAddress == newRelation->destination.address) {
                newRelation->setNextDestination(currentHead->addr);
            } else {
                node_block_logger.error(std::to_string(thisAddress) +
                    " new relation does not contain current node in its source or destination");
            }
        }
        return this->setRelationHead(*newRelation);
    }
    RelationBlock* currentRelation = currentHead;
    if (currentHead == NULL) {
        return this->setRelationHead(*newRelation);
    }
    while (currentRelation != nullptr) {
        if (currentRelation->source.address == this->addr) {
            if (currentRelation->source.nextRelationId == 0) {
                return currentRelation->setNextSource(edgeReferenceAddress);
            }
            currentRelation = currentRelation->nextSource();
        } else if (!this->isDirected && currentRelation->destination.address == this->addr) {
            if (currentRelation->destination.nextRelationId == 0) {
                return currentRelation->setNextDestination(edgeReferenceAddress);
            }
            currentRelation = currentRelation->nextDestination();
        } else {
            node_block_logger.warn("Invalid relation block" + std::to_string(currentRelation->addr));
        }
    }
    return false;
}

bool NodeBlock::updateCentralRelation(RelationBlock* newRelation, bool relocateHead) {
    unsigned int edgeReferenceAddress = newRelation->addr;
    unsigned int thisAddress = this->addr;
    RelationBlock* currentHead = this->getCentralRelationHead();
    if (relocateHead) {  // Insert new relation link to the head of the link list
        if (currentHead) {
            if (thisAddress == currentHead->source.address) {
                currentHead->setCentralPreviousSource(newRelation->addr);
            } else if (thisAddress == currentHead->destination.address) {
                currentHead->setCentralPreviousDestination(newRelation->addr);
            } else {
                node_block_logger.error(std::to_string(thisAddress) +
                    " relation head does not contain current node in its source or destination");
            }
            if (thisAddress == newRelation->source.address) {
                newRelation->setCentralNextSource(currentHead->addr);
            } else if (thisAddress == newRelation->destination.address) {
                newRelation->setCentralNextDestination(currentHead->addr);
            } else {
                node_block_logger.error(std::to_string(thisAddress) +
                    " new relation does not contain current node in its source or destination");
            }
        }
        return this->setCentralRelationHead(*newRelation);
    } else {
        RelationBlock* currentRelation = currentHead;
        if (currentHead == NULL) {
            node_block_logger.info("Setting the Head for edge reference.");
            return this->setCentralRelationHead(*newRelation);
        }  // Last Stopped
        while (currentRelation != NULL) {
            if (currentRelation->source.address == this->addr) {
                if (currentRelation->source.nextRelationId == 0) {
                    return currentRelation->setCentralNextSource(edgeReferenceAddress);
                } else {
                    currentRelation = currentRelation->nextCentralSource();
                }
            } else if (!this->isDirected && currentRelation->destination.address == this->addr) {
                if (currentRelation->destination.nextRelationId == 0) {
                    return currentRelation->setCentralNextDestination(edgeReferenceAddress);
                } else {
                    currentRelation = currentRelation->nextCentralDestination();
                }
            } else {
                node_block_logger.warn("Invalid relation block : " + std::to_string(currentRelation->addr));
            }
        }
        return false;
    }
}

RelationBlock* NodeBlock::getRelationHead() {
    RelationBlock* relationsHead = NULL;
    if (this->edgeRef != 0) {
        relationsHead = RelationBlock::get(this->edgeRef);
    }
    return relationsHead;
};

RelationBlock* NodeBlock::getCentralRelationHead() {
    RelationBlock* relationsHead = NULL;
    if (this->centralEdgeRef != 0) {
        relationsHead = RelationBlock::getCentral(this->centralEdgeRef);
    }
    return relationsHead;
};

bool NodeBlock::setRelationHead(RelationBlock newRelation) {
    unsigned int edgeReferenceAddress = newRelation.addr;
    int edgeReferenceOffset = sizeof(this->usage) + sizeof(this->nodeId);
    NodeBlock::nodesDB->seekp(this->addr + edgeReferenceOffset);
    if (!NodeBlock::nodesDB->write(reinterpret_cast<char*>(&(edgeReferenceAddress)), sizeof(unsigned int))) {
        node_block_logger.error("ERROR: Error while updating edge reference address of " +
                                std::to_string(edgeReferenceAddress) + " for node " + std::to_string(this->addr));
        return false;
    }
    NodeBlock::nodesDB->flush();  // Sync the file with in-memory stream
    this->edgeRef = edgeReferenceAddress;
    return true;
}

bool NodeBlock::setCentralRelationHead(RelationBlock newRelation) {
    unsigned int centralEdgeReferenceAddress = newRelation.addr;
    int edgeReferenceOffset = sizeof(this->usage) + sizeof(this->nodeId);
    NodeBlock::nodesDB->seekp(this->addr + edgeReferenceOffset + sizeof(this->edgeRef));
    if (!NodeBlock::nodesDB->write(reinterpret_cast<char*>(&(centralEdgeReferenceAddress)), sizeof(unsigned int))) {
        node_block_logger.error("ERROR: Error while updating edge reference address of " +
                                std::to_string(centralEdgeReferenceAddress) + " for node " +
                                std::to_string(this->addr));
        return false;
    }
    NodeBlock::nodesDB->flush();  // Sync the file with in-memory stream
    this->centralEdgeRef = centralEdgeReferenceAddress;
    return true;
}

/**
 * Return a pointer to matching relation block with the given node if found, Else return NULL
 * **/
RelationBlock* NodeBlock::searchLocalRelation(NodeBlock withNode) {
    RelationBlock* found = NULL;
    RelationBlock* currentRelation = this->getRelationHead();
    while (currentRelation) {
        if (currentRelation->source.address == this->addr) {
            if (currentRelation->destination.address == withNode.addr) {
                found = currentRelation;
                break;
            } else {
                currentRelation = currentRelation->nextSource();
            }
        } else if (!this->isDirected && (currentRelation->destination.address == this->addr)) {
            if (currentRelation->source.address == withNode.addr) {
                found = currentRelation;
                break;
            } else {
                currentRelation = currentRelation->nextDestination();
            }
        } else {
            node_block_logger.error("Exception: Unrelated relation block for " + std::to_string(this->addr) +
                " found in relation block " + std::to_string(currentRelation->addr));
        }
    }

    return found;
}

RelationBlock* NodeBlock::searchCentralRelation(NodeBlock withNode) {
    RelationBlock* found = NULL;
    RelationBlock* currentRelation = this->getCentralRelationHead();
    while (currentRelation) {
        if (currentRelation->source.address == this->addr) {
            if (currentRelation->destination.address == withNode.addr) {
                found = currentRelation;
                break;
            } else {
                currentRelation = currentRelation->nextCentralSource();
            }
        } else if (!this->isDirected && (currentRelation->destination.address == this->addr)) {
            if (currentRelation->source.address == withNode.addr) {
                found = currentRelation;
                break;
            } else {
                currentRelation = currentRelation->nextCentralDestination();
            }
        } else {
            node_block_logger.error("Exception: Unrelated relation block for " + std::to_string(this->addr) +
                " found in relation block " + std::to_string(currentRelation->addr));
        }
    }

    return found;
}

bool NodeBlock::searchRelation(NodeBlock withNode) {
    bool found = false;
    RelationBlock* found_local = this->searchLocalRelation(withNode);
    RelationBlock* found_central = this->searchCentralRelation(withNode);
    if (found_local || found_central) {
        found = true;
    }
    return found;
}

std::list<NodeBlock> NodeBlock::getLocalEdgeNodes() {
    std::list<NodeBlock> edges;
    RelationBlock* currentRelation = this->getRelationHead();
    while (currentRelation != nullptr) {
        NodeBlock* node = NULL;
        if (currentRelation->source.address == this->addr) {
            node = NodeBlock::get(currentRelation->destination.address);
            currentRelation = currentRelation->nextSource();
        } else if (currentRelation->destination.address == this->addr) {
            node = NodeBlock::get(currentRelation->source.address);
            currentRelation = currentRelation->nextDestination();
        } else {
<<<<<<< HEAD
            node_block_logger.error("Error: Unrecognized relation for " + std::to_string(this->addr) +
                                    " in relation block " + std::to_string(currentRelation->addr));
            break;
        }
        if (!node) {
            node_block_logger.error("Error creating node in the relation");
            break;
=======
            node_block_logger.error("Error: Unrecognized relation for " +
                std::to_string(this->addr) + " in relation block " +
                std::to_string(currentRelation->addr));
        }
        if (!node) {
            node_block_logger.error("Error creating node in the relation");
>>>>>>> ae5293a2
        }
        edges.push_back(*node);
    }
    return edges;
}

std::list<NodeBlock> NodeBlock::getCentralEdgeNodes() {
    std::list<NodeBlock> edges;
    RelationBlock* currentRelation = this->getCentralRelationHead();
    while (currentRelation != NULL) {
        NodeBlock* node = NULL;
        if (currentRelation->source.address == this->addr) {
            node = NodeBlock::get(currentRelation->destination.address);
            currentRelation = currentRelation->nextSource();
        } else if (currentRelation->destination.address == this->addr) {
            node = NodeBlock::get(currentRelation->source.address);
            currentRelation = currentRelation->nextDestination();
        } else {
            node_block_logger.error("Error: Unrecognized central relation for " +
            std::to_string(this->addr) + " in relation block " +
                                     std::to_string(currentRelation->addr));
        }
        if (!node) {
            node_block_logger.error("Error creating node in the central relation");
        }
        edges.push_back(*node);
    }
    return edges;
}

std::list<NodeBlock> NodeBlock::getAllEdgeNodes() {
    // Get local and central edges
    std::list<NodeBlock> allEdges;
    std::list<NodeBlock> localEdges = getLocalEdgeNodes();
    std::list<NodeBlock> centralEdges = getCentralEdgeNodes();
    allEdges.insert(allEdges.end(), localEdges.begin(), localEdges.end());
    allEdges.insert(allEdges.end(), centralEdges.begin(), centralEdges.end());
    return allEdges;
}

std::map<std::string, char*> NodeBlock::getAllProperties() {
    std::map<std::string, char*> allProperties;
    PropertyLink* current = this->getPropertyHead();
    while (current) {
        allProperties.insert({current->name, current->value});
        PropertyLink* temp = current->next();
        delete current;  // To prevent memory leaks
        current = temp;
    }
    delete current;
    return allProperties;
}

NodeBlock* NodeBlock::get(unsigned int blockAddress) {
    NodeBlock* nodeBlockPointer = NULL;
    NodeBlock::nodesDB->seekg(blockAddress);
    unsigned int nodeId;
    unsigned int edgeRef;
    unsigned int centralEdgeRef;
    unsigned char edgeRefPID;
    unsigned int propRef;
    char usageBlock;
    char label[NodeBlock::LABEL_SIZE];
    std::string id;

    if (!NodeBlock::nodesDB->get(usageBlock)) {
        node_block_logger.error("Error while reading usage data from block " + std::to_string(blockAddress));
    }
    if (!NodeBlock::nodesDB->read(reinterpret_cast<char*>(&nodeId), sizeof(unsigned int))) {
        node_block_logger.error("Error while reading nodeId  data from block " + std::to_string(blockAddress));
    }
    if (!NodeBlock::nodesDB->read(reinterpret_cast<char*>(&edgeRef), sizeof(unsigned int))) {
        node_block_logger.error("Error while reading edge reference data from block " + std::to_string(blockAddress));
    }
    if (!NodeBlock::nodesDB->read(reinterpret_cast<char*>(&centralEdgeRef), sizeof(unsigned int))) {
        node_block_logger.error("Error while reading central edge reference data from block " +
                                std::to_string(blockAddress));
    }

    if (!NodeBlock::nodesDB->read(reinterpret_cast<char*>(&edgeRefPID), sizeof(unsigned char))) {
        node_block_logger.error("Error while reading edge reference partition ID data from block " +
                                std::to_string(blockAddress));
    }

    if (!NodeBlock::nodesDB->read(reinterpret_cast<char*>(&propRef), sizeof(unsigned int))) {
        node_block_logger.error("Error while reading prop reference data from block " + std::to_string(blockAddress));
    }

    if (!NodeBlock::nodesDB->read(&label[0], NodeBlock::LABEL_SIZE)) {
        node_block_logger.error("Error while reading label data from block " + std::to_string(blockAddress));
    }
    bool usage = usageBlock == '\1';
    node_block_logger.debug("Label = " + std::string(label));
    node_block_logger.debug("Label = " + std::string(label));
    node_block_logger.debug("Length of label = " + std::to_string(strlen(label)));
    node_block_logger.debug("edgeRef = " + std::to_string(edgeRef));
    if (strlen(label) != 0) {
        id = std::string(label);
    }
    nodeBlockPointer =
        new NodeBlock(id, nodeId, blockAddress, propRef, edgeRef, centralEdgeRef, edgeRefPID, label, usage);
    if (nodeBlockPointer->id.length() == 0) {  // if label not found in node block look in the properties
        std::map<std::string, char*> props = nodeBlockPointer->getAllProperties();
        if (props["label"]) {
            nodeBlockPointer->id = props["label"];
        } else {
            node_block_logger.error("Could not find node ID/Label for node with block address = " +
                std::to_string(nodeBlockPointer->addr));
        }
    }
    node_block_logger.debug("Edge ref = " + std::to_string(nodeBlockPointer->edgeRef));
    if (nodeBlockPointer->edgeRef % RelationBlock::BLOCK_SIZE != 0) {
        node_block_logger.error("Exception: Invalid edge reference address = " + nodeBlockPointer->edgeRef);
    }
    return nodeBlockPointer;
}

PropertyLink* NodeBlock::getPropertyHead() { return PropertyLink::get(this->propRef); }
std::fstream* NodeBlock::nodesDB = NULL;<|MERGE_RESOLUTION|>--- conflicted
+++ resolved
@@ -310,7 +310,6 @@
             node = NodeBlock::get(currentRelation->source.address);
             currentRelation = currentRelation->nextDestination();
         } else {
-<<<<<<< HEAD
             node_block_logger.error("Error: Unrecognized relation for " + std::to_string(this->addr) +
                                     " in relation block " + std::to_string(currentRelation->addr));
             break;
@@ -318,14 +317,6 @@
         if (!node) {
             node_block_logger.error("Error creating node in the relation");
             break;
-=======
-            node_block_logger.error("Error: Unrecognized relation for " +
-                std::to_string(this->addr) + " in relation block " +
-                std::to_string(currentRelation->addr));
-        }
-        if (!node) {
-            node_block_logger.error("Error creating node in the relation");
->>>>>>> ae5293a2
         }
         edges.push_back(*node);
     }
