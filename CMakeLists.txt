cmake_minimum_required(VERSION 3.10)
project(JasmineGraph)
set(CMAKE_CXX_STANDARD 11)

set(THREADS_PREFER_PTHREAD_FLAG ON)
find_package(Threads REQUIRED)

<<<<<<< HEAD
add_executable(JasmineGraph main.cpp src/server/JasmineGraphServer.cpp src/server/JasmineGraphServer.h src/metadb/SQLiteDBInterface.cpp
        src/util/dbutil/edgestore_generated.h src/util/dbutil/attributestore_generated.h src/util/dbutil/partedgemapstore_generated.h src/metadb/SQLiteDBInterface.h main.h src/server/JasmineGraphInstance.cpp
        src/server/JasmineGraphInstance.h src/localstore/JasmineGraphLocalStore.cpp src/localstore/JasmineGraphLocalStore.h
        src/util/Utils.cpp src/util/Utils.h src/util/kafka/KafkaCC.h src/util/kafka/KafkaCC.cpp src/util/Conts.cpp src/util/Conts.h src/localstore/JasmineGraphHashMapLocalStore.cpp
        src/localstore/JasmineGraphHashMapLocalStore.h src/frontend/JasmineGraphFrontEnd.h src/frontend/JasmineGraphFrontEnd.cpp
        src/frontend/JasmineGraphFrontEndProtocol.h src/frontend/JasmineGraphFrontEndProtocol.cpp
        src/localstore/JasmineGraphHashMapLocalStore.cpp src/localstore/JasmineGraphHashMapLocalStore.h
        src/partitioner/local/MetisPartitioner.cpp src/partitioner/local/MetisPartitioner.h src/partitioner/local/RDFPartitioner.cpp
        src/partitioner/local/JSONParser.cpp src/partitioner/local/JSONParser.h
        src/partitioner/local/RDFPartitioner.h src/backend/JasmineGraphBackend.cpp src/backend/JasmineGraphBackend.h
        src/backend/JasmineGraphBackendProtocol.cpp src/backend/JasmineGraphBackendProtocol.h src/util/logger/Logger.h src/util/logger/Logger.cpp
        src/server/JasmineGraphInstanceProtocol.cpp
        src/nativestore/NodeManager.cpp
        src/nativestore/NodeBlock.cpp
        src/nativestore/CentralNodeBlock.cpp
        src/nativestore/PropertyLink.cpp
        src/nativestore/CentralPropertyLink.cpp
        src/nativestore/PropertyEdgeLink.cpp
        src/nativestore/CentralPropertyEdgeLink.cpp
        src/nativestore/RelationBlock.cpp
        src/nativestore/CentralRelationBlock.cpp
        src/nativestore/DataPublisher.cpp
        src/partitioner/stream/Partition.cpp
=======
set(HEADERS src/backend/JasmineGraphBackend.h
        src/backend/JasmineGraphBackendProtocol.h
        src/centralstore/JasmineGraphHashMapCentralStore.h
        src/centralstore/JasmineGraphHashMapDuplicateCentralStore.h
        src/centralstore/incremental/DataPublisher.h
        src/centralstore/incremental/NodeBlock.h
        src/centralstore/incremental/NodeManager.h
        src/centralstore/incremental/PropertyLink.h
        src/centralstore/incremental/RelationBlock.h
        src/exception/JasmineGraphException.h
        src/frontend/JasmineGraphFrontEnd.h
        src/frontend/JasmineGraphFrontEndProtocol.h
        src/frontend/core/CoreConstants.h
        src/frontend/core/domain/JobRequest.h
        src/frontend/core/domain/JobResponse.h
        src/frontend/core/executor/AbstractExecutor.h
        src/frontend/core/executor/impl/TriangleCountExecutor.h
        src/frontend/core/factory/ExecutorFactory.h
        src/frontend/core/scheduler/JobScheduler.h
        src/localstore/JasmineGraphHashMapLocalStore.h
        src/localstore/JasmineGraphLocalStore.h
        src/localstore/JasmineGraphLocalStoreFactory.h
        src/localstore/incremental/JasmineGraphIncrementalLocalStore.h
        src/metadb/SQLiteDBInterface.h
        src/ml/trainer/JasmineGraphTrainingSchedular.h
        src/partitioner/local/JSONParser.h
        src/partitioner/local/MetisPartitioner.h
        src/partitioner/local/RDFParser.h
        src/partitioner/local/RDFPartitioner.h
        src/partitioner/stream/JasmineGraphIncrementalStore.h
        src/partitioner/stream/Partition.h
        src/partitioner/stream/Partitioner.h
        src/performance/metrics/PerformanceUtil.h
        src/performance/metrics/StatisticCollector.h
        src/performancedb/PerformanceSQLiteDBInterface.h
        src/query/algorithms/linkprediction/JasminGraphLinkPredictor.h
        src/query/algorithms/triangles/Triangles.h
        src/server/JasmineGraphInstance.h
        src/server/JasmineGraphInstanceFileTransferService.h
        src/server/JasmineGraphInstanceProtocol.h
        src/server/JasmineGraphInstanceService.h
        src/server/JasmineGraphServer.h
        src/util/Conts.h
        src/util/PlacesToNodeMapper.h
        src/util/Utils.h
        src/util/dbutil/attributestore_generated.h
        src/util/dbutil/edgestore_generated.h
        src/util/dbutil/partedgemapstore_generated.h
        src/util/kafka/KafkaCC.h
        src/util/logger/Logger.h
        src/util/scheduler/Cron.h
        src/util/scheduler/InterruptableSleep.h
        src/util/scheduler/Scheduler.h
        src/util/scheduler/SchedulerService.h
        src/util/scheduler/ctpl_stl.h
        )

set(SOURCES src/backend/JasmineGraphBackend.cpp
        src/backend/JasmineGraphBackendProtocol.cpp
        src/centralstore/JasmineGraphHashMapCentralStore.cpp
        src/centralstore/JasmineGraphHashMapDuplicateCentralStore.cpp
        src/centralstore/incremental/DataPublisher.cpp
        src/centralstore/incremental/NodeBlock.cpp
        src/centralstore/incremental/NodeManager.cpp
        src/centralstore/incremental/PropertyLink.cpp
        src/centralstore/incremental/RelationBlock.cpp
        src/exception/JasmineGraphException.cpp
        src/frontend/JasmineGraphFrontEnd.cpp
        src/frontend/JasmineGraphFrontEndProtocol.cpp
        src/frontend/core/CoreConstants.cpp
        src/frontend/core/domain/JobRequest.cpp
        src/frontend/core/domain/JobResponse.cpp
        src/frontend/core/executor/AbstractExecutor.cpp
        src/frontend/core/executor/impl/TriangleCountExecutor.cpp
        src/frontend/core/factory/ExecutorFactory.cpp
        src/frontend/core/scheduler/JobScheduler.cpp
        src/localstore/JasmineGraphHashMapLocalStore.cpp
        src/localstore/JasmineGraphLocalStore.cpp
        src/localstore/JasmineGraphLocalStoreFactory.cpp
>>>>>>> 1a0ebc8a
        src/localstore/incremental/JasmineGraphIncrementalLocalStore.cpp
        src/metadb/SQLiteDBInterface.cpp
        src/ml/trainer/JasmineGraphTrainingSchedular.cpp
        src/partitioner/local/JSONParser.cpp
        src/partitioner/local/MetisPartitioner.cpp
        src/partitioner/local/RDFParser.cpp
        src/partitioner/local/RDFPartitioner.cpp
        src/partitioner/stream/JasmineGraphIncrementalStore.cpp
        src/partitioner/stream/Partition.cpp
        src/partitioner/stream/Partitioner.cpp
        src/performance/metrics/PerformanceUtil.cpp
        src/performance/metrics/StatisticCollector.cpp
        src/performancedb/PerformanceSQLiteDBInterface.cpp
        src/query/algorithms/linkprediction/JasminGraphLinkPredictor.cpp
        src/query/algorithms/triangles/Triangles.cpp
        src/server/JasmineGraphInstance.cpp
        src/server/JasmineGraphInstanceFileTransferService.cpp
        src/server/JasmineGraphInstanceProtocol.cpp
        src/server/JasmineGraphInstanceService.cpp
        src/server/JasmineGraphServer.cpp
        src/util/Conts.cpp
        src/util/PlacesToNodeMapper.cpp
        src/util/Utils.cpp
        src/util/kafka/KafkaCC.cpp
        src/util/logger/Logger.cpp
        src/util/scheduler/SchedulerService.cpp
        )

add_library(JasmineGraphLib ${HEADERS} ${SOURCES})
add_executable(JasmineGraph main.h main.cpp)

target_compile_definitions(JasmineGraphLib PUBLIC ROOT_DIR="${CMAKE_CURRENT_SOURCE_DIR}/")

if (CMAKE_ENABLE_DEBUG)
    message(STATUS "DEBUG enabled")
    target_compile_options(JasmineGraph PRIVATE -g)
endif ()

#TODO: Need to install the library separately
target_link_libraries(JasmineGraphLib PRIVATE sqlite3)
target_link_libraries(JasmineGraphLib PRIVATE pthread)
target_link_libraries(JasmineGraphLib PRIVATE rdkafka)
target_link_libraries(JasmineGraphLib PRIVATE Threads::Threads)
target_link_libraries(JasmineGraphLib PRIVATE fmt)
target_link_libraries(JasmineGraphLib PRIVATE /usr/lib/x86_64-linux-gnu/libxerces-c.so)
target_link_libraries(JasmineGraphLib PRIVATE /usr/lib/x86_64-linux-gnu/libflatbuffers.a)
target_link_libraries(JasmineGraphLib PRIVATE /usr/lib/x86_64-linux-gnu/libjsoncpp.so)
target_link_libraries(JasmineGraphLib PRIVATE /usr/local/lib/libcppkafka.so)
target_link_libraries(JasmineGraph JasmineGraphLib)
target_include_directories(JasmineGraph PRIVATE /usr/include/python3.8)

set(PYTHON_EXECUTABLE "/usr/bin/python3.8")
set(PYTHON_INCLUDE_DIR "/usr/include/python3.8m")
set(PYTHON_LIBRARIES "/usr/lib/x86_64-linux-gnu/libpython3.8.so")

include_directories(${PYTHON_INCLUDE_DIRS})
include_directories(${PYTHON_DIRECTORIES})
target_link_libraries(JasmineGraphLib PRIVATE ${PYTHON_LIBRARIES})
target_link_libraries(JasmineGraphLib PRIVATE m)

if (CMAKE_BUILD_TYPE STREQUAL "DEBUG")
    # Include google test
    include(FetchContent)
    FetchContent_Declare(
            googletest
            DOWNLOAD_EXTRACT_TIMESTAMP true
            URL https://github.com/google/googletest/archive/refs/tags/release-1.12.0.zip
    )
    # For Windows: Prevent overriding the parent project's compiler/linker settings
    set(gtest_force_shared_crt ON CACHE BOOL "" FORCE)
    FetchContent_MakeAvailable(googletest)
    include_directories(${gtest_SOURCE_DIR}/include ${gtest_SOURCE_DIR})
    add_subdirectory(tests/unit)
    enable_testing()

    # Enable code coverage calculation
    set(CMAKE_MODULE_PATH ${CMAKE_CURRENT_SOURCE_DIR}/cmake_modules)
    set(CMAKE_CXX_FLAGS "${CMAKE_CXX_FLAGS} --coverage -g -O0")
    set(CMAKE_EXE_LINKER_FLAGS "${CMAKE_EXE_LINKER_FLAGS} --coverage")
    include(CodeCoverage)
    append_coverage_compiler_flags_to_target(JasmineGraphLib)
    setup_target_for_coverage_gcovr_xml(
            NAME coverage
            EXECUTABLE JasmineGraphUnitTest
            BASE_DIRECTORY "${PROJECT_SOURCE_DIR}/src"
    )
endif ()<|MERGE_RESOLUTION|>--- conflicted
+++ resolved
@@ -5,40 +5,10 @@
 set(THREADS_PREFER_PTHREAD_FLAG ON)
 find_package(Threads REQUIRED)
 
-<<<<<<< HEAD
-add_executable(JasmineGraph main.cpp src/server/JasmineGraphServer.cpp src/server/JasmineGraphServer.h src/metadb/SQLiteDBInterface.cpp
-        src/util/dbutil/edgestore_generated.h src/util/dbutil/attributestore_generated.h src/util/dbutil/partedgemapstore_generated.h src/metadb/SQLiteDBInterface.h main.h src/server/JasmineGraphInstance.cpp
-        src/server/JasmineGraphInstance.h src/localstore/JasmineGraphLocalStore.cpp src/localstore/JasmineGraphLocalStore.h
-        src/util/Utils.cpp src/util/Utils.h src/util/kafka/KafkaCC.h src/util/kafka/KafkaCC.cpp src/util/Conts.cpp src/util/Conts.h src/localstore/JasmineGraphHashMapLocalStore.cpp
-        src/localstore/JasmineGraphHashMapLocalStore.h src/frontend/JasmineGraphFrontEnd.h src/frontend/JasmineGraphFrontEnd.cpp
-        src/frontend/JasmineGraphFrontEndProtocol.h src/frontend/JasmineGraphFrontEndProtocol.cpp
-        src/localstore/JasmineGraphHashMapLocalStore.cpp src/localstore/JasmineGraphHashMapLocalStore.h
-        src/partitioner/local/MetisPartitioner.cpp src/partitioner/local/MetisPartitioner.h src/partitioner/local/RDFPartitioner.cpp
-        src/partitioner/local/JSONParser.cpp src/partitioner/local/JSONParser.h
-        src/partitioner/local/RDFPartitioner.h src/backend/JasmineGraphBackend.cpp src/backend/JasmineGraphBackend.h
-        src/backend/JasmineGraphBackendProtocol.cpp src/backend/JasmineGraphBackendProtocol.h src/util/logger/Logger.h src/util/logger/Logger.cpp
-        src/server/JasmineGraphInstanceProtocol.cpp
-        src/nativestore/NodeManager.cpp
-        src/nativestore/NodeBlock.cpp
-        src/nativestore/CentralNodeBlock.cpp
-        src/nativestore/PropertyLink.cpp
-        src/nativestore/CentralPropertyLink.cpp
-        src/nativestore/PropertyEdgeLink.cpp
-        src/nativestore/CentralPropertyEdgeLink.cpp
-        src/nativestore/RelationBlock.cpp
-        src/nativestore/CentralRelationBlock.cpp
-        src/nativestore/DataPublisher.cpp
-        src/partitioner/stream/Partition.cpp
-=======
 set(HEADERS src/backend/JasmineGraphBackend.h
         src/backend/JasmineGraphBackendProtocol.h
         src/centralstore/JasmineGraphHashMapCentralStore.h
         src/centralstore/JasmineGraphHashMapDuplicateCentralStore.h
-        src/centralstore/incremental/DataPublisher.h
-        src/centralstore/incremental/NodeBlock.h
-        src/centralstore/incremental/NodeManager.h
-        src/centralstore/incremental/PropertyLink.h
-        src/centralstore/incremental/RelationBlock.h
         src/exception/JasmineGraphException.h
         src/frontend/JasmineGraphFrontEnd.h
         src/frontend/JasmineGraphFrontEndProtocol.h
@@ -91,11 +61,6 @@
         src/backend/JasmineGraphBackendProtocol.cpp
         src/centralstore/JasmineGraphHashMapCentralStore.cpp
         src/centralstore/JasmineGraphHashMapDuplicateCentralStore.cpp
-        src/centralstore/incremental/DataPublisher.cpp
-        src/centralstore/incremental/NodeBlock.cpp
-        src/centralstore/incremental/NodeManager.cpp
-        src/centralstore/incremental/PropertyLink.cpp
-        src/centralstore/incremental/RelationBlock.cpp
         src/exception/JasmineGraphException.cpp
         src/frontend/JasmineGraphFrontEnd.cpp
         src/frontend/JasmineGraphFrontEndProtocol.cpp
@@ -109,7 +74,6 @@
         src/localstore/JasmineGraphHashMapLocalStore.cpp
         src/localstore/JasmineGraphLocalStore.cpp
         src/localstore/JasmineGraphLocalStoreFactory.cpp
->>>>>>> 1a0ebc8a
         src/localstore/incremental/JasmineGraphIncrementalLocalStore.cpp
         src/metadb/SQLiteDBInterface.cpp
         src/ml/trainer/JasmineGraphTrainingSchedular.cpp
@@ -136,10 +100,22 @@
         src/util/kafka/KafkaCC.cpp
         src/util/logger/Logger.cpp
         src/util/scheduler/SchedulerService.cpp
+        src/nativestore/NodeManager.cpp
+        src/nativestore/NodeBlock.cpp
+        src/nativestore/CentralNodeBlock.cpp
+        src/nativestore/PropertyLink.cpp
+        src/nativestore/CentralPropertyLink.cpp
+        src/nativestore/PropertyEdgeLink.cpp
+        src/nativestore/CentralPropertyEdgeLink.cpp
+        src/nativestore/RelationBlock.cpp
+        src/nativestore/CentralRelationBlock.cpp
+        src/nativestore/DataPublisher.cpp
+        src/partitioner/stream/Partition.cpp
         )
 
 add_library(JasmineGraphLib ${HEADERS} ${SOURCES})
-add_executable(JasmineGraph main.h main.cpp)
+add_executable(JasmineGraph main.h main.cpp
+        src/util/kafka/kafkaService.h)
 
 target_compile_definitions(JasmineGraphLib PUBLIC ROOT_DIR="${CMAKE_CURRENT_SOURCE_DIR}/")
 
@@ -175,8 +151,8 @@
     include(FetchContent)
     FetchContent_Declare(
             googletest
+            URL https://github.com/google/googletest/archive/refs/tags/release-1.12.0.zip
             DOWNLOAD_EXTRACT_TIMESTAMP true
-            URL https://github.com/google/googletest/archive/refs/tags/release-1.12.0.zip
     )
     # For Windows: Prevent overriding the parent project's compiler/linker settings
     set(gtest_force_shared_crt ON CACHE BOOL "" FORCE)
